/* SPDX-License-Identifier: GPL-2.0 */
/*
 * Copyright (C) 2001 Jens Axboe <axboe@suse.de>
 */
#ifndef __LINUX_BIO_H
#define __LINUX_BIO_H

#include <linux/mempool.h>
/* struct bio, bio_vec and BIO_* flags are defined in blk_types.h */
#include <linux/blk_types.h>
#include <linux/uio.h>

#define BIO_MAX_VECS		256U
<<<<<<< HEAD
#define BIO_MAX_BYTES		(BIO_MAX_VECS * PAGE_SIZE)
=======
#define BIO_MAX_INLINE_VECS	UIO_MAXIOV
>>>>>>> 18282059

static inline unsigned int bio_max_segs(unsigned int nr_segs)
{
	return min(nr_segs, BIO_MAX_VECS);
}

#define bio_prio(bio)			(bio)->bi_ioprio
#define bio_set_prio(bio, prio)		((bio)->bi_ioprio = prio)

#define bio_iter_iovec(bio, iter)				\
	bvec_iter_bvec((bio)->bi_io_vec, (iter))

#define bio_iter_page(bio, iter)				\
	bvec_iter_page((bio)->bi_io_vec, (iter))
#define bio_iter_len(bio, iter)					\
	bvec_iter_len((bio)->bi_io_vec, (iter))
#define bio_iter_offset(bio, iter)				\
	bvec_iter_offset((bio)->bi_io_vec, (iter))

#define bio_page(bio)		bio_iter_page((bio), (bio)->bi_iter)
#define bio_offset(bio)		bio_iter_offset((bio), (bio)->bi_iter)
#define bio_iovec(bio)		bio_iter_iovec((bio), (bio)->bi_iter)

#define bvec_iter_sectors(iter)	((iter).bi_size >> 9)
#define bvec_iter_end_sector(iter) ((iter).bi_sector + bvec_iter_sectors((iter)))

#define bio_sectors(bio)	bvec_iter_sectors((bio)->bi_iter)
#define bio_end_sector(bio)	bvec_iter_end_sector((bio)->bi_iter)

/*
 * Return the data direction, READ or WRITE.
 */
#define bio_data_dir(bio) \
	(op_is_write(bio_op(bio)) ? WRITE : READ)

/*
 * Check whether this bio carries any data or not. A NULL bio is allowed.
 */
static inline bool bio_has_data(struct bio *bio)
{
	if (bio &&
	    bio->bi_iter.bi_size &&
	    bio_op(bio) != REQ_OP_DISCARD &&
	    bio_op(bio) != REQ_OP_SECURE_ERASE &&
	    bio_op(bio) != REQ_OP_WRITE_ZEROES)
		return true;

	return false;
}

static inline bool bio_no_advance_iter(const struct bio *bio)
{
	return bio_op(bio) == REQ_OP_DISCARD ||
	       bio_op(bio) == REQ_OP_SECURE_ERASE ||
	       bio_op(bio) == REQ_OP_WRITE_ZEROES;
}

static inline void *bio_data(struct bio *bio)
{
	if (bio_has_data(bio))
		return page_address(bio_page(bio)) + bio_offset(bio);

	return NULL;
}

static inline bool bio_next_segment(const struct bio *bio,
				    struct bvec_iter_all *iter)
{
	if (iter->idx >= bio->bi_vcnt)
		return false;

	bvec_advance(&bio->bi_io_vec[iter->idx], iter);
	return true;
}

/*
 * drivers should _never_ use the all version - the bio may have been split
 * before it got to the driver and the driver won't own all of it
 */
#define bio_for_each_segment_all(bvl, bio, iter) \
	for (bvl = bvec_init_iter_all(&iter); bio_next_segment((bio), &iter); )

static inline void bio_advance_iter(const struct bio *bio,
				    struct bvec_iter *iter, unsigned int bytes)
{
	iter->bi_sector += bytes >> 9;

	if (bio_no_advance_iter(bio))
		iter->bi_size -= bytes;
	else
		bvec_iter_advance(bio->bi_io_vec, iter, bytes);
		/* TODO: It is reasonable to complete bio with error here. */
}

/* @bytes should be less or equal to bvec[i->bi_idx].bv_len */
static inline void bio_advance_iter_single(const struct bio *bio,
					   struct bvec_iter *iter,
					   unsigned int bytes)
{
	iter->bi_sector += bytes >> 9;

	if (bio_no_advance_iter(bio))
		iter->bi_size -= bytes;
	else
		bvec_iter_advance_single(bio->bi_io_vec, iter, bytes);
}

void __bio_advance(struct bio *, unsigned bytes);

/**
 * bio_advance - increment/complete a bio by some number of bytes
 * @bio:	bio to advance
 * @nbytes:	number of bytes to complete
 *
 * This updates bi_sector, bi_size and bi_idx; if the number of bytes to
 * complete doesn't align with a bvec boundary, then bv_len and bv_offset will
 * be updated on the last bvec as well.
 *
 * @bio will then represent the remaining, uncompleted portion of the io.
 */
static inline void bio_advance(struct bio *bio, unsigned int nbytes)
{
	if (nbytes == bio->bi_iter.bi_size) {
		bio->bi_iter.bi_size = 0;
		return;
	}
	__bio_advance(bio, nbytes);
}

#define __bio_for_each_segment(bvl, bio, iter, start)			\
	for (iter = (start);						\
	     (iter).bi_size &&						\
		((bvl = bio_iter_iovec((bio), (iter))), 1);		\
	     bio_advance_iter_single((bio), &(iter), (bvl).bv_len))

#define bio_for_each_segment(bvl, bio, iter)				\
	__bio_for_each_segment(bvl, bio, iter, (bio)->bi_iter)

#define __bio_for_each_bvec(bvl, bio, iter, start)		\
	for (iter = (start);						\
	     (iter).bi_size &&						\
		((bvl = mp_bvec_iter_bvec((bio)->bi_io_vec, (iter))), 1); \
	     bio_advance_iter_single((bio), &(iter), (bvl).bv_len))

/* iterate over multi-page bvec */
#define bio_for_each_bvec(bvl, bio, iter)			\
	__bio_for_each_bvec(bvl, bio, iter, (bio)->bi_iter)

/*
 * Iterate over all multi-page bvecs. Drivers shouldn't use this version for the
 * same reasons as bio_for_each_segment_all().
 */
#define bio_for_each_bvec_all(bvl, bio, i)		\
	for (i = 0, bvl = bio_first_bvec_all(bio);	\
	     i < (bio)->bi_vcnt; i++, bvl++)

#define bio_iter_last(bvec, iter) ((iter).bi_size == (bvec).bv_len)

static inline unsigned bio_segments(struct bio *bio)
{
	unsigned segs = 0;
	struct bio_vec bv;
	struct bvec_iter iter;

	/*
	 * We special case discard/write same/write zeroes, because they
	 * interpret bi_size differently:
	 */

	switch (bio_op(bio)) {
	case REQ_OP_DISCARD:
	case REQ_OP_SECURE_ERASE:
	case REQ_OP_WRITE_ZEROES:
		return 0;
	default:
		break;
	}

	bio_for_each_segment(bv, bio, iter)
		segs++;

	return segs;
}

/*
 * get a reference to a bio, so it won't disappear. the intended use is
 * something like:
 *
 * bio_get(bio);
 * submit_bio(rw, bio);
 * if (bio->bi_flags ...)
 *	do_something
 * bio_put(bio);
 *
 * without the bio_get(), it could potentially complete I/O before submit_bio
 * returns. and then bio would be freed memory when if (bio->bi_flags ...)
 * runs
 */
static inline void bio_get(struct bio *bio)
{
	bio->bi_flags |= (1 << BIO_REFFED);
	smp_mb__before_atomic();
	atomic_inc(&bio->__bi_cnt);
}

static inline void bio_cnt_set(struct bio *bio, unsigned int count)
{
	if (count != 1) {
		bio->bi_flags |= (1 << BIO_REFFED);
		smp_mb();
	}
	atomic_set(&bio->__bi_cnt, count);
}

static inline bool bio_flagged(struct bio *bio, unsigned int bit)
{
	return (bio->bi_flags & (1U << bit)) != 0;
}

static inline void bio_set_flag(struct bio *bio, unsigned int bit)
{
	bio->bi_flags |= (1U << bit);
}

static inline void bio_clear_flag(struct bio *bio, unsigned int bit)
{
	bio->bi_flags &= ~(1U << bit);
}

static inline struct bio_vec *bio_first_bvec_all(struct bio *bio)
{
	WARN_ON_ONCE(bio_flagged(bio, BIO_CLONED));
	return bio->bi_io_vec;
}

static inline struct page *bio_first_page_all(struct bio *bio)
{
	return bio_first_bvec_all(bio)->bv_page;
}

static inline struct bio_vec *bio_last_bvec_all(struct bio *bio)
{
	WARN_ON_ONCE(bio_flagged(bio, BIO_CLONED));
	return &bio->bi_io_vec[bio->bi_vcnt - 1];
}

/**
 * struct folio_iter - State for iterating all folios in a bio.
 * @folio: The current folio we're iterating.  NULL after the last folio.
 * @offset: The byte offset within the current folio.
 * @length: The number of bytes in this iteration (will not cross folio
 *	boundary).
 */
struct folio_iter {
	struct folio *folio;
	size_t offset;
	size_t length;
	/* private: for use by the iterator */
	struct folio *_next;
	size_t _seg_count;
	int _i;
};

static inline void bio_first_folio(struct folio_iter *fi, struct bio *bio,
				   int i)
{
	struct bio_vec *bvec = bio_first_bvec_all(bio) + i;

	if (unlikely(i >= bio->bi_vcnt)) {
		fi->folio = NULL;
		return;
	}

	fi->folio = page_folio(bvec->bv_page);
	fi->offset = bvec->bv_offset +
			PAGE_SIZE * (bvec->bv_page - &fi->folio->page);
	fi->_seg_count = bvec->bv_len;
	fi->length = min(folio_size(fi->folio) - fi->offset, fi->_seg_count);
	fi->_next = folio_next(fi->folio);
	fi->_i = i;
}

static inline void bio_next_folio(struct folio_iter *fi, struct bio *bio)
{
	fi->_seg_count -= fi->length;
	if (fi->_seg_count) {
		fi->folio = fi->_next;
		fi->offset = 0;
		fi->length = min(folio_size(fi->folio), fi->_seg_count);
		fi->_next = folio_next(fi->folio);
	} else {
		bio_first_folio(fi, bio, fi->_i + 1);
	}
}

/**
 * bio_for_each_folio_all - Iterate over each folio in a bio.
 * @fi: struct folio_iter which is updated for each folio.
 * @bio: struct bio to iterate over.
 */
#define bio_for_each_folio_all(fi, bio)				\
	for (bio_first_folio(&fi, bio, 0); fi.folio; bio_next_folio(&fi, bio))

enum bip_flags {
	BIP_BLOCK_INTEGRITY	= 1 << 0, /* block layer owns integrity data */
	BIP_MAPPED_INTEGRITY	= 1 << 1, /* ref tag has been remapped */
	BIP_CTRL_NOCHECK	= 1 << 2, /* disable HBA integrity checking */
	BIP_DISK_NOCHECK	= 1 << 3, /* disable disk integrity checking */
	BIP_IP_CHECKSUM		= 1 << 4, /* IP checksum */
};

/*
 * bio integrity payload
 */
struct bio_integrity_payload {
	struct bio		*bip_bio;	/* parent bio */

	struct bvec_iter	bip_iter;

	unsigned short		bip_vcnt;	/* # of integrity bio_vecs */
	unsigned short		bip_max_vcnt;	/* integrity bio_vec slots */
	unsigned short		bip_flags;	/* control flags */

	struct bvec_iter	bio_iter;	/* for rewinding parent bio */

	struct work_struct	bip_work;	/* I/O completion */

	struct bio_vec		*bip_vec;
	struct bio_vec		bip_inline_vecs[];/* embedded bvec array */
};

#if defined(CONFIG_BLK_DEV_INTEGRITY)

static inline struct bio_integrity_payload *bio_integrity(struct bio *bio)
{
	if (bio->bi_opf & REQ_INTEGRITY)
		return bio->bi_integrity;

	return NULL;
}

static inline bool bio_integrity_flagged(struct bio *bio, enum bip_flags flag)
{
	struct bio_integrity_payload *bip = bio_integrity(bio);

	if (bip)
		return bip->bip_flags & flag;

	return false;
}

static inline sector_t bip_get_seed(struct bio_integrity_payload *bip)
{
	return bip->bip_iter.bi_sector;
}

static inline void bip_set_seed(struct bio_integrity_payload *bip,
				sector_t seed)
{
	bip->bip_iter.bi_sector = seed;
}

#endif /* CONFIG_BLK_DEV_INTEGRITY */

void bio_trim(struct bio *bio, sector_t offset, sector_t size);
extern struct bio *bio_split(struct bio *bio, int sectors,
			     gfp_t gfp, struct bio_set *bs);

/**
 * bio_next_split - get next @sectors from a bio, splitting if necessary
 * @bio:	bio to split
 * @sectors:	number of sectors to split from the front of @bio
 * @gfp:	gfp mask
 * @bs:		bio set to allocate from
 *
 * Return: a bio representing the next @sectors of @bio - if the bio is smaller
 * than @sectors, returns the original bio unchanged.
 */
static inline struct bio *bio_next_split(struct bio *bio, int sectors,
					 gfp_t gfp, struct bio_set *bs)
{
	if (sectors >= bio_sectors(bio))
		return bio;

	return bio_split(bio, sectors, gfp, bs);
}

enum {
	BIOSET_NEED_BVECS = BIT(0),
	BIOSET_NEED_RESCUER = BIT(1),
	BIOSET_PERCPU_CACHE = BIT(2),
};
extern int bioset_init(struct bio_set *, unsigned int, unsigned int, int flags);
extern void bioset_exit(struct bio_set *);
extern int biovec_init_pool(mempool_t *pool, int pool_entries);

struct bio *bio_alloc_bioset(struct block_device *bdev, unsigned short nr_vecs,
			     blk_opf_t opf, gfp_t gfp_mask,
			     struct bio_set *bs);
struct bio *bio_kmalloc(unsigned short nr_vecs, gfp_t gfp_mask);
extern void bio_put(struct bio *);

struct bio *bio_alloc_clone(struct block_device *bdev, struct bio *bio_src,
		gfp_t gfp, struct bio_set *bs);
int bio_init_clone(struct block_device *bdev, struct bio *bio,
		struct bio *bio_src, gfp_t gfp);

extern struct bio_set fs_bio_set;

static inline struct bio *bio_alloc(struct block_device *bdev,
		unsigned short nr_vecs, blk_opf_t opf, gfp_t gfp_mask)
{
	return bio_alloc_bioset(bdev, nr_vecs, opf, gfp_mask, &fs_bio_set);
}

void submit_bio(struct bio *bio);

extern void bio_endio(struct bio *);

static inline void bio_io_error(struct bio *bio)
{
	bio->bi_status = BLK_STS_IOERR;
	bio_endio(bio);
}

static inline void bio_wouldblock_error(struct bio *bio)
{
	bio_set_flag(bio, BIO_QUIET);
	bio->bi_status = BLK_STS_AGAIN;
	bio_endio(bio);
}

/*
 * Calculate number of bvec segments that should be allocated to fit data
 * pointed by @iter. If @iter is backed by bvec it's going to be reused
 * instead of allocating a new one.
 */
static inline int bio_iov_vecs_to_alloc(struct iov_iter *iter, int max_segs)
{
	if (iov_iter_is_bvec(iter))
		return 0;
	return iov_iter_npages(iter, max_segs);
}

struct request_queue;

extern int submit_bio_wait(struct bio *bio);
void bio_init(struct bio *bio, struct block_device *bdev, struct bio_vec *table,
	      unsigned short max_vecs, blk_opf_t opf);
extern void bio_uninit(struct bio *);
void bio_reset(struct bio *bio, struct block_device *bdev, blk_opf_t opf);
void bio_chain(struct bio *, struct bio *);

int bio_add_page(struct bio *, struct page *, unsigned len, unsigned off);
bool bio_add_folio(struct bio *, struct folio *, size_t len, size_t off);
extern int bio_add_pc_page(struct request_queue *, struct bio *, struct page *,
			   unsigned int, unsigned int);
int bio_add_zone_append_page(struct bio *bio, struct page *page,
			     unsigned int len, unsigned int offset);
void __bio_add_page(struct bio *bio, struct page *page,
		unsigned int len, unsigned int off);
int bio_iov_iter_get_pages(struct bio *bio, struct iov_iter *iter);
void bio_iov_bvec_set(struct bio *bio, struct iov_iter *iter);
void __bio_release_pages(struct bio *bio, bool mark_dirty);
extern void bio_set_pages_dirty(struct bio *bio);
extern void bio_check_pages_dirty(struct bio *bio);

extern void bio_copy_data_iter(struct bio *dst, struct bvec_iter *dst_iter,
			       struct bio *src, struct bvec_iter *src_iter);
extern void bio_copy_data(struct bio *dst, struct bio *src);
extern void bio_free_pages(struct bio *bio);
void guard_bio_eod(struct bio *bio);
void zero_fill_bio(struct bio *bio);

static inline void bio_release_pages(struct bio *bio, bool mark_dirty)
{
	if (!bio_flagged(bio, BIO_NO_PAGE_REF))
		__bio_release_pages(bio, mark_dirty);
}

#define bio_dev(bio) \
	disk_devt((bio)->bi_bdev->bd_disk)

#ifdef CONFIG_BLK_CGROUP
void bio_associate_blkg(struct bio *bio);
void bio_associate_blkg_from_css(struct bio *bio,
				 struct cgroup_subsys_state *css);
void bio_clone_blkg_association(struct bio *dst, struct bio *src);
#else	/* CONFIG_BLK_CGROUP */
static inline void bio_associate_blkg(struct bio *bio) { }
static inline void bio_associate_blkg_from_css(struct bio *bio,
					       struct cgroup_subsys_state *css)
{ }
static inline void bio_clone_blkg_association(struct bio *dst,
					      struct bio *src) { }
#endif	/* CONFIG_BLK_CGROUP */

static inline void bio_set_dev(struct bio *bio, struct block_device *bdev)
{
	bio_clear_flag(bio, BIO_REMAPPED);
	if (bio->bi_bdev != bdev)
		bio_clear_flag(bio, BIO_BPS_THROTTLED);
	bio->bi_bdev = bdev;
	bio_associate_blkg(bio);
}

/*
 * BIO list management for use by remapping drivers (e.g. DM or MD) and loop.
 *
 * A bio_list anchors a singly-linked list of bios chained through the bi_next
 * member of the bio.  The bio_list also caches the last list member to allow
 * fast access to the tail.
 */
struct bio_list {
	struct bio *head;
	struct bio *tail;
};

static inline int bio_list_empty(const struct bio_list *bl)
{
	return bl->head == NULL;
}

static inline void bio_list_init(struct bio_list *bl)
{
	bl->head = bl->tail = NULL;
}

#define BIO_EMPTY_LIST	{ NULL, NULL }

#define bio_list_for_each(bio, bl) \
	for (bio = (bl)->head; bio; bio = bio->bi_next)

static inline unsigned bio_list_size(const struct bio_list *bl)
{
	unsigned sz = 0;
	struct bio *bio;

	bio_list_for_each(bio, bl)
		sz++;

	return sz;
}

static inline void bio_list_add(struct bio_list *bl, struct bio *bio)
{
	bio->bi_next = NULL;

	if (bl->tail)
		bl->tail->bi_next = bio;
	else
		bl->head = bio;

	bl->tail = bio;
}

static inline void bio_list_add_head(struct bio_list *bl, struct bio *bio)
{
	bio->bi_next = bl->head;

	bl->head = bio;

	if (!bl->tail)
		bl->tail = bio;
}

static inline void bio_list_merge(struct bio_list *bl, struct bio_list *bl2)
{
	if (!bl2->head)
		return;

	if (bl->tail)
		bl->tail->bi_next = bl2->head;
	else
		bl->head = bl2->head;

	bl->tail = bl2->tail;
}

static inline void bio_list_merge_head(struct bio_list *bl,
				       struct bio_list *bl2)
{
	if (!bl2->head)
		return;

	if (bl->head)
		bl2->tail->bi_next = bl->head;
	else
		bl->tail = bl2->tail;

	bl->head = bl2->head;
}

static inline struct bio *bio_list_peek(struct bio_list *bl)
{
	return bl->head;
}

static inline struct bio *bio_list_pop(struct bio_list *bl)
{
	struct bio *bio = bl->head;

	if (bio) {
		bl->head = bl->head->bi_next;
		if (!bl->head)
			bl->tail = NULL;

		bio->bi_next = NULL;
	}

	return bio;
}

static inline struct bio *bio_list_get(struct bio_list *bl)
{
	struct bio *bio = bl->head;

	bl->head = bl->tail = NULL;

	return bio;
}

/*
 * Increment chain count for the bio. Make sure the CHAIN flag update
 * is visible before the raised count.
 */
static inline void bio_inc_remaining(struct bio *bio)
{
	bio_set_flag(bio, BIO_CHAIN);
	smp_mb__before_atomic();
	atomic_inc(&bio->__bi_remaining);
}

/*
 * bio_set is used to allow other portions of the IO system to
 * allocate their own private memory pools for bio and iovec structures.
 * These memory pools in turn all allocate from the bio_slab
 * and the bvec_slabs[].
 */
#define BIO_POOL_SIZE 2

struct bio_set {
	struct kmem_cache *bio_slab;
	unsigned int front_pad;

	/*
	 * per-cpu bio alloc cache
	 */
	struct bio_alloc_cache __percpu *cache;

	mempool_t bio_pool;
	mempool_t bvec_pool;
#if defined(CONFIG_BLK_DEV_INTEGRITY)
	mempool_t bio_integrity_pool;
	mempool_t bvec_integrity_pool;
#endif

	unsigned int back_pad;
	/*
	 * Deadlock avoidance for stacking block drivers: see comments in
	 * bio_alloc_bioset() for details
	 */
	spinlock_t		rescue_lock;
	struct bio_list		rescue_list;
	struct work_struct	rescue_work;
	struct workqueue_struct	*rescue_workqueue;

	/*
	 * Hot un-plug notifier for the per-cpu cache, if used
	 */
	struct hlist_node cpuhp_dead;
};

static inline bool bioset_initialized(struct bio_set *bs)
{
	return bs->bio_slab != NULL;
}

#if defined(CONFIG_BLK_DEV_INTEGRITY)

#define bip_for_each_vec(bvl, bip, iter)				\
	for_each_bvec(bvl, (bip)->bip_vec, iter, (bip)->bip_iter)

#define bio_for_each_integrity_vec(_bvl, _bio, _iter)			\
	for_each_bio(_bio)						\
		bip_for_each_vec(_bvl, _bio->bi_integrity, _iter)

extern struct bio_integrity_payload *bio_integrity_alloc(struct bio *, gfp_t, unsigned int);
extern int bio_integrity_add_page(struct bio *, struct page *, unsigned int, unsigned int);
extern bool bio_integrity_prep(struct bio *);
extern void bio_integrity_advance(struct bio *, unsigned int);
extern void bio_integrity_trim(struct bio *);
extern int bio_integrity_clone(struct bio *, struct bio *, gfp_t);
extern int bioset_integrity_create(struct bio_set *, int);
extern void bioset_integrity_free(struct bio_set *);
extern void bio_integrity_init(void);

#else /* CONFIG_BLK_DEV_INTEGRITY */

static inline void *bio_integrity(struct bio *bio)
{
	return NULL;
}

static inline int bioset_integrity_create(struct bio_set *bs, int pool_size)
{
	return 0;
}

static inline void bioset_integrity_free (struct bio_set *bs)
{
	return;
}

static inline bool bio_integrity_prep(struct bio *bio)
{
	return true;
}

static inline int bio_integrity_clone(struct bio *bio, struct bio *bio_src,
				      gfp_t gfp_mask)
{
	return 0;
}

static inline void bio_integrity_advance(struct bio *bio,
					 unsigned int bytes_done)
{
	return;
}

static inline void bio_integrity_trim(struct bio *bio)
{
	return;
}

static inline void bio_integrity_init(void)
{
	return;
}

static inline bool bio_integrity_flagged(struct bio *bio, enum bip_flags flag)
{
	return false;
}

static inline void *bio_integrity_alloc(struct bio * bio, gfp_t gfp,
								unsigned int nr)
{
	return ERR_PTR(-EINVAL);
}

static inline int bio_integrity_add_page(struct bio *bio, struct page *page,
					unsigned int len, unsigned int offset)
{
	return 0;
}

#endif /* CONFIG_BLK_DEV_INTEGRITY */

/*
 * Mark a bio as polled. Note that for async polled IO, the caller must
 * expect -EWOULDBLOCK if we cannot allocate a request (or other resources).
 * We cannot block waiting for requests on polled IO, as those completions
 * must be found by the caller. This is different than IRQ driven IO, where
 * it's safe to wait for IO to complete.
 */
static inline void bio_set_polled(struct bio *bio, struct kiocb *kiocb)
{
	bio->bi_opf |= REQ_POLLED;
	if (!is_sync_kiocb(kiocb))
		bio->bi_opf |= REQ_NOWAIT;
}

static inline void bio_clear_polled(struct bio *bio)
{
	/* can't support alloc cache if we turn off polling */
	bio->bi_opf &= ~(REQ_POLLED | REQ_ALLOC_CACHE);
}

struct bio *blk_next_bio(struct bio *bio, struct block_device *bdev,
		unsigned int nr_pages, blk_opf_t opf, gfp_t gfp);

#endif /* __LINUX_BIO_H */<|MERGE_RESOLUTION|>--- conflicted
+++ resolved
@@ -11,11 +11,8 @@
 #include <linux/uio.h>
 
 #define BIO_MAX_VECS		256U
-<<<<<<< HEAD
+#define BIO_MAX_INLINE_VECS	UIO_MAXIOV
 #define BIO_MAX_BYTES		(BIO_MAX_VECS * PAGE_SIZE)
-=======
-#define BIO_MAX_INLINE_VECS	UIO_MAXIOV
->>>>>>> 18282059
 
 static inline unsigned int bio_max_segs(unsigned int nr_segs)
 {
