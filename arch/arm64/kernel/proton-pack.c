--- conflicted
+++ resolved
@@ -888,8 +888,6 @@
 {
 	u8 k = 0;
 
-<<<<<<< HEAD
-=======
 	static const struct midr_range spectre_bhb_k132_list[] = {
 		MIDR_ALL_VERSIONS(MIDR_CORTEX_X3),
 		MIDR_ALL_VERSIONS(MIDR_NEOVERSE_V2),
@@ -900,7 +898,6 @@
 		MIDR_ALL_VERSIONS(MIDR_CORTEX_A720),
 		{},
 	};
->>>>>>> 02b72ccb
 	static const struct midr_range spectre_bhb_k32_list[] = {
 		MIDR_ALL_VERSIONS(MIDR_CORTEX_A78),
 		MIDR_ALL_VERSIONS(MIDR_CORTEX_A78AE),
