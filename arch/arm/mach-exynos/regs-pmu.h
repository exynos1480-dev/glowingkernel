/*
 * Copyright (c) 2010-2012 Samsung Electronics Co., Ltd.
 *		http://www.samsung.com
 *
 * EXYNOS - Power management unit definition
 *
 * This program is free software; you can redistribute it and/or modify
 * it under the terms of the GNU General Public License version 2 as
 * published by the Free Software Foundation.
*/

#ifndef __ASM_ARCH_REGS_PMU_H
#define __ASM_ARCH_REGS_PMU_H __FILE__

<<<<<<< HEAD
#include <mach/map.h>

#define S5P_PMUREG(x)				(S5P_VA_PMU + (x))

#define S5P_CENTRAL_SEQ_CONFIGURATION		S5P_PMUREG(0x0200)
=======
#define S5P_CENTRAL_SEQ_CONFIGURATION		0x0200
>>>>>>> c2fff85e

#define S5P_CENTRAL_LOWPWR_CFG			(1 << 16)

#define S5P_CENTRAL_SEQ_OPTION			0x0208

#define S5P_USE_STANDBY_WFI0			(1 << 16)
#define S5P_USE_STANDBY_WFE0			(1 << 24)

#define EXYNOS_SWRESET				0x0400
#define EXYNOS5440_SWRESET			0x00C4

#define S5P_WAKEUP_STAT				0x0600
#define S5P_EINT_WAKEUP_MASK			0x0604
#define S5P_WAKEUP_MASK				0x0608

#define S5P_INFORM0				0x0800
#define S5P_INFORM1				0x0804
#define S5P_INFORM5				0x0814
#define S5P_INFORM6				0x0818
#define S5P_INFORM7				0x081C
#define S5P_PMU_SPARE3				0x090C

#define S5P_ARM_CORE0_LOWPWR			0x1000
#define S5P_DIS_IRQ_CORE0			0x1004
#define S5P_DIS_IRQ_CENTRAL0			0x1008
#define S5P_ARM_CORE1_LOWPWR			0x1010
#define S5P_DIS_IRQ_CORE1			0x1014
#define S5P_DIS_IRQ_CENTRAL1			0x1018
#define S5P_ARM_COMMON_LOWPWR			0x1080
#define S5P_L2_0_LOWPWR				0x10C0
#define S5P_L2_1_LOWPWR				0x10C4
#define S5P_CMU_ACLKSTOP_LOWPWR			0x1100
#define S5P_CMU_SCLKSTOP_LOWPWR			0x1104
#define S5P_CMU_RESET_LOWPWR			0x110C
#define S5P_APLL_SYSCLK_LOWPWR			0x1120
#define S5P_MPLL_SYSCLK_LOWPWR			0x1124
#define S5P_VPLL_SYSCLK_LOWPWR			0x1128
#define S5P_EPLL_SYSCLK_LOWPWR			0x112C
#define S5P_CMU_CLKSTOP_GPS_ALIVE_LOWPWR	0x1138
#define S5P_CMU_RESET_GPSALIVE_LOWPWR		0x113C
#define S5P_CMU_CLKSTOP_CAM_LOWPWR		0x1140
#define S5P_CMU_CLKSTOP_TV_LOWPWR		0x1144
#define S5P_CMU_CLKSTOP_MFC_LOWPWR		0x1148
#define S5P_CMU_CLKSTOP_G3D_LOWPWR		0x114C
#define S5P_CMU_CLKSTOP_LCD0_LOWPWR		0x1150
#define S5P_CMU_CLKSTOP_MAUDIO_LOWPWR		0x1158
#define S5P_CMU_CLKSTOP_GPS_LOWPWR		0x115C
#define S5P_CMU_RESET_CAM_LOWPWR		0x1160
#define S5P_CMU_RESET_TV_LOWPWR			0x1164
#define S5P_CMU_RESET_MFC_LOWPWR		0x1168
#define S5P_CMU_RESET_G3D_LOWPWR		0x116C
#define S5P_CMU_RESET_LCD0_LOWPWR		0x1170
#define S5P_CMU_RESET_MAUDIO_LOWPWR		0x1178
#define S5P_CMU_RESET_GPS_LOWPWR		0x117C
#define S5P_TOP_BUS_LOWPWR			0x1180
#define S5P_TOP_RETENTION_LOWPWR		0x1184
#define S5P_TOP_PWR_LOWPWR			0x1188
#define S5P_LOGIC_RESET_LOWPWR			0x11A0
#define S5P_ONENAND_MEM_LOWPWR			0x11C0
#define S5P_G2D_ACP_MEM_LOWPWR			0x11C8
#define S5P_USBOTG_MEM_LOWPWR			0x11CC
#define S5P_HSMMC_MEM_LOWPWR			0x11D0
#define S5P_CSSYS_MEM_LOWPWR			0x11D4
#define S5P_SECSS_MEM_LOWPWR			0x11D8
#define S5P_PAD_RETENTION_DRAM_LOWPWR		0x1200
#define S5P_PAD_RETENTION_MAUDIO_LOWPWR		0x1204
#define S5P_PAD_RETENTION_GPIO_LOWPWR		0x1220
#define S5P_PAD_RETENTION_UART_LOWPWR		0x1224
#define S5P_PAD_RETENTION_MMCA_LOWPWR		0x1228
#define S5P_PAD_RETENTION_MMCB_LOWPWR		0x122C
#define S5P_PAD_RETENTION_EBIA_LOWPWR		0x1230
#define S5P_PAD_RETENTION_EBIB_LOWPWR		0x1234
#define S5P_PAD_RETENTION_ISOLATION_LOWPWR	0x1240
#define S5P_PAD_RETENTION_ALV_SEL_LOWPWR	0x1260
#define S5P_XUSBXTI_LOWPWR			0x1280
#define S5P_XXTI_LOWPWR				0x1284
#define S5P_EXT_REGULATOR_LOWPWR		0x12C0
#define S5P_GPIO_MODE_LOWPWR			0x1300
#define S5P_GPIO_MODE_MAUDIO_LOWPWR		0x1340
#define S5P_CAM_LOWPWR				0x1380
#define S5P_TV_LOWPWR				0x1384
#define S5P_MFC_LOWPWR				0x1388
#define S5P_G3D_LOWPWR				0x138C
#define S5P_LCD0_LOWPWR				0x1390
#define S5P_MAUDIO_LOWPWR			0x1398
#define S5P_GPS_LOWPWR				0x139C
#define S5P_GPS_ALIVE_LOWPWR			0x13A0

#define EXYNOS_ARM_CORE0_CONFIGURATION		0x2000
#define EXYNOS_ARM_CORE_CONFIGURATION(_nr)	\
			(EXYNOS_ARM_CORE0_CONFIGURATION + (0x80 * (_nr)))
#define EXYNOS_ARM_CORE_STATUS(_nr)		\
			(EXYNOS_ARM_CORE_CONFIGURATION(_nr) + 0x4)

#define EXYNOS_ARM_COMMON_CONFIGURATION		0x2500
#define EXYNOS_COMMON_CONFIGURATION(_nr)	\
			(EXYNOS_ARM_COMMON_CONFIGURATION + (0x80 * (_nr)))
#define EXYNOS_COMMON_STATUS(_nr)		\
			(EXYNOS_COMMON_CONFIGURATION(_nr) + 0x4)
#define EXYNOS_COMMON_OPTION(_nr)		\
			(EXYNOS_COMMON_CONFIGURATION(_nr) + 0x8)

#define S5P_PAD_RET_MAUDIO_OPTION		0x3028
#define S5P_PAD_RET_GPIO_OPTION			0x3108
#define S5P_PAD_RET_UART_OPTION			0x3128
#define S5P_PAD_RET_MMCA_OPTION			0x3148
#define S5P_PAD_RET_MMCB_OPTION			0x3168
#define S5P_PAD_RET_EBIA_OPTION			0x3188
#define S5P_PAD_RET_EBIB_OPTION			0x31A8

#define S5P_CORE_LOCAL_PWR_EN			0x3

/* Only for EXYNOS4210 */
#define S5P_CMU_CLKSTOP_LCD1_LOWPWR	0x1154
#define S5P_CMU_RESET_LCD1_LOWPWR	0x1174
#define S5P_MODIMIF_MEM_LOWPWR		0x11C4
#define S5P_PCIE_MEM_LOWPWR		0x11E0
#define S5P_SATA_MEM_LOWPWR		0x11E4
#define S5P_LCD1_LOWPWR			0x1394

/* Only for EXYNOS4x12 */
#define S5P_ISP_ARM_LOWPWR			0x1050
#define S5P_DIS_IRQ_ISP_ARM_LOCAL_LOWPWR	0x1054
#define S5P_DIS_IRQ_ISP_ARM_CENTRAL_LOWPWR	0x1058
#define S5P_CMU_ACLKSTOP_COREBLK_LOWPWR		0x1110
#define S5P_CMU_SCLKSTOP_COREBLK_LOWPWR		0x1114
#define S5P_CMU_RESET_COREBLK_LOWPWR		0x111C
#define S5P_MPLLUSER_SYSCLK_LOWPWR		0x1130
#define S5P_CMU_CLKSTOP_ISP_LOWPWR		0x1154
#define S5P_CMU_RESET_ISP_LOWPWR		0x1174
#define S5P_TOP_BUS_COREBLK_LOWPWR		0x1190
#define S5P_TOP_RETENTION_COREBLK_LOWPWR	0x1194
#define S5P_TOP_PWR_COREBLK_LOWPWR		0x1198
#define S5P_OSCCLK_GATE_LOWPWR			0x11A4
#define S5P_LOGIC_RESET_COREBLK_LOWPWR		0x11B0
#define S5P_OSCCLK_GATE_COREBLK_LOWPWR		0x11B4
#define S5P_HSI_MEM_LOWPWR			0x11C4
#define S5P_ROTATOR_MEM_LOWPWR			0x11DC
#define S5P_PAD_RETENTION_GPIO_COREBLK_LOWPWR	0x123C
#define S5P_PAD_ISOLATION_COREBLK_LOWPWR	0x1250
#define S5P_GPIO_MODE_COREBLK_LOWPWR		0x1320
#define S5P_TOP_ASB_RESET_LOWPWR		0x1344
#define S5P_TOP_ASB_ISOLATION_LOWPWR		0x1348
#define S5P_ISP_LOWPWR				0x1394
#define S5P_DRAM_FREQ_DOWN_LOWPWR		0x13B0
#define S5P_DDRPHY_DLLOFF_LOWPWR		0x13B4
#define S5P_CMU_SYSCLK_ISP_LOWPWR		0x13B8
#define S5P_CMU_SYSCLK_GPS_LOWPWR		0x13BC
#define S5P_LPDDR_PHY_DLL_LOCK_LOWPWR		0x13C0

#define S5P_ARM_L2_0_OPTION			0x2608
#define S5P_ARM_L2_1_OPTION			0x2628
#define S5P_ONENAND_MEM_OPTION			0x2E08
#define S5P_HSI_MEM_OPTION			0x2E28
#define S5P_G2D_ACP_MEM_OPTION			0x2E48
#define S5P_USBOTG_MEM_OPTION			0x2E68
#define S5P_HSMMC_MEM_OPTION			0x2E88
#define S5P_CSSYS_MEM_OPTION			0x2EA8
#define S5P_SECSS_MEM_OPTION			0x2EC8
#define S5P_ROTATOR_MEM_OPTION			0x2F48

/* Only for EXYNOS4412 */
#define S5P_ARM_CORE2_LOWPWR			0x1020
#define S5P_DIS_IRQ_CORE2			0x1024
#define S5P_DIS_IRQ_CENTRAL2			0x1028
#define S5P_ARM_CORE3_LOWPWR			0x1030
#define S5P_DIS_IRQ_CORE3			0x1034
#define S5P_DIS_IRQ_CENTRAL3			0x1038

/* For EXYNOS5 */

<<<<<<< HEAD
#define EXYNOS5_AUTO_WDTRESET_DISABLE				S5P_PMUREG(0x0408)
#define EXYNOS5_MASK_WDTRESET_REQUEST				S5P_PMUREG(0x040C)
=======
#define EXYNOS5_AUTO_WDTRESET_DISABLE				0x0408
#define EXYNOS5_MASK_WDTRESET_REQUEST				0x040C
>>>>>>> c2fff85e

#define EXYNOS5_SYS_WDTRESET					(1 << 20)

#define EXYNOS5_ARM_CORE0_SYS_PWR_REG				0x1000
#define EXYNOS5_DIS_IRQ_ARM_CORE0_LOCAL_SYS_PWR_REG		0x1004
#define EXYNOS5_DIS_IRQ_ARM_CORE0_CENTRAL_SYS_PWR_REG		0x1008
#define EXYNOS5_ARM_CORE1_SYS_PWR_REG				0x1010
#define EXYNOS5_DIS_IRQ_ARM_CORE1_LOCAL_SYS_PWR_REG		0x1014
#define EXYNOS5_DIS_IRQ_ARM_CORE1_CENTRAL_SYS_PWR_REG		0x1018
#define EXYNOS5_FSYS_ARM_SYS_PWR_REG				0x1040
#define EXYNOS5_DIS_IRQ_FSYS_ARM_CENTRAL_SYS_PWR_REG		0x1048
#define EXYNOS5_ISP_ARM_SYS_PWR_REG				0x1050
#define EXYNOS5_DIS_IRQ_ISP_ARM_LOCAL_SYS_PWR_REG		0x1054
#define EXYNOS5_DIS_IRQ_ISP_ARM_CENTRAL_SYS_PWR_REG		0x1058
#define EXYNOS5_ARM_COMMON_SYS_PWR_REG				0x1080
#define EXYNOS5_ARM_L2_SYS_PWR_REG				0x10C0
#define EXYNOS5_CMU_ACLKSTOP_SYS_PWR_REG			0x1100
#define EXYNOS5_CMU_SCLKSTOP_SYS_PWR_REG			0x1104
#define EXYNOS5_CMU_RESET_SYS_PWR_REG				0x110C
#define EXYNOS5_CMU_ACLKSTOP_SYSMEM_SYS_PWR_REG			0x1120
#define EXYNOS5_CMU_SCLKSTOP_SYSMEM_SYS_PWR_REG			0x1124
#define EXYNOS5_CMU_RESET_SYSMEM_SYS_PWR_REG			0x112C
#define EXYNOS5_DRAM_FREQ_DOWN_SYS_PWR_REG			0x1130
#define EXYNOS5_DDRPHY_DLLOFF_SYS_PWR_REG			0x1134
#define EXYNOS5_DDRPHY_DLLLOCK_SYS_PWR_REG			0x1138
#define EXYNOS5_APLL_SYSCLK_SYS_PWR_REG				0x1140
#define EXYNOS5_MPLL_SYSCLK_SYS_PWR_REG				0x1144
#define EXYNOS5_VPLL_SYSCLK_SYS_PWR_REG				0x1148
#define EXYNOS5_EPLL_SYSCLK_SYS_PWR_REG				0x114C
#define EXYNOS5_BPLL_SYSCLK_SYS_PWR_REG				0x1150
#define EXYNOS5_CPLL_SYSCLK_SYS_PWR_REG				0x1154
#define EXYNOS5_MPLLUSER_SYSCLK_SYS_PWR_REG			0x1164
#define EXYNOS5_BPLLUSER_SYSCLK_SYS_PWR_REG			0x1170
#define EXYNOS5_TOP_BUS_SYS_PWR_REG				0x1180
#define EXYNOS5_TOP_RETENTION_SYS_PWR_REG			0x1184
#define EXYNOS5_TOP_PWR_SYS_PWR_REG				0x1188
#define EXYNOS5_TOP_BUS_SYSMEM_SYS_PWR_REG			0x1190
#define EXYNOS5_TOP_RETENTION_SYSMEM_SYS_PWR_REG		0x1194
#define EXYNOS5_TOP_PWR_SYSMEM_SYS_PWR_REG			0x1198
#define EXYNOS5_LOGIC_RESET_SYS_PWR_REG				0x11A0
#define EXYNOS5_OSCCLK_GATE_SYS_PWR_REG				0x11A4
#define EXYNOS5_LOGIC_RESET_SYSMEM_SYS_PWR_REG			0x11B0
#define EXYNOS5_OSCCLK_GATE_SYSMEM_SYS_PWR_REG			0x11B4
#define EXYNOS5_USBOTG_MEM_SYS_PWR_REG				0x11C0
#define EXYNOS5_G2D_MEM_SYS_PWR_REG				0x11C8
#define EXYNOS5_USBDRD_MEM_SYS_PWR_REG				0x11CC
#define EXYNOS5_SDMMC_MEM_SYS_PWR_REG				0x11D0
#define EXYNOS5_CSSYS_MEM_SYS_PWR_REG				0x11D4
#define EXYNOS5_SECSS_MEM_SYS_PWR_REG				0x11D8
#define EXYNOS5_ROTATOR_MEM_SYS_PWR_REG				0x11DC
#define EXYNOS5_INTRAM_MEM_SYS_PWR_REG				0x11E0
#define EXYNOS5_INTROM_MEM_SYS_PWR_REG				0x11E4
#define EXYNOS5_JPEG_MEM_SYS_PWR_REG				0x11E8
#define EXYNOS5_HSI_MEM_SYS_PWR_REG				0x11EC
#define EXYNOS5_MCUIOP_MEM_SYS_PWR_REG				0x11F4
#define EXYNOS5_SATA_MEM_SYS_PWR_REG				0x11FC
#define EXYNOS5_PAD_RETENTION_DRAM_SYS_PWR_REG			0x1200
#define EXYNOS5_PAD_RETENTION_MAU_SYS_PWR_REG			0x1204
#define EXYNOS5_PAD_RETENTION_EFNAND_SYS_PWR_REG		0x1208
#define EXYNOS5_PAD_RETENTION_GPIO_SYS_PWR_REG			0x1220
#define EXYNOS5_PAD_RETENTION_UART_SYS_PWR_REG			0x1224
#define EXYNOS5_PAD_RETENTION_MMCA_SYS_PWR_REG			0x1228
#define EXYNOS5_PAD_RETENTION_MMCB_SYS_PWR_REG			0x122C
#define EXYNOS5_PAD_RETENTION_EBIA_SYS_PWR_REG			0x1230
#define EXYNOS5_PAD_RETENTION_EBIB_SYS_PWR_REG			0x1234
#define EXYNOS5_PAD_RETENTION_SPI_SYS_PWR_REG			0x1238
#define EXYNOS5_PAD_RETENTION_GPIO_SYSMEM_SYS_PWR_REG		0x123C
#define EXYNOS5_PAD_ISOLATION_SYS_PWR_REG			0x1240
#define EXYNOS5_PAD_ISOLATION_SYSMEM_SYS_PWR_REG		0x1250
#define EXYNOS5_PAD_ALV_SEL_SYS_PWR_REG				0x1260
#define EXYNOS5_XUSBXTI_SYS_PWR_REG				0x1280
#define EXYNOS5_XXTI_SYS_PWR_REG				0x1284
#define EXYNOS5_EXT_REGULATOR_SYS_PWR_REG			0x12C0
#define EXYNOS5_GPIO_MODE_SYS_PWR_REG				0x1300
#define EXYNOS5_GPIO_MODE_SYSMEM_SYS_PWR_REG			0x1320
#define EXYNOS5_GPIO_MODE_MAU_SYS_PWR_REG			0x1340
#define EXYNOS5_TOP_ASB_RESET_SYS_PWR_REG			0x1344
#define EXYNOS5_TOP_ASB_ISOLATION_SYS_PWR_REG			0x1348
#define EXYNOS5_GSCL_SYS_PWR_REG				0x1400
#define EXYNOS5_ISP_SYS_PWR_REG					0x1404
#define EXYNOS5_MFC_SYS_PWR_REG					0x1408
#define EXYNOS5_G3D_SYS_PWR_REG					0x140C
#define EXYNOS5_DISP1_SYS_PWR_REG				0x1414
#define EXYNOS5_MAU_SYS_PWR_REG					0x1418
#define EXYNOS5_CMU_CLKSTOP_GSCL_SYS_PWR_REG			0x1480
#define EXYNOS5_CMU_CLKSTOP_ISP_SYS_PWR_REG			0x1484
#define EXYNOS5_CMU_CLKSTOP_MFC_SYS_PWR_REG			0x1488
#define EXYNOS5_CMU_CLKSTOP_G3D_SYS_PWR_REG			0x148C
#define EXYNOS5_CMU_CLKSTOP_DISP1_SYS_PWR_REG			0x1494
#define EXYNOS5_CMU_CLKSTOP_MAU_SYS_PWR_REG			0x1498
#define EXYNOS5_CMU_SYSCLK_GSCL_SYS_PWR_REG			0x14C0
#define EXYNOS5_CMU_SYSCLK_ISP_SYS_PWR_REG			0x14C4
#define EXYNOS5_CMU_SYSCLK_MFC_SYS_PWR_REG			0x14C8
#define EXYNOS5_CMU_SYSCLK_G3D_SYS_PWR_REG			0x14CC
#define EXYNOS5_CMU_SYSCLK_DISP1_SYS_PWR_REG			0x14D4
#define EXYNOS5_CMU_SYSCLK_MAU_SYS_PWR_REG			0x14D8
#define EXYNOS5_CMU_RESET_GSCL_SYS_PWR_REG			0x1580
#define EXYNOS5_CMU_RESET_ISP_SYS_PWR_REG			0x1584
#define EXYNOS5_CMU_RESET_MFC_SYS_PWR_REG			0x1588
#define EXYNOS5_CMU_RESET_G3D_SYS_PWR_REG			0x158C
#define EXYNOS5_CMU_RESET_DISP1_SYS_PWR_REG			0x1594
#define EXYNOS5_CMU_RESET_MAU_SYS_PWR_REG			0x1598

#define EXYNOS5_ARM_CORE0_OPTION				0x2008
#define EXYNOS5_ARM_CORE1_OPTION				0x2088
#define EXYNOS5_FSYS_ARM_OPTION					0x2208
#define EXYNOS5_ISP_ARM_OPTION					0x2288
#define EXYNOS5_ARM_COMMON_OPTION				0x2408
#define EXYNOS5_ARM_L2_OPTION					0x2608
#define EXYNOS5_TOP_PWR_OPTION					0x2C48
#define EXYNOS5_TOP_PWR_SYSMEM_OPTION				0x2CC8
#define EXYNOS5_JPEG_MEM_OPTION					0x2F48
#define EXYNOS5_GSCL_OPTION					0x4008
#define EXYNOS5_ISP_OPTION					0x4028
#define EXYNOS5_MFC_OPTION					0x4048
#define EXYNOS5_G3D_OPTION					0x4068
#define EXYNOS5_DISP1_OPTION					0x40A8
#define EXYNOS5_MAU_OPTION					0x40C8

#define EXYNOS5_USE_SC_FEEDBACK					(1 << 1)
#define EXYNOS5_USE_SC_COUNTER					(1 << 0)

#define EXYNOS5_SKIP_DEACTIVATE_ACEACP_IN_PWDN			(1 << 7)

#define EXYNOS5_OPTION_USE_STANDBYWFE				(1 << 24)
#define EXYNOS5_OPTION_USE_STANDBYWFI				(1 << 16)

#define EXYNOS5_OPTION_USE_RETENTION				(1 << 4)

#define EXYNOS5420_SWRESET_KFC_SEL				0x3

#include <asm/cputype.h>
#define MAX_CPUS_IN_CLUSTER	4

static inline unsigned int exynos_pmu_cpunr(unsigned int mpidr)
{
	return ((MPIDR_AFFINITY_LEVEL(mpidr, 1) * MAX_CPUS_IN_CLUSTER)
		 + MPIDR_AFFINITY_LEVEL(mpidr, 0));
}

#endif /* __ASM_ARCH_REGS_PMU_H */<|MERGE_RESOLUTION|>--- conflicted
+++ resolved
@@ -12,15 +12,7 @@
 #ifndef __ASM_ARCH_REGS_PMU_H
 #define __ASM_ARCH_REGS_PMU_H __FILE__
 
-<<<<<<< HEAD
-#include <mach/map.h>
-
-#define S5P_PMUREG(x)				(S5P_VA_PMU + (x))
-
-#define S5P_CENTRAL_SEQ_CONFIGURATION		S5P_PMUREG(0x0200)
-=======
 #define S5P_CENTRAL_SEQ_CONFIGURATION		0x0200
->>>>>>> c2fff85e
 
 #define S5P_CENTRAL_LOWPWR_CFG			(1 << 16)
 
@@ -192,13 +184,8 @@
 
 /* For EXYNOS5 */
 
-<<<<<<< HEAD
-#define EXYNOS5_AUTO_WDTRESET_DISABLE				S5P_PMUREG(0x0408)
-#define EXYNOS5_MASK_WDTRESET_REQUEST				S5P_PMUREG(0x040C)
-=======
 #define EXYNOS5_AUTO_WDTRESET_DISABLE				0x0408
 #define EXYNOS5_MASK_WDTRESET_REQUEST				0x040C
->>>>>>> c2fff85e
 
 #define EXYNOS5_SYS_WDTRESET					(1 << 20)
 
