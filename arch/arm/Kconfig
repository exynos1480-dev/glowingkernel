--- conflicted
+++ resolved
@@ -225,13 +225,10 @@
 	help
 	  Please provide the physical address corresponding to the
 	  location of main memory in your system.
-<<<<<<< HEAD
 
 config GENERIC_BUG
 	def_bool y
 	depends on BUG
-=======
->>>>>>> cfaf8fc5
 
 source "init/Kconfig"
 
@@ -411,11 +408,7 @@
 	select ARCH_REQUIRE_GPIOLIB
 	select ARCH_HAS_HOLES_MEMORYMODEL
 	select ARCH_USES_GETTIMEOFFSET
-<<<<<<< HEAD
 	select NEED_MACH_MEMORY_H
-=======
-	select NEED_MEMORY_H
->>>>>>> cfaf8fc5
 	help
 	  This enables support for the Cirrus EP93xx series of CPUs.
 
@@ -424,10 +417,7 @@
 	select CPU_SA110
 	select FOOTBRIDGE
 	select GENERIC_CLOCKEVENTS
-<<<<<<< HEAD
 	select HAVE_IDE
-=======
->>>>>>> cfaf8fc5
 	select NEED_MACH_MEMORY_H
 	help
 	  Support for systems based on the DC21285 companion chip
@@ -731,10 +721,7 @@
 	select NO_IOPORT
 	select ARCH_SPARSEMEM_ENABLE
 	select ARCH_USES_GETTIMEOFFSET
-<<<<<<< HEAD
 	select HAVE_IDE
-=======
->>>>>>> cfaf8fc5
 	select NEED_MACH_MEMORY_H
 	help
 	  On the Acorn Risc-PC, Linux can support the internal IDE disk and
@@ -754,10 +741,7 @@
 	select HAVE_SCHED_CLOCK
 	select TICK_ONESHOT
 	select ARCH_REQUIRE_GPIOLIB
-<<<<<<< HEAD
 	select HAVE_IDE
-=======
->>>>>>> cfaf8fc5
 	select NEED_MACH_MEMORY_H
 	help
 	  Support for StrongARM 11x0 based boards.
@@ -905,10 +889,7 @@
 	select CLKDEV_LOOKUP
 	select HAVE_MACH_CLKDEV
 	select GENERIC_GPIO
-<<<<<<< HEAD
-	select ARCH_REQUIRE_GPIOLIB
-=======
->>>>>>> cfaf8fc5
+	select ARCH_REQUIRE_GPIOLIB
 	select NEED_MACH_MEMORY_H
 	help
 	  Support for ST-Ericsson U300 series mobile platforms.
