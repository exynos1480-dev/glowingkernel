--- conflicted
+++ resolved
@@ -20,12 +20,6 @@
 #ifndef __ASM_ARCH_AUTCPU12_H
 #define __ASM_ARCH_AUTCPU12_H
 
-<<<<<<< HEAD
-/* The CS8900A ethernet chip has its I/O registers wired to chip select 2 */
-#define AUTCPU12_PHYS_CS8900A		CS2_PHYS_BASE
-
-=======
->>>>>>> 386ab516
 /*
  * The flash bank is wired to chip select 0
  */
