--- conflicted
+++ resolved
@@ -24,17 +24,15 @@
 obj-$(CONFIG_CPU_S3C6400_INIT)	+= s3c6400-init.o
 obj-$(CONFIG_CPU_S3C6400_CLOCK)	+= s3c6400-clock.o
 
-<<<<<<< HEAD
 # PM support
 
 obj-$(CONFIG_PM)		+= pm.o
 obj-$(CONFIG_PM)		+= sleep.o
 obj-$(CONFIG_PM)		+= irq-pm.o
-=======
+
 # DMA support
 
 obj-$(CONFIG_S3C64XX_DMA)	+= dma.o
->>>>>>> 0b13406a
 
 # Device setup
 
