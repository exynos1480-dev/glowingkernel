// SPDX-License-Identifier: GPL-2.0
/*
 * drivers/power/process.c - Functions for starting/stopping processes on
 *                           suspend transitions.
 *
 * Originally from swsusp.
 */

#include <linux/interrupt.h>
#include <linux/oom.h>
#include <linux/suspend.h>
#include <linux/module.h>
#include <linux/sched/debug.h>
#include <linux/sched/task.h>
#include <linux/syscalls.h>
#include <linux/freezer.h>
#include <linux/delay.h>
#include <linux/workqueue.h>
#include <linux/kmod.h>
#include <trace/events/power.h>
#include <linux/cpuset.h>

/*
 * Timeout for stopping processes
 */
unsigned int __read_mostly freeze_timeout_msecs = 20 * MSEC_PER_SEC;

static int try_to_freeze_tasks(bool user_only)
{
	const char *what = user_only ? "user space processes" :
					"remaining freezable tasks";
	struct task_struct *g, *p;
	unsigned long end_time;
	unsigned int todo;
	bool wq_busy = false;
	ktime_t start, end, elapsed;
	unsigned int elapsed_msecs;
	bool wakeup = false;
	int sleep_usecs = USEC_PER_MSEC;

	pr_info("Freezing %s\n", what);

	start = ktime_get_boottime();

	end_time = jiffies + msecs_to_jiffies(freeze_timeout_msecs);

	if (!user_only)
		freeze_workqueues_begin();

	while (true) {
		todo = 0;
		read_lock(&tasklist_lock);
		for_each_process_thread(g, p) {
			if (p == current || !freeze_task(p))
				continue;

			todo++;
		}
		read_unlock(&tasklist_lock);

		if (!user_only) {
			wq_busy = freeze_workqueues_busy();
			todo += wq_busy;
		}

		if (!todo || time_after(jiffies, end_time))
			break;

		if (pm_wakeup_pending()) {
			wakeup = true;
			break;
		}

		/*
		 * We need to retry, but first give the freezing tasks some
		 * time to enter the refrigerator.  Start with an initial
		 * 1 ms sleep followed by exponential backoff until 8 ms.
		 */
		usleep_range(sleep_usecs / 2, sleep_usecs);
		if (sleep_usecs < 8 * USEC_PER_MSEC)
			sleep_usecs *= 2;
	}

	end = ktime_get_boottime();
	elapsed = ktime_sub(end, start);
	elapsed_msecs = ktime_to_ms(elapsed);

<<<<<<< HEAD
	if (wakeup) {
		pr_cont("\n");
		pr_err("Freezing of tasks aborted after %d.%03d seconds",
		       elapsed_msecs / 1000, elapsed_msecs % 1000);
	} else if (todo) {
		pr_cont("\n");
		pr_err("Freezing of tasks failed after %d.%03d seconds"
		       " (%d tasks refusing to freeze, wq_busy=%d):\n",
=======
	if (todo) {
		pr_err("Freezing of tasks %s after %d.%03d seconds "
		       "(%d tasks refusing to freeze, wq_busy=%d):\n",
		       wakeup ? "aborted" : "failed",
>>>>>>> 42616e0f
		       elapsed_msecs / 1000, elapsed_msecs % 1000,
		       todo - wq_busy, wq_busy);

		if (wq_busy)
			show_all_workqueues();

		if (pm_debug_messages_on) {
			read_lock(&tasklist_lock);
			for_each_process_thread(g, p) {
				if (p != current && freezing(p) && !frozen(p))
					sched_show_task(p);
			}
			read_unlock(&tasklist_lock);
		}
	} else {
		pr_info("Freezing %s completed (elapsed %d.%03d seconds)\n",
			what, elapsed_msecs / 1000, elapsed_msecs % 1000);
	}

	return todo ? -EBUSY : 0;
}

/**
 * freeze_processes - Signal user space processes to enter the refrigerator.
 * The current thread will not be frozen.  The same process that calls
 * freeze_processes must later call thaw_processes.
 *
 * On success, returns 0.  On failure, -errno and system is fully thawed.
 */
int freeze_processes(void)
{
	int error;

	error = __usermodehelper_disable(UMH_FREEZING);
	if (error)
		return error;

	/* Make sure this task doesn't get frozen */
	current->flags |= PF_SUSPEND_TASK;

	if (!pm_freezing)
		static_branch_inc(&freezer_active);

	pm_wakeup_clear(0);
	pm_freezing = true;
	error = try_to_freeze_tasks(true);
	if (!error)
		__usermodehelper_set_disable_depth(UMH_DISABLED);

	BUG_ON(in_atomic());

	/*
	 * Now that the whole userspace is frozen we need to disable
	 * the OOM killer to disallow any further interference with
	 * killable tasks. There is no guarantee oom victims will
	 * ever reach a point they go away we have to wait with a timeout.
	 */
	if (!error && !oom_killer_disable(msecs_to_jiffies(freeze_timeout_msecs)))
		error = -EBUSY;

	if (error)
		thaw_processes();
	return error;
}

/**
 * freeze_kernel_threads - Make freezable kernel threads go to the refrigerator.
 *
 * On success, returns 0.  On failure, -errno and only the kernel threads are
 * thawed, so as to give a chance to the caller to do additional cleanups
 * (if any) before thawing the userspace tasks. So, it is the responsibility
 * of the caller to thaw the userspace tasks, when the time is right.
 */
int freeze_kernel_threads(void)
{
	int error;

	pm_nosig_freezing = true;
	error = try_to_freeze_tasks(false);

	BUG_ON(in_atomic());

	if (error)
		thaw_kernel_threads();
	return error;
}

void thaw_processes(void)
{
	struct task_struct *g, *p;
	struct task_struct *curr = current;

	trace_suspend_resume(TPS("thaw_processes"), 0, true);
	if (pm_freezing)
		static_branch_dec(&freezer_active);
	pm_freezing = false;
	pm_nosig_freezing = false;

	oom_killer_enable();

	pr_info("Restarting tasks ... ");

	__usermodehelper_set_disable_depth(UMH_FREEZING);
	thaw_workqueues();

	cpuset_wait_for_hotplug();

	read_lock(&tasklist_lock);
	for_each_process_thread(g, p) {
		/* No other threads should have PF_SUSPEND_TASK set */
		WARN_ON((p != curr) && (p->flags & PF_SUSPEND_TASK));
		__thaw_task(p);
	}
	read_unlock(&tasklist_lock);

	WARN_ON(!(curr->flags & PF_SUSPEND_TASK));
	curr->flags &= ~PF_SUSPEND_TASK;

	usermodehelper_enable();

	schedule();
	pr_cont("done.\n");
	trace_suspend_resume(TPS("thaw_processes"), 0, false);
}

void thaw_kernel_threads(void)
{
	struct task_struct *g, *p;

	pm_nosig_freezing = false;
	pr_info("Restarting kernel threads ... ");

	thaw_workqueues();

	read_lock(&tasklist_lock);
	for_each_process_thread(g, p) {
		if (p->flags & PF_KTHREAD)
			__thaw_task(p);
	}
	read_unlock(&tasklist_lock);

	schedule();
	pr_cont("done.\n");
}<|MERGE_RESOLUTION|>--- conflicted
+++ resolved
@@ -85,21 +85,12 @@
 	elapsed = ktime_sub(end, start);
 	elapsed_msecs = ktime_to_ms(elapsed);
 
-<<<<<<< HEAD
 	if (wakeup) {
-		pr_cont("\n");
 		pr_err("Freezing of tasks aborted after %d.%03d seconds",
 		       elapsed_msecs / 1000, elapsed_msecs % 1000);
 	} else if (todo) {
-		pr_cont("\n");
 		pr_err("Freezing of tasks failed after %d.%03d seconds"
 		       " (%d tasks refusing to freeze, wq_busy=%d):\n",
-=======
-	if (todo) {
-		pr_err("Freezing of tasks %s after %d.%03d seconds "
-		       "(%d tasks refusing to freeze, wq_busy=%d):\n",
-		       wakeup ? "aborted" : "failed",
->>>>>>> 42616e0f
 		       elapsed_msecs / 1000, elapsed_msecs % 1000,
 		       todo - wq_busy, wq_busy);
 
