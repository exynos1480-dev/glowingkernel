--- conflicted
+++ resolved
@@ -1019,15 +1019,11 @@
 		struct task_struct *task;
 
 		task = container_of(node, struct task_struct, wake_q);
+		task->wake_q_count = head->count;
 		node = node->next;
-<<<<<<< HEAD
-		task->wake_q.next = NULL;
-		task->wake_q_count = head->count;
-=======
 		/* pairs with cmpxchg_relaxed() in __wake_q_add() */
 		WRITE_ONCE(task->wake_q.next, NULL);
 		/* Task can safely be re-inserted now. */
->>>>>>> 8cc4da21
 
 		/*
 		 * wake_up_process() executes a full barrier, which pairs with
