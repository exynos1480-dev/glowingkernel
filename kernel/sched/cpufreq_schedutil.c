--- conflicted
+++ resolved
@@ -159,16 +159,12 @@
 				policy->cpuinfo.max_freq : policy->cur;
 	unsigned long next_freq = 0;
 
-<<<<<<< HEAD
+	util = map_util_perf(util);
 	trace_android_vh_map_util_freq(util, freq, max, &next_freq);
 	if (next_freq)
 		freq = next_freq;
 	else
 		freq = map_util_freq(util, freq, max);
-=======
-	util = map_util_perf(util);
-	freq = map_util_freq(util, freq, max);
->>>>>>> 54a728dc
 
 	if (freq == sg_policy->cached_raw_freq && !sg_policy->need_freq_update)
 		return sg_policy->next_freq;
