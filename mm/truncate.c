// SPDX-License-Identifier: GPL-2.0-only
/*
 * mm/truncate.c - code for taking down pages from address_spaces
 *
 * Copyright (C) 2002, Linus Torvalds
 *
 * 10Sep2002	Andrew Morton
 *		Initial version.
 */

#include <linux/kernel.h>
#include <linux/backing-dev.h>
#include <linux/dax.h>
#include <linux/gfp.h>
#include <linux/mm.h>
#include <linux/swap.h>
#include <linux/export.h>
#include <linux/pagemap.h>
#include <linux/highmem.h>
#include <linux/pagevec.h>
#include <linux/task_io_accounting_ops.h>
#include <linux/shmem_fs.h>
#include <linux/cleancache.h>
#include <linux/rmap.h>
#include "internal.h"

/*
 * Regular page slots are stabilized by the page lock even without the tree
 * itself locked.  These unlocked entries need verification under the tree
 * lock.
 */
static inline void __clear_shadow_entry(struct address_space *mapping,
				pgoff_t index, void *entry)
{
	XA_STATE(xas, &mapping->i_pages, index);

	xas_set_update(&xas, workingset_update_node);
	if (xas_load(&xas) != entry)
		return;
	xas_store(&xas, NULL);
}

static void clear_shadow_entry(struct address_space *mapping, pgoff_t index,
			       void *entry)
{
	spin_lock(&mapping->host->i_lock);
	xa_lock_irq(&mapping->i_pages);
	__clear_shadow_entry(mapping, index, entry);
	xa_unlock_irq(&mapping->i_pages);
	if (mapping_shrinkable(mapping))
		inode_add_lru(mapping->host);
	spin_unlock(&mapping->host->i_lock);
}

/*
 * Unconditionally remove exceptional entries. Usually called from truncate
 * path. Note that the folio_batch may be altered by this function by removing
 * exceptional entries similar to what folio_batch_remove_exceptionals() does.
 */
static void truncate_folio_batch_exceptionals(struct address_space *mapping,
				struct folio_batch *fbatch, pgoff_t *indices)
{
	int i, j;
	bool dax;

	/* Handled by shmem itself */
	if (shmem_mapping(mapping))
		return;

	for (j = 0; j < folio_batch_count(fbatch); j++)
		if (xa_is_value(fbatch->folios[j]))
			break;

	if (j == folio_batch_count(fbatch))
		return;

	dax = dax_mapping(mapping);
	if (!dax) {
		spin_lock(&mapping->host->i_lock);
		xa_lock_irq(&mapping->i_pages);
	}

	for (i = j; i < folio_batch_count(fbatch); i++) {
		struct folio *folio = fbatch->folios[i];
		pgoff_t index = indices[i];

		if (!xa_is_value(folio)) {
			fbatch->folios[j++] = folio;
			continue;
		}

		if (unlikely(dax)) {
			dax_delete_mapping_entry(mapping, index);
			continue;
		}

		__clear_shadow_entry(mapping, index, folio);
	}

	if (!dax) {
		xa_unlock_irq(&mapping->i_pages);
		if (mapping_shrinkable(mapping))
			inode_add_lru(mapping->host);
		spin_unlock(&mapping->host->i_lock);
	}
	fbatch->nr = j;
}

/*
 * Invalidate exceptional entry if easily possible. This handles exceptional
 * entries for invalidate_inode_pages().
 */
static int invalidate_exceptional_entry(struct address_space *mapping,
					pgoff_t index, void *entry)
{
	/* Handled by shmem itself, or for DAX we do nothing. */
	if (shmem_mapping(mapping) || dax_mapping(mapping))
		return 1;
	clear_shadow_entry(mapping, index, entry);
	return 1;
}

/*
 * Invalidate exceptional entry if clean. This handles exceptional entries for
 * invalidate_inode_pages2() so for DAX it evicts only clean entries.
 */
static int invalidate_exceptional_entry2(struct address_space *mapping,
					 pgoff_t index, void *entry)
{
	/* Handled by shmem itself */
	if (shmem_mapping(mapping))
		return 1;
	if (dax_mapping(mapping))
		return dax_invalidate_mapping_entry_sync(mapping, index);
	clear_shadow_entry(mapping, index, entry);
	return 1;
}

/**
 * folio_invalidate - Invalidate part or all of a folio.
 * @folio: The folio which is affected.
 * @offset: start of the range to invalidate
 * @length: length of the range to invalidate
 *
 * folio_invalidate() is called when all or part of the folio has become
 * invalidated by a truncate operation.
 *
 * folio_invalidate() does not have to release all buffers, but it must
 * ensure that no dirty buffer is left outside @offset and that no I/O
 * is underway against any of the blocks which are outside the truncation
 * point.  Because the caller is about to free (and possibly reuse) those
 * blocks on-disk.
 */
void folio_invalidate(struct folio *folio, size_t offset, size_t length)
{
	const struct address_space_operations *aops = folio->mapping->a_ops;

	if (aops->invalidate_folio)
		aops->invalidate_folio(folio, offset, length);
}
EXPORT_SYMBOL_GPL(folio_invalidate);

/*
 * If truncate cannot remove the fs-private metadata from the page, the page
 * becomes orphaned.  It will be left on the LRU and may even be mapped into
 * user pagetables if we're racing with filemap_fault().
 *
 * We need to bail out if page->mapping is no longer equal to the original
 * mapping.  This happens a) when the VM reclaimed the page while we waited on
 * its lock, b) when a concurrent invalidate_mapping_pages got there first and
 * c) when tmpfs swizzles a page between a tmpfs inode and swapper_space.
 */
static void truncate_cleanup_folio(struct folio *folio)
{
	if (folio_mapped(folio))
		unmap_mapping_folio(folio);

	if (folio_needs_release(folio))
		folio_invalidate(folio, 0, folio_size(folio));

	/*
	 * Some filesystems seem to re-dirty the page even after
	 * the VM has canceled the dirty bit (eg ext3 journaling).
	 * Hence dirty accounting check is placed after invalidation.
	 */
	folio_cancel_dirty(folio);
	folio_clear_mappedtodisk(folio);
}

int truncate_inode_folio(struct address_space *mapping, struct folio *folio)
{
	if (folio->mapping != mapping)
		return -EIO;

	truncate_cleanup_folio(folio);
	filemap_remove_folio(folio);
	return 0;
}

/*
 * Handle partial folios.  The folio may be entirely within the
 * range if a split has raced with us.  If not, we zero the part of the
 * folio that's within the [start, end] range, and then split the folio if
 * it's large.  split_page_range() will discard pages which now lie beyond
 * i_size, and we rely on the caller to discard pages which lie within a
 * newly created hole.
 *
 * Returns false if splitting failed so the caller can avoid
 * discarding the entire folio which is stubbornly unsplit.
 */
bool truncate_inode_partial_folio(struct folio *folio, loff_t start, loff_t end)
{
	loff_t pos = folio_pos(folio);
	unsigned int offset, length;

	if (pos < start)
		offset = start - pos;
	else
		offset = 0;
	length = folio_size(folio);
	if (pos + length <= (u64)end)
		length = length - offset;
	else
		length = end + 1 - pos - offset;

	folio_wait_writeback(folio);
	if (length == folio_size(folio)) {
		truncate_inode_folio(folio->mapping, folio);
		return true;
	}

	/*
	 * We may be zeroing pages we're about to discard, but it avoids
	 * doing a complex calculation here, and then doing the zeroing
	 * anyway if the page split fails.
	 */
	folio_zero_range(folio, offset, length);

<<<<<<< HEAD
	cleancache_invalidate_page(folio->mapping, &folio->page);
	if (folio_has_private(folio))
=======
	if (folio_needs_release(folio))
>>>>>>> 69950617
		folio_invalidate(folio, offset, length);
	if (!folio_test_large(folio))
		return true;
	if (split_folio(folio) == 0)
		return true;
	if (folio_test_dirty(folio))
		return false;
	truncate_inode_folio(folio->mapping, folio);
	return true;
}

/*
 * Used to get rid of pages on hardware memory corruption.
 */
int generic_error_remove_page(struct address_space *mapping, struct page *page)
{
	VM_BUG_ON_PAGE(PageTail(page), page);

	if (!mapping)
		return -EINVAL;
	/*
	 * Only punch for normal data pages for now.
	 * Handling other types like directories would need more auditing.
	 */
	if (!S_ISREG(mapping->host->i_mode))
		return -EIO;
	return truncate_inode_folio(mapping, page_folio(page));
}
EXPORT_SYMBOL(generic_error_remove_page);

static long mapping_evict_folio(struct address_space *mapping,
		struct folio *folio)
{
	if (folio_test_dirty(folio) || folio_test_writeback(folio))
		return 0;
	/* The refcount will be elevated if any page in the folio is mapped */
	if (folio_ref_count(folio) >
			folio_nr_pages(folio) + folio_has_private(folio) + 1)
		return 0;
	if (!filemap_release_folio(folio, 0))
		return 0;

	return remove_mapping(mapping, folio);
}

/**
 * invalidate_inode_page() - Remove an unused page from the pagecache.
 * @page: The page to remove.
 *
 * Safely invalidate one page from its pagecache mapping.
 * It only drops clean, unused pages.
 *
 * Context: Page must be locked.
 * Return: The number of pages successfully removed.
 */
long invalidate_inode_page(struct page *page)
{
	struct folio *folio = page_folio(page);
	struct address_space *mapping = folio_mapping(folio);

	/* The page may have been truncated before it was locked */
	if (!mapping)
		return 0;
	return mapping_evict_folio(mapping, folio);
}

/**
 * truncate_inode_pages_range - truncate range of pages specified by start & end byte offsets
 * @mapping: mapping to truncate
 * @lstart: offset from which to truncate
 * @lend: offset to which to truncate (inclusive)
 *
 * Truncate the page cache, removing the pages that are between
 * specified offsets (and zeroing out partial pages
 * if lstart or lend + 1 is not page aligned).
 *
 * Truncate takes two passes - the first pass is nonblocking.  It will not
 * block on page locks and it will not block on writeback.  The second pass
 * will wait.  This is to prevent as much IO as possible in the affected region.
 * The first pass will remove most pages, so the search cost of the second pass
 * is low.
 *
 * We pass down the cache-hot hint to the page freeing code.  Even if the
 * mapping is large, it is probably the case that the final pages are the most
 * recently touched, and freeing happens in ascending file offset order.
 *
 * Note that since ->invalidate_folio() accepts range to invalidate
 * truncate_inode_pages_range is able to handle cases where lend + 1 is not
 * page aligned properly.
 */
void truncate_inode_pages_range(struct address_space *mapping,
				loff_t lstart, loff_t lend)
{
	pgoff_t		start;		/* inclusive */
	pgoff_t		end;		/* exclusive */
	struct folio_batch fbatch;
	pgoff_t		indices[PAGEVEC_SIZE];
	pgoff_t		index;
	int		i;
	struct folio	*folio;
	bool		same_folio;

	if (mapping_empty(mapping))
		goto out;

	/*
	 * 'start' and 'end' always covers the range of pages to be fully
	 * truncated. Partial pages are covered with 'partial_start' at the
	 * start of the range and 'partial_end' at the end of the range.
	 * Note that 'end' is exclusive while 'lend' is inclusive.
	 */
	start = (lstart + PAGE_SIZE - 1) >> PAGE_SHIFT;
	if (lend == -1)
		/*
		 * lend == -1 indicates end-of-file so we have to set 'end'
		 * to the highest possible pgoff_t and since the type is
		 * unsigned we're using -1.
		 */
		end = -1;
	else
		end = (lend + 1) >> PAGE_SHIFT;

	folio_batch_init(&fbatch);
	index = start;
	while (index < end && find_lock_entries(mapping, index, end - 1,
			&fbatch, indices)) {
		index = indices[folio_batch_count(&fbatch) - 1] + 1;
		truncate_folio_batch_exceptionals(mapping, &fbatch, indices);
		for (i = 0; i < folio_batch_count(&fbatch); i++)
			truncate_cleanup_folio(fbatch.folios[i]);
		delete_from_page_cache_batch(mapping, &fbatch);
		for (i = 0; i < folio_batch_count(&fbatch); i++)
			folio_unlock(fbatch.folios[i]);
		folio_batch_release(&fbatch);
		cond_resched();
	}

	same_folio = (lstart >> PAGE_SHIFT) == (lend >> PAGE_SHIFT);
	folio = __filemap_get_folio(mapping, lstart >> PAGE_SHIFT, FGP_LOCK, 0);
	if (folio) {
		same_folio = lend < folio_pos(folio) + folio_size(folio);
		if (!truncate_inode_partial_folio(folio, lstart, lend)) {
			start = folio->index + folio_nr_pages(folio);
			if (same_folio)
				end = folio->index;
		}
		folio_unlock(folio);
		folio_put(folio);
		folio = NULL;
	}

	if (!same_folio)
		folio = __filemap_get_folio(mapping, lend >> PAGE_SHIFT,
						FGP_LOCK, 0);
	if (folio) {
		if (!truncate_inode_partial_folio(folio, lstart, lend))
			end = folio->index;
		folio_unlock(folio);
		folio_put(folio);
	}

	index = start;
	while (index < end) {
		cond_resched();
		if (!find_get_entries(mapping, index, end - 1, &fbatch,
				indices)) {
			/* If all gone from start onwards, we're done */
			if (index == start)
				break;
			/* Otherwise restart to make sure all gone */
			index = start;
			continue;
		}

		for (i = 0; i < folio_batch_count(&fbatch); i++) {
			struct folio *folio = fbatch.folios[i];

			/* We rely upon deletion not changing page->index */
			index = indices[i];

			if (xa_is_value(folio))
				continue;

			folio_lock(folio);
			VM_BUG_ON_FOLIO(!folio_contains(folio, index), folio);
			folio_wait_writeback(folio);
			truncate_inode_folio(mapping, folio);
			folio_unlock(folio);
			index = folio_index(folio) + folio_nr_pages(folio) - 1;
		}
		truncate_folio_batch_exceptionals(mapping, &fbatch, indices);
		folio_batch_release(&fbatch);
		index++;
	}

out:
	cleancache_invalidate_inode(mapping);
}
EXPORT_SYMBOL(truncate_inode_pages_range);

/**
 * truncate_inode_pages - truncate *all* the pages from an offset
 * @mapping: mapping to truncate
 * @lstart: offset from which to truncate
 *
 * Called under (and serialised by) inode->i_rwsem and
 * mapping->invalidate_lock.
 *
 * Note: When this function returns, there can be a page in the process of
 * deletion (inside __filemap_remove_folio()) in the specified range.  Thus
 * mapping->nrpages can be non-zero when this function returns even after
 * truncation of the whole mapping.
 */
void truncate_inode_pages(struct address_space *mapping, loff_t lstart)
{
	truncate_inode_pages_range(mapping, lstart, (loff_t)-1);
}
EXPORT_SYMBOL(truncate_inode_pages);

/**
 * truncate_inode_pages_final - truncate *all* pages before inode dies
 * @mapping: mapping to truncate
 *
 * Called under (and serialized by) inode->i_rwsem.
 *
 * Filesystems have to use this in the .evict_inode path to inform the
 * VM that this is the final truncate and the inode is going away.
 */
void truncate_inode_pages_final(struct address_space *mapping)
{
	/*
	 * Page reclaim can not participate in regular inode lifetime
	 * management (can't call iput()) and thus can race with the
	 * inode teardown.  Tell it when the address space is exiting,
	 * so that it does not install eviction information after the
	 * final truncate has begun.
	 */
	mapping_set_exiting(mapping);

	if (!mapping_empty(mapping)) {
		/*
		 * As truncation uses a lockless tree lookup, cycle
		 * the tree lock to make sure any ongoing tree
		 * modification that does not see AS_EXITING is
		 * completed before starting the final truncate.
		 */
		xa_lock_irq(&mapping->i_pages);
		xa_unlock_irq(&mapping->i_pages);
	}

	/*
	 * Cleancache needs notification even if there are no pages or shadow
	 * entries.
	 */
	truncate_inode_pages(mapping, 0);
}
EXPORT_SYMBOL(truncate_inode_pages_final);

/**
 * invalidate_mapping_pagevec - Invalidate all the unlocked pages of one inode
 * @mapping: the address_space which holds the pages to invalidate
 * @start: the offset 'from' which to invalidate
 * @end: the offset 'to' which to invalidate (inclusive)
 * @nr_pagevec: invalidate failed page number for caller
 *
 * This helper is similar to invalidate_mapping_pages(), except that it accounts
 * for pages that are likely on a pagevec and counts them in @nr_pagevec, which
 * will be used by the caller.
 */
unsigned long invalidate_mapping_pagevec(struct address_space *mapping,
		pgoff_t start, pgoff_t end, unsigned long *nr_pagevec)
{
	pgoff_t indices[PAGEVEC_SIZE];
	struct folio_batch fbatch;
	pgoff_t index = start;
	unsigned long ret;
	unsigned long count = 0;
	int i;

	folio_batch_init(&fbatch);
	while (find_lock_entries(mapping, index, end, &fbatch, indices)) {
		for (i = 0; i < folio_batch_count(&fbatch); i++) {
			struct folio *folio = fbatch.folios[i];

			/* We rely upon deletion not changing folio->index */
			index = indices[i];

			if (xa_is_value(folio)) {
				count += invalidate_exceptional_entry(mapping,
								      index,
								      folio);
				continue;
			}
			index += folio_nr_pages(folio) - 1;

			ret = mapping_evict_folio(mapping, folio);
			folio_unlock(folio);
			/*
			 * Invalidation is a hint that the folio is no longer
			 * of interest and try to speed up its reclaim.
			 */
			if (!ret) {
				deactivate_file_folio(folio);
				/* It is likely on the pagevec of a remote CPU */
				if (nr_pagevec)
					(*nr_pagevec)++;
			}
			count += ret;
		}
		folio_batch_remove_exceptionals(&fbatch);
		folio_batch_release(&fbatch);
		cond_resched();
		index++;
	}
	return count;
}

/**
 * invalidate_mapping_pages - Invalidate all clean, unlocked cache of one inode
 * @mapping: the address_space which holds the cache to invalidate
 * @start: the offset 'from' which to invalidate
 * @end: the offset 'to' which to invalidate (inclusive)
 *
 * This function removes pages that are clean, unmapped and unlocked,
 * as well as shadow entries. It will not block on IO activity.
 *
 * If you want to remove all the pages of one inode, regardless of
 * their use and writeback state, use truncate_inode_pages().
 *
 * Return: the number of the cache entries that were invalidated
 */
unsigned long invalidate_mapping_pages(struct address_space *mapping,
		pgoff_t start, pgoff_t end)
{
	return invalidate_mapping_pagevec(mapping, start, end, NULL);
}
EXPORT_SYMBOL(invalidate_mapping_pages);

/*
 * This is like invalidate_inode_page(), except it ignores the page's
 * refcount.  We do this because invalidate_inode_pages2() needs stronger
 * invalidation guarantees, and cannot afford to leave pages behind because
 * shrink_page_list() has a temp ref on them, or because they're transiently
 * sitting in the lru_cache_add() pagevecs.
 */
static int invalidate_complete_folio2(struct address_space *mapping,
					struct folio *folio)
{
	if (folio->mapping != mapping)
		return 0;

	if (!filemap_release_folio(folio, GFP_KERNEL))
		return 0;

	spin_lock(&mapping->host->i_lock);
	xa_lock_irq(&mapping->i_pages);
	if (folio_test_dirty(folio))
		goto failed;

	BUG_ON(folio_has_private(folio));
	__filemap_remove_folio(folio, NULL);
	xa_unlock_irq(&mapping->i_pages);
	if (mapping_shrinkable(mapping))
		inode_add_lru(mapping->host);
	spin_unlock(&mapping->host->i_lock);

	filemap_free_folio(mapping, folio);
	return 1;
failed:
	xa_unlock_irq(&mapping->i_pages);
	spin_unlock(&mapping->host->i_lock);
	return 0;
}

static int folio_launder(struct address_space *mapping, struct folio *folio)
{
	if (!folio_test_dirty(folio))
		return 0;
	if (folio->mapping != mapping || mapping->a_ops->launder_folio == NULL)
		return 0;
	return mapping->a_ops->launder_folio(folio);
}

/**
 * invalidate_inode_pages2_range - remove range of pages from an address_space
 * @mapping: the address_space
 * @start: the page offset 'from' which to invalidate
 * @end: the page offset 'to' which to invalidate (inclusive)
 *
 * Any pages which are found to be mapped into pagetables are unmapped prior to
 * invalidation.
 *
 * Return: -EBUSY if any pages could not be invalidated.
 */
int invalidate_inode_pages2_range(struct address_space *mapping,
				  pgoff_t start, pgoff_t end)
{
	pgoff_t indices[PAGEVEC_SIZE];
	struct folio_batch fbatch;
	pgoff_t index;
	int i;
	int ret = 0;
	int ret2 = 0;
	int did_range_unmap = 0;

	if (mapping_empty(mapping))
		goto out;

	folio_batch_init(&fbatch);
	index = start;
	while (find_get_entries(mapping, index, end, &fbatch, indices)) {
		for (i = 0; i < folio_batch_count(&fbatch); i++) {
			struct folio *folio = fbatch.folios[i];

			/* We rely upon deletion not changing folio->index */
			index = indices[i];

			if (xa_is_value(folio)) {
				if (!invalidate_exceptional_entry2(mapping,
						index, folio))
					ret = -EBUSY;
				continue;
			}

			if (!did_range_unmap && folio_mapped(folio)) {
				/*
				 * If folio is mapped, before taking its lock,
				 * zap the rest of the file in one hit.
				 */
				unmap_mapping_pages(mapping, index,
						(1 + end - index), false);
				did_range_unmap = 1;
			}

			folio_lock(folio);
			VM_BUG_ON_FOLIO(!folio_contains(folio, index), folio);
			if (folio->mapping != mapping) {
				folio_unlock(folio);
				continue;
			}
			folio_wait_writeback(folio);

			if (folio_mapped(folio))
				unmap_mapping_folio(folio);
			BUG_ON(folio_mapped(folio));

			ret2 = folio_launder(mapping, folio);
			if (ret2 == 0) {
				if (!invalidate_complete_folio2(mapping, folio))
					ret2 = -EBUSY;
			}
			if (ret2 < 0)
				ret = ret2;
			folio_unlock(folio);
		}
		folio_batch_remove_exceptionals(&fbatch);
		folio_batch_release(&fbatch);
		cond_resched();
		index++;
	}
	/*
	 * For DAX we invalidate page tables after invalidating page cache.  We
	 * could invalidate page tables while invalidating each entry however
	 * that would be expensive. And doing range unmapping before doesn't
	 * work as we have no cheap way to find whether page cache entry didn't
	 * get remapped later.
	 */
	if (dax_mapping(mapping)) {
		unmap_mapping_pages(mapping, start, end - start + 1, false);
	}
out:
	cleancache_invalidate_inode(mapping);
	return ret;
}
EXPORT_SYMBOL_GPL(invalidate_inode_pages2_range);

/**
 * invalidate_inode_pages2 - remove all pages from an address_space
 * @mapping: the address_space
 *
 * Any pages which are found to be mapped into pagetables are unmapped prior to
 * invalidation.
 *
 * Return: -EBUSY if any pages could not be invalidated.
 */
int invalidate_inode_pages2(struct address_space *mapping)
{
	return invalidate_inode_pages2_range(mapping, 0, -1);
}
EXPORT_SYMBOL_GPL(invalidate_inode_pages2);

/**
 * truncate_pagecache - unmap and remove pagecache that has been truncated
 * @inode: inode
 * @newsize: new file size
 *
 * inode's new i_size must already be written before truncate_pagecache
 * is called.
 *
 * This function should typically be called before the filesystem
 * releases resources associated with the freed range (eg. deallocates
 * blocks). This way, pagecache will always stay logically coherent
 * with on-disk format, and the filesystem would not have to deal with
 * situations such as writepage being called for a page that has already
 * had its underlying blocks deallocated.
 */
void truncate_pagecache(struct inode *inode, loff_t newsize)
{
	struct address_space *mapping = inode->i_mapping;
	loff_t holebegin = round_up(newsize, PAGE_SIZE);

	/*
	 * unmap_mapping_range is called twice, first simply for
	 * efficiency so that truncate_inode_pages does fewer
	 * single-page unmaps.  However after this first call, and
	 * before truncate_inode_pages finishes, it is possible for
	 * private pages to be COWed, which remain after
	 * truncate_inode_pages finishes, hence the second
	 * unmap_mapping_range call must be made for correctness.
	 */
	unmap_mapping_range(mapping, holebegin, 0, 1);
	truncate_inode_pages(mapping, newsize);
	unmap_mapping_range(mapping, holebegin, 0, 1);
}
EXPORT_SYMBOL(truncate_pagecache);

/**
 * truncate_setsize - update inode and pagecache for a new file size
 * @inode: inode
 * @newsize: new file size
 *
 * truncate_setsize updates i_size and performs pagecache truncation (if
 * necessary) to @newsize. It will be typically be called from the filesystem's
 * setattr function when ATTR_SIZE is passed in.
 *
 * Must be called with a lock serializing truncates and writes (generally
 * i_rwsem but e.g. xfs uses a different lock) and before all filesystem
 * specific block truncation has been performed.
 */
void truncate_setsize(struct inode *inode, loff_t newsize)
{
	loff_t oldsize = inode->i_size;

	i_size_write(inode, newsize);
	if (newsize > oldsize)
		pagecache_isize_extended(inode, oldsize, newsize);
	truncate_pagecache(inode, newsize);
}
EXPORT_SYMBOL(truncate_setsize);

/**
 * pagecache_isize_extended - update pagecache after extension of i_size
 * @inode:	inode for which i_size was extended
 * @from:	original inode size
 * @to:		new inode size
 *
 * Handle extension of inode size either caused by extending truncate or by
 * write starting after current i_size. We mark the page straddling current
 * i_size RO so that page_mkwrite() is called on the nearest write access to
 * the page.  This way filesystem can be sure that page_mkwrite() is called on
 * the page before user writes to the page via mmap after the i_size has been
 * changed.
 *
 * The function must be called after i_size is updated so that page fault
 * coming after we unlock the page will already see the new i_size.
 * The function must be called while we still hold i_rwsem - this not only
 * makes sure i_size is stable but also that userspace cannot observe new
 * i_size value before we are prepared to store mmap writes at new inode size.
 */
void pagecache_isize_extended(struct inode *inode, loff_t from, loff_t to)
{
	int bsize = i_blocksize(inode);
	loff_t rounded_from;
	struct page *page;
	pgoff_t index;

	WARN_ON(to > inode->i_size);

	if (from >= to || bsize == PAGE_SIZE)
		return;
	/* Page straddling @from will not have any hole block created? */
	rounded_from = round_up(from, bsize);
	if (to <= rounded_from || !(rounded_from & (PAGE_SIZE - 1)))
		return;

	index = from >> PAGE_SHIFT;
	page = find_lock_page(inode->i_mapping, index);
	/* Page not cached? Nothing to do */
	if (!page)
		return;
	/*
	 * See clear_page_dirty_for_io() for details why set_page_dirty()
	 * is needed.
	 */
	if (page_mkclean(page))
		set_page_dirty(page);
	unlock_page(page);
	put_page(page);
}
EXPORT_SYMBOL(pagecache_isize_extended);

/**
 * truncate_pagecache_range - unmap and remove pagecache that is hole-punched
 * @inode: inode
 * @lstart: offset of beginning of hole
 * @lend: offset of last byte of hole
 *
 * This function should typically be called before the filesystem
 * releases resources associated with the freed range (eg. deallocates
 * blocks). This way, pagecache will always stay logically coherent
 * with on-disk format, and the filesystem would not have to deal with
 * situations such as writepage being called for a page that has already
 * had its underlying blocks deallocated.
 */
void truncate_pagecache_range(struct inode *inode, loff_t lstart, loff_t lend)
{
	struct address_space *mapping = inode->i_mapping;
	loff_t unmap_start = round_up(lstart, PAGE_SIZE);
	loff_t unmap_end = round_down(1 + lend, PAGE_SIZE) - 1;
	/*
	 * This rounding is currently just for example: unmap_mapping_range
	 * expands its hole outwards, whereas we want it to contract the hole
	 * inwards.  However, existing callers of truncate_pagecache_range are
	 * doing their own page rounding first.  Note that unmap_mapping_range
	 * allows holelen 0 for all, and we allow lend -1 for end of file.
	 */

	/*
	 * Unlike in truncate_pagecache, unmap_mapping_range is called only
	 * once (before truncating pagecache), and without "even_cows" flag:
	 * hole-punching should not remove private COWed pages from the hole.
	 */
	if ((u64)unmap_end > (u64)unmap_start)
		unmap_mapping_range(mapping, unmap_start,
				    1 + unmap_end - unmap_start, 0);
	truncate_inode_pages_range(mapping, lstart, lend);
}
EXPORT_SYMBOL(truncate_pagecache_range);<|MERGE_RESOLUTION|>--- conflicted
+++ resolved
@@ -236,12 +236,8 @@
 	 */
 	folio_zero_range(folio, offset, length);
 
-<<<<<<< HEAD
 	cleancache_invalidate_page(folio->mapping, &folio->page);
-	if (folio_has_private(folio))
-=======
 	if (folio_needs_release(folio))
->>>>>>> 69950617
 		folio_invalidate(folio, offset, length);
 	if (!folio_test_large(folio))
 		return true;
