--- conflicted
+++ resolved
@@ -5032,13 +5032,9 @@
 	 */
 	if (!page && !drained) {
 		unreserve_highatomic_pageblock(ac, false);
-<<<<<<< HEAD
-		if (!need_memory_boosting())
-=======
 		trace_android_vh_drain_all_pages_bypass(gfp_mask, order,
 			alloc_flags, ac->migratetype, *did_some_progress, &skip_pcp_drain);
-		if (!skip_pcp_drain)
->>>>>>> 18282059
+		if (!skip_pcp_drain || !need_memory_boosting())
 			drain_all_pages(NULL);
 		drained = true;
 		++retry_times;
@@ -5415,9 +5411,7 @@
 	}
 
 retry:
-<<<<<<< HEAD
-	retry_loop_count++;
-=======
+
 	/*
 	 * Deal with possible cpuset update races or zonelist updates to avoid
 	 * infinite retries.
@@ -5426,7 +5420,8 @@
 	    check_retry_zonelist(zonelist_iter_cookie))
 		goto restart;
 
->>>>>>> 18282059
+	retry_loop_count++;
+
 	/* Ensure kswapd doesn't accidentally go to sleep as long as we loop */
 	if (alloc_flags & ALLOC_KSWAPD)
 		wake_all_kswapds(order, gfp_mask, ac);
