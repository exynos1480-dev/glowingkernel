--- conflicted
+++ resolved
@@ -2961,12 +2961,8 @@
 
 	vma_set_page_prot(vma);
 
-<<<<<<< HEAD
 	trace_android_vh_mmap_region(vma, addr);
 
-	validate_mm(mm);
-=======
->>>>>>> e4d90d63
 	return addr;
 
 unmap_and_free_file_vma:
@@ -2974,16 +2970,10 @@
 	vma->vm_file = NULL;
 
 	/* Undo any partial mapping done by a device driver. */
-<<<<<<< HEAD
 	unmap_region(mm, mas.tree, vma, prev, next, vma->vm_start, vma->vm_end,
 		     vma->vm_end, vma->vm_end, true);
-	if (file && (vm_flags & VM_SHARED))
-		mapping_unmap_writable(file->f_mapping);
-=======
-	unmap_region(mm, mas.tree, vma, prev, next, vma->vm_start, vma->vm_end);
 free_iter_vma:
 	mas_destroy(&mas);
->>>>>>> e4d90d63
 free_vma:
 	vm_area_free(vma);
 unacct_error:
