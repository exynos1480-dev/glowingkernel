// SPDX-License-Identifier: GPL-2.0
/*
 *  linux/fs/pipe.c
 *
 *  Copyright (C) 1991, 1992, 1999  Linus Torvalds
 */

#include <linux/mm.h>
#include <linux/file.h>
#include <linux/poll.h>
#include <linux/slab.h>
#include <linux/module.h>
#include <linux/init.h>
#include <linux/fs.h>
#include <linux/log2.h>
#include <linux/mount.h>
#include <linux/magic.h>
#include <linux/pipe_fs_i.h>
#include <linux/uio.h>
#include <linux/highmem.h>
#include <linux/pagemap.h>
#include <linux/audit.h>
#include <linux/syscalls.h>
#include <linux/fcntl.h>
#include <linux/memcontrol.h>

#include <linux/uaccess.h>
#include <asm/ioctls.h>

#include "internal.h"

/*
 * The max size that a non-root user is allowed to grow the pipe. Can
 * be set by root in /proc/sys/fs/pipe-max-size
 */
unsigned int pipe_max_size = 1048576;

/* Maximum allocatable pages per user. Hard limit is unset by default, soft
 * matches default values.
 */
unsigned long pipe_user_pages_hard;
unsigned long pipe_user_pages_soft = PIPE_DEF_BUFFERS * INR_OPEN_CUR;

/*
 * We use a start+len construction, which provides full use of the 
 * allocated memory.
 * -- Florian Coosmann (FGC)
 * 
 * Reads with count = 0 should always return 0.
 * -- Julian Bradfield 1999-06-07.
 *
 * FIFOs and Pipes now generate SIGIO for both readers and writers.
 * -- Jeremy Elson <jelson@circlemud.org> 2001-08-16
 *
 * pipe_read & write cleanup
 * -- Manfred Spraul <manfred@colorfullife.com> 2002-05-09
 */

static void pipe_lock_nested(struct pipe_inode_info *pipe, int subclass)
{
	if (pipe->files)
		mutex_lock_nested(&pipe->mutex, subclass);
}

void pipe_lock(struct pipe_inode_info *pipe)
{
	/*
	 * pipe_lock() nests non-pipe inode locks (for writing to a file)
	 */
	pipe_lock_nested(pipe, I_MUTEX_PARENT);
}
EXPORT_SYMBOL(pipe_lock);

void pipe_unlock(struct pipe_inode_info *pipe)
{
	if (pipe->files)
		mutex_unlock(&pipe->mutex);
}
EXPORT_SYMBOL(pipe_unlock);

static inline void __pipe_lock(struct pipe_inode_info *pipe)
{
	mutex_lock_nested(&pipe->mutex, I_MUTEX_PARENT);
}

static inline void __pipe_unlock(struct pipe_inode_info *pipe)
{
	mutex_unlock(&pipe->mutex);
}

void pipe_double_lock(struct pipe_inode_info *pipe1,
		      struct pipe_inode_info *pipe2)
{
	BUG_ON(pipe1 == pipe2);

	if (pipe1 < pipe2) {
		pipe_lock_nested(pipe1, I_MUTEX_PARENT);
		pipe_lock_nested(pipe2, I_MUTEX_CHILD);
	} else {
		pipe_lock_nested(pipe2, I_MUTEX_PARENT);
		pipe_lock_nested(pipe1, I_MUTEX_CHILD);
	}
}

/* Drop the inode semaphore and wait for a pipe event, atomically */
void pipe_wait(struct pipe_inode_info *pipe)
{
	DEFINE_WAIT(wait);

	/*
	 * Pipes are system-local resources, so sleeping on them
	 * is considered a noninteractive wait:
	 */
	prepare_to_wait(&pipe->wait, &wait, TASK_INTERRUPTIBLE);
	pipe_unlock(pipe);
	schedule();
	finish_wait(&pipe->wait, &wait);
	pipe_lock(pipe);
}

static void anon_pipe_buf_release(struct pipe_inode_info *pipe,
				  struct pipe_buffer *buf)
{
	struct page *page = buf->page;

	/*
	 * If nobody else uses this page, and we don't already have a
	 * temporary page, let's keep track of it as a one-deep
	 * allocation cache. (Otherwise just release our reference to it)
	 */
	if (page_count(page) == 1 && !pipe->tmp_page)
		pipe->tmp_page = page;
	else
		put_page(page);
}

static int anon_pipe_buf_steal(struct pipe_inode_info *pipe,
			       struct pipe_buffer *buf)
{
	struct page *page = buf->page;

	if (page_count(page) == 1) {
		if (memcg_kmem_enabled())
			memcg_kmem_uncharge(page, 0);
		__SetPageLocked(page);
		return 0;
	}
	return 1;
}

/**
 * generic_pipe_buf_steal - attempt to take ownership of a &pipe_buffer
 * @pipe:	the pipe that the buffer belongs to
 * @buf:	the buffer to attempt to steal
 *
 * Description:
 *	This function attempts to steal the &struct page attached to
 *	@buf. If successful, this function returns 0 and returns with
 *	the page locked. The caller may then reuse the page for whatever
 *	he wishes; the typical use is insertion into a different file
 *	page cache.
 */
int generic_pipe_buf_steal(struct pipe_inode_info *pipe,
			   struct pipe_buffer *buf)
{
	struct page *page = buf->page;

	/*
	 * A reference of one is golden, that means that the owner of this
	 * page is the only one holding a reference to it. lock the page
	 * and return OK.
	 */
	if (page_count(page) == 1) {
		lock_page(page);
		return 0;
	}

	return 1;
}
EXPORT_SYMBOL(generic_pipe_buf_steal);

/**
 * generic_pipe_buf_get - get a reference to a &struct pipe_buffer
 * @pipe:	the pipe that the buffer belongs to
 * @buf:	the buffer to get a reference to
 *
 * Description:
 *	This function grabs an extra reference to @buf. It's used in
 *	in the tee() system call, when we duplicate the buffers in one
 *	pipe into another.
 */
void generic_pipe_buf_get(struct pipe_inode_info *pipe, struct pipe_buffer *buf)
{
	get_page(buf->page);
}
EXPORT_SYMBOL(generic_pipe_buf_get);

/**
 * generic_pipe_buf_confirm - verify contents of the pipe buffer
 * @info:	the pipe that the buffer belongs to
 * @buf:	the buffer to confirm
 *
 * Description:
 *	This function does nothing, because the generic pipe code uses
 *	pages that are always good when inserted into the pipe.
 */
int generic_pipe_buf_confirm(struct pipe_inode_info *info,
			     struct pipe_buffer *buf)
{
	return 0;
}
EXPORT_SYMBOL(generic_pipe_buf_confirm);

/**
 * generic_pipe_buf_release - put a reference to a &struct pipe_buffer
 * @pipe:	the pipe that the buffer belongs to
 * @buf:	the buffer to put a reference to
 *
 * Description:
 *	This function releases a reference to @buf.
 */
void generic_pipe_buf_release(struct pipe_inode_info *pipe,
			      struct pipe_buffer *buf)
{
	put_page(buf->page);
}
EXPORT_SYMBOL(generic_pipe_buf_release);

static const struct pipe_buf_operations anon_pipe_buf_ops = {
	.can_merge = 1,
	.confirm = generic_pipe_buf_confirm,
	.release = anon_pipe_buf_release,
	.steal = anon_pipe_buf_steal,
	.get = generic_pipe_buf_get,
};

static const struct pipe_buf_operations packet_pipe_buf_ops = {
	.can_merge = 0,
	.confirm = generic_pipe_buf_confirm,
	.release = anon_pipe_buf_release,
	.steal = anon_pipe_buf_steal,
	.get = generic_pipe_buf_get,
};

static ssize_t
pipe_read(struct kiocb *iocb, struct iov_iter *to)
{
	size_t total_len = iov_iter_count(to);
	struct file *filp = iocb->ki_filp;
	struct pipe_inode_info *pipe = filp->private_data;
	int do_wakeup;
	ssize_t ret;

	/* Null read succeeds. */
	if (unlikely(total_len == 0))
		return 0;

	do_wakeup = 0;
	ret = 0;
	__pipe_lock(pipe);
	for (;;) {
		int bufs = pipe->nrbufs;
		if (bufs) {
			int curbuf = pipe->curbuf;
			struct pipe_buffer *buf = pipe->bufs + curbuf;
			size_t chars = buf->len;
			size_t written;
			int error;

			if (chars > total_len)
				chars = total_len;

			error = pipe_buf_confirm(pipe, buf);
			if (error) {
				if (!ret)
					ret = error;
				break;
			}

			written = copy_page_to_iter(buf->page, buf->offset, chars, to);
			if (unlikely(written < chars)) {
				if (!ret)
					ret = -EFAULT;
				break;
			}
			ret += chars;
			buf->offset += chars;
			buf->len -= chars;

			/* Was it a packet buffer? Clean up and exit */
			if (buf->flags & PIPE_BUF_FLAG_PACKET) {
				total_len = chars;
				buf->len = 0;
			}

			if (!buf->len) {
				pipe_buf_release(pipe, buf);
				curbuf = (curbuf + 1) & (pipe->buffers - 1);
				pipe->curbuf = curbuf;
				pipe->nrbufs = --bufs;
				do_wakeup = 1;
			}
			total_len -= chars;
			if (!total_len)
				break;	/* common path: read succeeded */
		}
		if (bufs)	/* More to do? */
			continue;
		if (!pipe->writers)
			break;
		if (!pipe->waiting_writers) {
			/* syscall merging: Usually we must not sleep
			 * if O_NONBLOCK is set, or if we got some data.
			 * But if a writer sleeps in kernel space, then
			 * we can wait for that data without violating POSIX.
			 */
			if (ret)
				break;
			if (filp->f_flags & O_NONBLOCK) {
				ret = -EAGAIN;
				break;
			}
		}
		if (signal_pending(current)) {
			if (!ret)
				ret = -ERESTARTSYS;
			break;
		}
		if (do_wakeup) {
			wake_up_interruptible_sync_poll(&pipe->wait, EPOLLOUT | EPOLLWRNORM);
 			kill_fasync(&pipe->fasync_writers, SIGIO, POLL_OUT);
		}
		pipe_wait(pipe);
	}
	__pipe_unlock(pipe);

	/* Signal writers asynchronously that there is more room. */
	if (do_wakeup) {
		wake_up_interruptible_sync_poll(&pipe->wait, EPOLLOUT | EPOLLWRNORM);
		kill_fasync(&pipe->fasync_writers, SIGIO, POLL_OUT);
	}
	if (ret > 0)
		file_accessed(filp);
	return ret;
}

static inline int is_packetized(struct file *file)
{
	return (file->f_flags & O_DIRECT) != 0;
}

static ssize_t
pipe_write(struct kiocb *iocb, struct iov_iter *from)
{
	struct file *filp = iocb->ki_filp;
	struct pipe_inode_info *pipe = filp->private_data;
	ssize_t ret = 0;
	int do_wakeup = 0;
	size_t total_len = iov_iter_count(from);
	ssize_t chars;

	/* Null write succeeds. */
	if (unlikely(total_len == 0))
		return 0;

	__pipe_lock(pipe);

	if (!pipe->readers) {
		send_sig(SIGPIPE, current, 0);
		ret = -EPIPE;
		goto out;
	}

	/* We try to merge small writes */
	chars = total_len & (PAGE_SIZE-1); /* size of the last buffer */
	if (pipe->nrbufs && chars != 0) {
		int lastbuf = (pipe->curbuf + pipe->nrbufs - 1) &
							(pipe->buffers - 1);
		struct pipe_buffer *buf = pipe->bufs + lastbuf;
		int offset = buf->offset + buf->len;

		if (buf->ops->can_merge && offset + chars <= PAGE_SIZE) {
			ret = pipe_buf_confirm(pipe, buf);
			if (ret)
				goto out;

			ret = copy_page_from_iter(buf->page, offset, chars, from);
			if (unlikely(ret < chars)) {
				ret = -EFAULT;
				goto out;
			}
			do_wakeup = 1;
			buf->len += ret;
			if (!iov_iter_count(from))
				goto out;
		}
	}

	for (;;) {
		int bufs;

		if (!pipe->readers) {
			send_sig(SIGPIPE, current, 0);
			if (!ret)
				ret = -EPIPE;
			break;
		}
		bufs = pipe->nrbufs;
		if (bufs < pipe->buffers) {
			int newbuf = (pipe->curbuf + bufs) & (pipe->buffers-1);
			struct pipe_buffer *buf = pipe->bufs + newbuf;
			struct page *page = pipe->tmp_page;
			int copied;

			if (!page) {
				page = alloc_page(GFP_HIGHUSER | __GFP_ACCOUNT);
				if (unlikely(!page)) {
					ret = ret ? : -ENOMEM;
					break;
				}
				pipe->tmp_page = page;
			}
			/* Always wake up, even if the copy fails. Otherwise
			 * we lock up (O_NONBLOCK-)readers that sleep due to
			 * syscall merging.
			 * FIXME! Is this really true?
			 */
			do_wakeup = 1;
			copied = copy_page_from_iter(page, 0, PAGE_SIZE, from);
			if (unlikely(copied < PAGE_SIZE && iov_iter_count(from))) {
				if (!ret)
					ret = -EFAULT;
				break;
			}
			ret += copied;

			/* Insert it into the buffer array */
			buf->page = page;
			buf->ops = &anon_pipe_buf_ops;
			buf->offset = 0;
			buf->len = copied;
			buf->flags = 0;
			if (is_packetized(filp)) {
				buf->ops = &packet_pipe_buf_ops;
				buf->flags = PIPE_BUF_FLAG_PACKET;
			}
			pipe->nrbufs = ++bufs;
			pipe->tmp_page = NULL;

			if (!iov_iter_count(from))
				break;
		}
		if (bufs < pipe->buffers)
			continue;
		if (filp->f_flags & O_NONBLOCK) {
			if (!ret)
				ret = -EAGAIN;
			break;
		}
		if (signal_pending(current)) {
			if (!ret)
				ret = -ERESTARTSYS;
			break;
		}
		if (do_wakeup) {
			wake_up_interruptible_sync_poll(&pipe->wait, EPOLLIN | EPOLLRDNORM);
			kill_fasync(&pipe->fasync_readers, SIGIO, POLL_IN);
			do_wakeup = 0;
		}
		pipe->waiting_writers++;
		pipe_wait(pipe);
		pipe->waiting_writers--;
	}
out:
	__pipe_unlock(pipe);
	if (do_wakeup) {
		wake_up_interruptible_sync_poll(&pipe->wait, EPOLLIN | EPOLLRDNORM);
		kill_fasync(&pipe->fasync_readers, SIGIO, POLL_IN);
	}
	if (ret > 0 && sb_start_write_trylock(file_inode(filp)->i_sb)) {
		int err = file_update_time(filp);
		if (err)
			ret = err;
		sb_end_write(file_inode(filp)->i_sb);
	}
	return ret;
}

static long pipe_ioctl(struct file *filp, unsigned int cmd, unsigned long arg)
{
	struct pipe_inode_info *pipe = filp->private_data;
	int count, buf, nrbufs;

	switch (cmd) {
		case FIONREAD:
			__pipe_lock(pipe);
			count = 0;
			buf = pipe->curbuf;
			nrbufs = pipe->nrbufs;
			while (--nrbufs >= 0) {
				count += pipe->bufs[buf].len;
				buf = (buf+1) & (pipe->buffers - 1);
			}
			__pipe_unlock(pipe);

			return put_user(count, (int __user *)arg);
		default:
			return -ENOIOCTLCMD;
	}
}

/* No kernel lock held - fine */
static __poll_t
pipe_poll(struct file *filp, poll_table *wait)
{
	__poll_t mask;
	struct pipe_inode_info *pipe = filp->private_data;
	int nrbufs;

	poll_wait(filp, &pipe->wait, wait);

	/* Reading only -- no need for acquiring the semaphore.  */
	nrbufs = pipe->nrbufs;
	mask = 0;
	if (filp->f_mode & FMODE_READ) {
		mask = (nrbufs > 0) ? EPOLLIN | EPOLLRDNORM : 0;
		if (!pipe->writers && filp->f_version != pipe->w_counter)
			mask |= EPOLLHUP;
	}

	if (filp->f_mode & FMODE_WRITE) {
		mask |= (nrbufs < pipe->buffers) ? EPOLLOUT | EPOLLWRNORM : 0;
		/*
		 * Most Unices do not set EPOLLERR for FIFOs but on Linux they
		 * behave exactly like pipes for poll().
		 */
		if (!pipe->readers)
			mask |= EPOLLERR;
	}

	return mask;
}

static void put_pipe_info(struct inode *inode, struct pipe_inode_info *pipe)
{
	int kill = 0;

	spin_lock(&inode->i_lock);
	if (!--pipe->files) {
		inode->i_pipe = NULL;
		kill = 1;
	}
	spin_unlock(&inode->i_lock);

	if (kill)
		free_pipe_info(pipe);
}

static int
pipe_release(struct inode *inode, struct file *file)
{
	struct pipe_inode_info *pipe = file->private_data;

	__pipe_lock(pipe);
	if (file->f_mode & FMODE_READ)
		pipe->readers--;
	if (file->f_mode & FMODE_WRITE)
		pipe->writers--;

	if (pipe->readers || pipe->writers) {
		wake_up_interruptible_sync_poll(&pipe->wait, EPOLLIN | EPOLLOUT | EPOLLRDNORM | EPOLLWRNORM | EPOLLERR | EPOLLHUP);
		kill_fasync(&pipe->fasync_readers, SIGIO, POLL_IN);
		kill_fasync(&pipe->fasync_writers, SIGIO, POLL_OUT);
	}
	__pipe_unlock(pipe);

	put_pipe_info(inode, pipe);
	return 0;
}

static int
pipe_fasync(int fd, struct file *filp, int on)
{
	struct pipe_inode_info *pipe = filp->private_data;
	int retval = 0;

	__pipe_lock(pipe);
	if (filp->f_mode & FMODE_READ)
		retval = fasync_helper(fd, filp, on, &pipe->fasync_readers);
	if ((filp->f_mode & FMODE_WRITE) && retval >= 0) {
		retval = fasync_helper(fd, filp, on, &pipe->fasync_writers);
		if (retval < 0 && (filp->f_mode & FMODE_READ))
			/* this can happen only if on == T */
			fasync_helper(-1, filp, 0, &pipe->fasync_readers);
	}
	__pipe_unlock(pipe);
	return retval;
}

static unsigned long account_pipe_buffers(struct user_struct *user,
                                 unsigned long old, unsigned long new)
{
	return atomic_long_add_return(new - old, &user->pipe_bufs);
}

static bool too_many_pipe_buffers_soft(unsigned long user_bufs)
{
	unsigned long soft_limit = READ_ONCE(pipe_user_pages_soft);

	return soft_limit && user_bufs > soft_limit;
}

static bool too_many_pipe_buffers_hard(unsigned long user_bufs)
{
	unsigned long hard_limit = READ_ONCE(pipe_user_pages_hard);

	return hard_limit && user_bufs > hard_limit;
}

static bool is_unprivileged_user(void)
{
	return !capable(CAP_SYS_RESOURCE) && !capable(CAP_SYS_ADMIN);
}

struct pipe_inode_info *alloc_pipe_info(void)
{
	struct pipe_inode_info *pipe;
	unsigned long pipe_bufs = PIPE_DEF_BUFFERS;
	struct user_struct *user = get_current_user();
	unsigned long user_bufs;
	unsigned int max_size = READ_ONCE(pipe_max_size);

	pipe = kzalloc(sizeof(struct pipe_inode_info), GFP_KERNEL_ACCOUNT);
	if (pipe == NULL)
		goto out_free_uid;

	if (pipe_bufs * PAGE_SIZE > max_size && !capable(CAP_SYS_RESOURCE))
		pipe_bufs = max_size >> PAGE_SHIFT;

	user_bufs = account_pipe_buffers(user, 0, pipe_bufs);

	if (too_many_pipe_buffers_soft(user_bufs) && is_unprivileged_user()) {
		user_bufs = account_pipe_buffers(user, pipe_bufs, 1);
		pipe_bufs = 1;
	}

	if (too_many_pipe_buffers_hard(user_bufs) && is_unprivileged_user())
		goto out_revert_acct;

	pipe->bufs = kcalloc(pipe_bufs, sizeof(struct pipe_buffer),
			     GFP_KERNEL_ACCOUNT);

	if (pipe->bufs) {
		init_waitqueue_head(&pipe->wait);
		pipe->r_counter = pipe->w_counter = 1;
		pipe->buffers = pipe_bufs;
		pipe->user = user;
		mutex_init(&pipe->mutex);
		return pipe;
	}

out_revert_acct:
	(void) account_pipe_buffers(user, pipe_bufs, 0);
	kfree(pipe);
out_free_uid:
	free_uid(user);
	return NULL;
}

void free_pipe_info(struct pipe_inode_info *pipe)
{
	int i;

	(void) account_pipe_buffers(pipe->user, pipe->buffers, 0);
	free_uid(pipe->user);
	for (i = 0; i < pipe->buffers; i++) {
		struct pipe_buffer *buf = pipe->bufs + i;
		if (buf->ops)
			pipe_buf_release(pipe, buf);
	}
	if (pipe->tmp_page)
		__free_page(pipe->tmp_page);
	kfree(pipe->bufs);
	kfree(pipe);
}

static struct vfsmount *pipe_mnt __read_mostly;

/*
 * pipefs_dname() is called from d_path().
 */
static char *pipefs_dname(struct dentry *dentry, char *buffer, int buflen)
{
	return dynamic_dname(dentry, buffer, buflen, "pipe:[%lu]",
				d_inode(dentry)->i_ino);
}

static const struct dentry_operations pipefs_dentry_operations = {
	.d_dname	= pipefs_dname,
};

static struct inode * get_pipe_inode(void)
{
	struct inode *inode = new_inode_pseudo(pipe_mnt->mnt_sb);
	struct pipe_inode_info *pipe;

	if (!inode)
		goto fail_inode;

	inode->i_ino = get_next_ino();

	pipe = alloc_pipe_info();
	if (!pipe)
		goto fail_iput;

	inode->i_pipe = pipe;
	pipe->files = 2;
	pipe->readers = pipe->writers = 1;
	inode->i_fop = &pipefifo_fops;

	/*
	 * Mark the inode dirty from the very beginning,
	 * that way it will never be moved to the dirty
	 * list because "mark_inode_dirty()" will think
	 * that it already _is_ on the dirty list.
	 */
	inode->i_state = I_DIRTY;
	inode->i_mode = S_IFIFO | S_IRUSR | S_IWUSR;
	inode->i_uid = current_fsuid();
	inode->i_gid = current_fsgid();
	inode->i_atime = inode->i_mtime = inode->i_ctime = current_time(inode);

	return inode;

fail_iput:
	iput(inode);

fail_inode:
	return NULL;
}

int create_pipe_files(struct file **res, int flags)
{
	int err;
	struct inode *inode = get_pipe_inode();
	struct file *f;
	struct path path;

	if (!inode)
		return -ENFILE;

	err = -ENOMEM;
	path.dentry = d_alloc_pseudo(pipe_mnt->mnt_sb, &empty_name);
	if (!path.dentry)
		goto err_inode;
	path.mnt = mntget(pipe_mnt);

	d_instantiate(path.dentry, inode);

	f = alloc_file(&path, FMODE_WRITE, &pipefifo_fops);
	if (IS_ERR(f)) {
		err = PTR_ERR(f);
		goto err_dentry;
	}

	f->f_flags = O_WRONLY | (flags & (O_NONBLOCK | O_DIRECT));
	f->private_data = inode->i_pipe;

	res[0] = alloc_file(&path, FMODE_READ, &pipefifo_fops);
	if (IS_ERR(res[0])) {
		err = PTR_ERR(res[0]);
		goto err_file;
	}

	path_get(&path);
	res[0]->private_data = inode->i_pipe;
	res[0]->f_flags = O_RDONLY | (flags & O_NONBLOCK);
	res[1] = f;
	return 0;

err_file:
	put_filp(f);
err_dentry:
	free_pipe_info(inode->i_pipe);
	path_put(&path);
	return err;

err_inode:
	free_pipe_info(inode->i_pipe);
	iput(inode);
	return err;
}

static int __do_pipe_flags(int *fd, struct file **files, int flags)
{
	int error;
	int fdw, fdr;

	if (flags & ~(O_CLOEXEC | O_NONBLOCK | O_DIRECT))
		return -EINVAL;

	error = create_pipe_files(files, flags);
	if (error)
		return error;

	error = get_unused_fd_flags(flags);
	if (error < 0)
		goto err_read_pipe;
	fdr = error;

	error = get_unused_fd_flags(flags);
	if (error < 0)
		goto err_fdr;
	fdw = error;

	audit_fd_pair(fdr, fdw);
	fd[0] = fdr;
	fd[1] = fdw;
	return 0;

 err_fdr:
	put_unused_fd(fdr);
 err_read_pipe:
	fput(files[0]);
	fput(files[1]);
	return error;
}

int do_pipe_flags(int *fd, int flags)
{
	struct file *files[2];
	int error = __do_pipe_flags(fd, files, flags);
	if (!error) {
		fd_install(fd[0], files[0]);
		fd_install(fd[1], files[1]);
	}
	return error;
}

/*
 * sys_pipe() is the normal C calling standard for creating
 * a pipe. It's not the way Unix traditionally does this, though.
 */
SYSCALL_DEFINE2(pipe2, int __user *, fildes, int, flags)
{
	struct file *files[2];
	int fd[2];
	int error;

	error = __do_pipe_flags(fd, files, flags);
	if (!error) {
		if (unlikely(copy_to_user(fildes, fd, sizeof(fd)))) {
			fput(files[0]);
			fput(files[1]);
			put_unused_fd(fd[0]);
			put_unused_fd(fd[1]);
			error = -EFAULT;
		} else {
			fd_install(fd[0], files[0]);
			fd_install(fd[1], files[1]);
		}
	}
	return error;
}

SYSCALL_DEFINE1(pipe, int __user *, fildes)
{
	return sys_pipe2(fildes, 0);
}

static int wait_for_partner(struct pipe_inode_info *pipe, unsigned int *cnt)
{
	int cur = *cnt;	

	while (cur == *cnt) {
		pipe_wait(pipe);
		if (signal_pending(current))
			break;
	}
	return cur == *cnt ? -ERESTARTSYS : 0;
}

static void wake_up_partner(struct pipe_inode_info *pipe)
{
	wake_up_interruptible(&pipe->wait);
}

static int fifo_open(struct inode *inode, struct file *filp)
{
	struct pipe_inode_info *pipe;
	bool is_pipe = inode->i_sb->s_magic == PIPEFS_MAGIC;
	int ret;

	filp->f_version = 0;

	spin_lock(&inode->i_lock);
	if (inode->i_pipe) {
		pipe = inode->i_pipe;
		pipe->files++;
		spin_unlock(&inode->i_lock);
	} else {
		spin_unlock(&inode->i_lock);
		pipe = alloc_pipe_info();
		if (!pipe)
			return -ENOMEM;
		pipe->files = 1;
		spin_lock(&inode->i_lock);
		if (unlikely(inode->i_pipe)) {
			inode->i_pipe->files++;
			spin_unlock(&inode->i_lock);
			free_pipe_info(pipe);
			pipe = inode->i_pipe;
		} else {
			inode->i_pipe = pipe;
			spin_unlock(&inode->i_lock);
		}
	}
	filp->private_data = pipe;
	/* OK, we have a pipe and it's pinned down */

	__pipe_lock(pipe);

	/* We can only do regular read/write on fifos */
	filp->f_mode &= (FMODE_READ | FMODE_WRITE);

	switch (filp->f_mode) {
	case FMODE_READ:
	/*
	 *  O_RDONLY
	 *  POSIX.1 says that O_NONBLOCK means return with the FIFO
	 *  opened, even when there is no process writing the FIFO.
	 */
		pipe->r_counter++;
		if (pipe->readers++ == 0)
			wake_up_partner(pipe);

		if (!is_pipe && !pipe->writers) {
			if ((filp->f_flags & O_NONBLOCK)) {
				/* suppress EPOLLHUP until we have
				 * seen a writer */
				filp->f_version = pipe->w_counter;
			} else {
				if (wait_for_partner(pipe, &pipe->w_counter))
					goto err_rd;
			}
		}
		break;
	
	case FMODE_WRITE:
	/*
	 *  O_WRONLY
	 *  POSIX.1 says that O_NONBLOCK means return -1 with
	 *  errno=ENXIO when there is no process reading the FIFO.
	 */
		ret = -ENXIO;
		if (!is_pipe && (filp->f_flags & O_NONBLOCK) && !pipe->readers)
			goto err;

		pipe->w_counter++;
		if (!pipe->writers++)
			wake_up_partner(pipe);

		if (!is_pipe && !pipe->readers) {
			if (wait_for_partner(pipe, &pipe->r_counter))
				goto err_wr;
		}
		break;
	
	case FMODE_READ | FMODE_WRITE:
	/*
	 *  O_RDWR
	 *  POSIX.1 leaves this case "undefined" when O_NONBLOCK is set.
	 *  This implementation will NEVER block on a O_RDWR open, since
	 *  the process can at least talk to itself.
	 */

		pipe->readers++;
		pipe->writers++;
		pipe->r_counter++;
		pipe->w_counter++;
		if (pipe->readers == 1 || pipe->writers == 1)
			wake_up_partner(pipe);
		break;

	default:
		ret = -EINVAL;
		goto err;
	}

	/* Ok! */
	__pipe_unlock(pipe);
	return 0;

err_rd:
	if (!--pipe->readers)
		wake_up_interruptible(&pipe->wait);
	ret = -ERESTARTSYS;
	goto err;

err_wr:
	if (!--pipe->writers)
		wake_up_interruptible(&pipe->wait);
	ret = -ERESTARTSYS;
	goto err;

err:
	__pipe_unlock(pipe);

	put_pipe_info(inode, pipe);
	return ret;
}

const struct file_operations pipefifo_fops = {
	.open		= fifo_open,
	.llseek		= no_llseek,
	.read_iter	= pipe_read,
	.write_iter	= pipe_write,
	.poll		= pipe_poll,
	.unlocked_ioctl	= pipe_ioctl,
	.release	= pipe_release,
	.fasync		= pipe_fasync,
};

/*
 * Currently we rely on the pipe array holding a power-of-2 number
 * of pages. Returns 0 on error.
 */
<<<<<<< HEAD
unsigned int round_pipe_size(unsigned int size)
=======
unsigned int round_pipe_size(unsigned long size)
>>>>>>> 661e50bc
{
	if (size > (1U << 31))
		return 0;

	/* Minimum pipe size, as required by POSIX */
	if (size < PAGE_SIZE)
		return PAGE_SIZE;

<<<<<<< HEAD
	if (size < pipe_min_size)
		size = pipe_min_size;

	nr_pages = (size + PAGE_SIZE - 1) >> PAGE_SHIFT;
	if (nr_pages == 0)
		return 0;

	return roundup_pow_of_two(nr_pages) << PAGE_SHIFT;
=======
	return roundup_pow_of_two(size);
>>>>>>> 661e50bc
}

/*
 * Allocate a new array of pipe buffers and copy the info over. Returns the
 * pipe size if successful, or return -ERROR on error.
 */
static long pipe_set_size(struct pipe_inode_info *pipe, unsigned long arg)
{
	struct pipe_buffer *bufs;
	unsigned int size, nr_pages;
	unsigned long user_bufs;
	long ret = 0;

	size = round_pipe_size(arg);
	if (size == 0)
		return -EINVAL;
	nr_pages = size >> PAGE_SHIFT;

	if (!nr_pages)
		return -EINVAL;

	/*
	 * If trying to increase the pipe capacity, check that an
	 * unprivileged user is not trying to exceed various limits
	 * (soft limit check here, hard limit check just below).
	 * Decreasing the pipe capacity is always permitted, even
	 * if the user is currently over a limit.
	 */
	if (nr_pages > pipe->buffers &&
			size > pipe_max_size && !capable(CAP_SYS_RESOURCE))
		return -EPERM;

	user_bufs = account_pipe_buffers(pipe->user, pipe->buffers, nr_pages);

	if (nr_pages > pipe->buffers &&
			(too_many_pipe_buffers_hard(user_bufs) ||
			 too_many_pipe_buffers_soft(user_bufs)) &&
			is_unprivileged_user()) {
		ret = -EPERM;
		goto out_revert_acct;
	}

	/*
	 * We can shrink the pipe, if arg >= pipe->nrbufs. Since we don't
	 * expect a lot of shrink+grow operations, just free and allocate
	 * again like we would do for growing. If the pipe currently
	 * contains more buffers than arg, then return busy.
	 */
	if (nr_pages < pipe->nrbufs) {
		ret = -EBUSY;
		goto out_revert_acct;
	}

	bufs = kcalloc(nr_pages, sizeof(*bufs),
		       GFP_KERNEL_ACCOUNT | __GFP_NOWARN);
	if (unlikely(!bufs)) {
		ret = -ENOMEM;
		goto out_revert_acct;
	}

	/*
	 * The pipe array wraps around, so just start the new one at zero
	 * and adjust the indexes.
	 */
	if (pipe->nrbufs) {
		unsigned int tail;
		unsigned int head;

		tail = pipe->curbuf + pipe->nrbufs;
		if (tail < pipe->buffers)
			tail = 0;
		else
			tail &= (pipe->buffers - 1);

		head = pipe->nrbufs - tail;
		if (head)
			memcpy(bufs, pipe->bufs + pipe->curbuf, head * sizeof(struct pipe_buffer));
		if (tail)
			memcpy(bufs + head, pipe->bufs, tail * sizeof(struct pipe_buffer));
	}

	pipe->curbuf = 0;
	kfree(pipe->bufs);
	pipe->bufs = bufs;
	pipe->buffers = nr_pages;
	return nr_pages * PAGE_SIZE;

out_revert_acct:
	(void) account_pipe_buffers(pipe->user, nr_pages, pipe->buffers);
	return ret;
}

/*
<<<<<<< HEAD
 * This should work even if CONFIG_PROC_FS isn't set, as proc_dopipe_max_size
 * will return an error.
 */
int pipe_proc_fn(struct ctl_table *table, int write, void __user *buf,
		 size_t *lenp, loff_t *ppos)
{
	return proc_dopipe_max_size(table, write, buf, lenp, ppos);
}

/*
=======
>>>>>>> 661e50bc
 * After the inode slimming patch, i_pipe/i_bdev/i_cdev share the same
 * location, so checking ->i_pipe is not enough to verify that this is a
 * pipe.
 */
struct pipe_inode_info *get_pipe_info(struct file *file)
{
	return file->f_op == &pipefifo_fops ? file->private_data : NULL;
}

long pipe_fcntl(struct file *file, unsigned int cmd, unsigned long arg)
{
	struct pipe_inode_info *pipe;
	long ret;

	pipe = get_pipe_info(file);
	if (!pipe)
		return -EBADF;

	__pipe_lock(pipe);

	switch (cmd) {
	case F_SETPIPE_SZ:
		ret = pipe_set_size(pipe, arg);
		break;
	case F_GETPIPE_SZ:
		ret = pipe->buffers * PAGE_SIZE;
		break;
	default:
		ret = -EINVAL;
		break;
	}

	__pipe_unlock(pipe);
	return ret;
}

static const struct super_operations pipefs_ops = {
	.destroy_inode = free_inode_nonrcu,
	.statfs = simple_statfs,
};

/*
 * pipefs should _never_ be mounted by userland - too much of security hassle,
 * no real gain from having the whole whorehouse mounted. So we don't need
 * any operations on the root directory. However, we need a non-trivial
 * d_name - pipe: will go nicely and kill the special-casing in procfs.
 */
static struct dentry *pipefs_mount(struct file_system_type *fs_type,
			 int flags, const char *dev_name, void *data)
{
	return mount_pseudo(fs_type, "pipe:", &pipefs_ops,
			&pipefs_dentry_operations, PIPEFS_MAGIC);
}

static struct file_system_type pipe_fs_type = {
	.name		= "pipefs",
	.mount		= pipefs_mount,
	.kill_sb	= kill_anon_super,
};

static int __init init_pipe_fs(void)
{
	int err = register_filesystem(&pipe_fs_type);

	if (!err) {
		pipe_mnt = kern_mount(&pipe_fs_type);
		if (IS_ERR(pipe_mnt)) {
			err = PTR_ERR(pipe_mnt);
			unregister_filesystem(&pipe_fs_type);
		}
	}
	return err;
}

fs_initcall(init_pipe_fs);<|MERGE_RESOLUTION|>--- conflicted
+++ resolved
@@ -1025,11 +1025,7 @@
  * Currently we rely on the pipe array holding a power-of-2 number
  * of pages. Returns 0 on error.
  */
-<<<<<<< HEAD
-unsigned int round_pipe_size(unsigned int size)
-=======
 unsigned int round_pipe_size(unsigned long size)
->>>>>>> 661e50bc
 {
 	if (size > (1U << 31))
 		return 0;
@@ -1038,18 +1034,7 @@
 	if (size < PAGE_SIZE)
 		return PAGE_SIZE;
 
-<<<<<<< HEAD
-	if (size < pipe_min_size)
-		size = pipe_min_size;
-
-	nr_pages = (size + PAGE_SIZE - 1) >> PAGE_SHIFT;
-	if (nr_pages == 0)
-		return 0;
-
-	return roundup_pow_of_two(nr_pages) << PAGE_SHIFT;
-=======
 	return roundup_pow_of_two(size);
->>>>>>> 661e50bc
 }
 
 /*
@@ -1064,8 +1049,6 @@
 	long ret = 0;
 
 	size = round_pipe_size(arg);
-	if (size == 0)
-		return -EINVAL;
 	nr_pages = size >> PAGE_SHIFT;
 
 	if (!nr_pages)
@@ -1143,19 +1126,6 @@
 }
 
 /*
-<<<<<<< HEAD
- * This should work even if CONFIG_PROC_FS isn't set, as proc_dopipe_max_size
- * will return an error.
- */
-int pipe_proc_fn(struct ctl_table *table, int write, void __user *buf,
-		 size_t *lenp, loff_t *ppos)
-{
-	return proc_dopipe_max_size(table, write, buf, lenp, ppos);
-}
-
-/*
-=======
->>>>>>> 661e50bc
  * After the inode slimming patch, i_pipe/i_bdev/i_cdev share the same
  * location, so checking ->i_pipe is not enough to verify that this is a
  * pipe.
