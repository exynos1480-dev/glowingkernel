/*
 * RAM Oops/Panic logger
 *
 * Copyright (C) 2010 Marco Stornelli <marco.stornelli@gmail.com>
 * Copyright (C) 2011 Kees Cook <keescook@chromium.org>
 *
 * This program is free software; you can redistribute it and/or
 * modify it under the terms of the GNU General Public License
 * version 2 as published by the Free Software Foundation.
 *
 * This program is distributed in the hope that it will be useful, but
 * WITHOUT ANY WARRANTY; without even the implied warranty of
 * MERCHANTABILITY or FITNESS FOR A PARTICULAR PURPOSE.  See the GNU
 * General Public License for more details.
 *
 * You should have received a copy of the GNU General Public License
 * along with this program; if not, write to the Free Software
 * Foundation, Inc., 51 Franklin St, Fifth Floor, Boston, MA
 * 02110-1301 USA
 *
 */

#define pr_fmt(fmt) KBUILD_MODNAME ": " fmt

#include <linux/kernel.h>
#include <linux/err.h>
#include <linux/module.h>
#include <linux/version.h>
#include <linux/pstore.h>
#include <linux/time.h>
#include <linux/io.h>
#include <linux/ioport.h>
#include <linux/platform_device.h>
#include <linux/slab.h>
#include <linux/compiler.h>
#include <linux/pstore_ram.h>

#define RAMOOPS_KERNMSG_HDR "===="
#define MIN_MEM_SIZE 4096UL

static ulong record_size = MIN_MEM_SIZE;
module_param(record_size, ulong, 0400);
MODULE_PARM_DESC(record_size,
		"size of each dump done on oops/panic");

static ulong ramoops_console_size = MIN_MEM_SIZE;
module_param_named(console_size, ramoops_console_size, ulong, 0400);
MODULE_PARM_DESC(console_size, "size of kernel console log");

static ulong ramoops_ftrace_size = MIN_MEM_SIZE;
module_param_named(ftrace_size, ramoops_ftrace_size, ulong, 0400);
MODULE_PARM_DESC(ftrace_size, "size of ftrace log");

static ulong mem_address;
module_param(mem_address, ulong, 0400);
MODULE_PARM_DESC(mem_address,
		"start of reserved RAM used to store oops/panic logs");

static ulong mem_size;
module_param(mem_size, ulong, 0400);
MODULE_PARM_DESC(mem_size,
		"size of reserved RAM used to store oops/panic logs");

static int dump_oops = 1;
module_param(dump_oops, int, 0600);
MODULE_PARM_DESC(dump_oops,
		"set to 1 to dump oopses, 0 to only dump panics (default 1)");

static int ramoops_ecc;
module_param_named(ecc, ramoops_ecc, int, 0600);
MODULE_PARM_DESC(ramoops_ecc,
		"if non-zero, the option enables ECC support and specifies "
		"ECC buffer size in bytes (1 is a special value, means 16 "
		"bytes ECC)");

struct ramoops_context {
	struct persistent_ram_zone **przs;
	struct persistent_ram_zone *cprz;
	struct persistent_ram_zone *fprz;
	phys_addr_t phys_addr;
	unsigned long size;
	size_t record_size;
	size_t console_size;
	size_t ftrace_size;
	int dump_oops;
	struct persistent_ram_ecc_info ecc_info;
	unsigned int max_dump_cnt;
	unsigned int dump_write_cnt;
	unsigned int dump_read_cnt;
	unsigned int console_read_cnt;
	unsigned int ftrace_read_cnt;
	struct pstore_info pstore;
};

static struct platform_device *dummy;
static struct ramoops_platform_data *dummy_data;

static int ramoops_pstore_open(struct pstore_info *psi)
{
	struct ramoops_context *cxt = psi->data;

	cxt->dump_read_cnt = 0;
	cxt->console_read_cnt = 0;
	return 0;
}

static struct persistent_ram_zone *
ramoops_get_next_prz(struct persistent_ram_zone *przs[], uint *c, uint max,
		     u64 *id,
		     enum pstore_type_id *typep, enum pstore_type_id type,
		     bool update)
{
	struct persistent_ram_zone *prz;
	int i = (*c)++;

	if (i >= max)
		return NULL;

	prz = przs[i];

	if (update) {
		/* Update old/shadowed buffer. */
		persistent_ram_save_old(prz);
		if (!persistent_ram_old_size(prz))
			return NULL;
	}

	*typep = type;
	*id = i;

	return prz;
}

static ssize_t ramoops_pstore_read(u64 *id, enum pstore_type_id *type,
				   int *count, struct timespec *time,
				   char **buf, struct pstore_info *psi)
{
	ssize_t size;
	ssize_t ecc_notice_size;
	struct ramoops_context *cxt = psi->data;
	struct persistent_ram_zone *prz;

	prz = ramoops_get_next_prz(cxt->przs, &cxt->dump_read_cnt,
				   cxt->max_dump_cnt, id, type,
				   PSTORE_TYPE_DMESG, 1);
	if (!prz)
		prz = ramoops_get_next_prz(&cxt->cprz, &cxt->console_read_cnt,
					   1, id, type, PSTORE_TYPE_CONSOLE, 0);
	if (!prz)
		prz = ramoops_get_next_prz(&cxt->fprz, &cxt->ftrace_read_cnt,
					   1, id, type, PSTORE_TYPE_FTRACE, 0);
	if (!prz)
		return 0;

	/* TODO(kees): Bogus time for the moment. */
	time->tv_sec = 0;
	time->tv_nsec = 0;

	size = persistent_ram_old_size(prz);
<<<<<<< HEAD

	/* ECC correction notice */
	ecc_notice_size = persistent_ram_ecc_string(prz, NULL, 0);

	*buf = kmalloc(size + ecc_notice_size + 1, GFP_KERNEL);
	if (*buf == NULL)
		return -ENOMEM;

	memcpy(*buf, persistent_ram_old(prz), size);
	persistent_ram_ecc_string(prz, *buf + size, ecc_notice_size + 1);
=======
	*buf = kmemdup(persistent_ram_old(prz), size, GFP_KERNEL);
	if (*buf == NULL)
		return -ENOMEM;
>>>>>>> 47110b88

	return size + ecc_notice_size;
}

static size_t ramoops_write_kmsg_hdr(struct persistent_ram_zone *prz)
{
	char *hdr;
	struct timespec timestamp;
	size_t len;

	/* Report zeroed timestamp if called before timekeeping has resumed. */
	if (__getnstimeofday(&timestamp)) {
		timestamp.tv_sec = 0;
		timestamp.tv_nsec = 0;
	}
	hdr = kasprintf(GFP_ATOMIC, RAMOOPS_KERNMSG_HDR "%lu.%lu\n",
		(long)timestamp.tv_sec, (long)(timestamp.tv_nsec / 1000));
	WARN_ON_ONCE(!hdr);
	len = hdr ? strlen(hdr) : 0;
	persistent_ram_write(prz, hdr, len);
	kfree(hdr);

	return len;
}

static int notrace ramoops_pstore_write_buf(enum pstore_type_id type,
					    enum kmsg_dump_reason reason,
					    u64 *id, unsigned int part,
					    const char *buf, size_t size,
					    struct pstore_info *psi)
{
	struct ramoops_context *cxt = psi->data;
	struct persistent_ram_zone *prz;
	size_t hlen;

	if (type == PSTORE_TYPE_CONSOLE) {
		if (!cxt->cprz)
			return -ENOMEM;
		persistent_ram_write(cxt->cprz, buf, size);
		return 0;
	} else if (type == PSTORE_TYPE_FTRACE) {
		if (!cxt->fprz)
			return -ENOMEM;
		persistent_ram_write(cxt->fprz, buf, size);
		return 0;
	}

	if (type != PSTORE_TYPE_DMESG)
		return -EINVAL;

	/* Out of the various dmesg dump types, ramoops is currently designed
	 * to only store crash logs, rather than storing general kernel logs.
	 */
	if (reason != KMSG_DUMP_OOPS &&
	    reason != KMSG_DUMP_PANIC)
		return -EINVAL;

	/* Skip Oopes when configured to do so. */
	if (reason == KMSG_DUMP_OOPS && !cxt->dump_oops)
		return -EINVAL;

	/* Explicitly only take the first part of any new crash.
	 * If our buffer is larger than kmsg_bytes, this can never happen,
	 * and if our buffer is smaller than kmsg_bytes, we don't want the
	 * report split across multiple records.
	 */
	if (part != 1)
		return -ENOSPC;

	if (!cxt->przs)
		return -ENOSPC;

	prz = cxt->przs[cxt->dump_write_cnt];

	hlen = ramoops_write_kmsg_hdr(prz);
	if (size + hlen > prz->buffer_size)
		size = prz->buffer_size - hlen;
	persistent_ram_write(prz, buf, size);

	cxt->dump_write_cnt = (cxt->dump_write_cnt + 1) % cxt->max_dump_cnt;

	return 0;
}

static int ramoops_pstore_erase(enum pstore_type_id type, u64 id, int count,
				struct timespec time, struct pstore_info *psi)
{
	struct ramoops_context *cxt = psi->data;
	struct persistent_ram_zone *prz;

	switch (type) {
	case PSTORE_TYPE_DMESG:
		if (id >= cxt->max_dump_cnt)
			return -EINVAL;
		prz = cxt->przs[id];
		break;
	case PSTORE_TYPE_CONSOLE:
		prz = cxt->cprz;
		break;
	case PSTORE_TYPE_FTRACE:
		prz = cxt->fprz;
		break;
	default:
		return -EINVAL;
	}

	persistent_ram_free_old(prz);
	persistent_ram_zap(prz);

	return 0;
}

static struct ramoops_context oops_cxt = {
	.pstore = {
		.owner	= THIS_MODULE,
		.name	= "ramoops",
		.open	= ramoops_pstore_open,
		.read	= ramoops_pstore_read,
		.write_buf	= ramoops_pstore_write_buf,
		.erase	= ramoops_pstore_erase,
	},
};

static void ramoops_free_przs(struct ramoops_context *cxt)
{
	int i;

	if (!cxt->przs)
		return;

	for (i = 0; !IS_ERR_OR_NULL(cxt->przs[i]); i++)
		persistent_ram_free(cxt->przs[i]);
	kfree(cxt->przs);
}

static int ramoops_init_przs(struct device *dev, struct ramoops_context *cxt,
			     phys_addr_t *paddr, size_t dump_mem_sz)
{
	int err = -ENOMEM;
	int i;

	if (!cxt->record_size)
		return 0;

	if (*paddr + dump_mem_sz - cxt->phys_addr > cxt->size) {
		dev_err(dev, "no room for dumps\n");
		return -ENOMEM;
	}

	cxt->max_dump_cnt = dump_mem_sz / cxt->record_size;
	if (!cxt->max_dump_cnt)
		return -ENOMEM;

	cxt->przs = kzalloc(sizeof(*cxt->przs) * cxt->max_dump_cnt,
			     GFP_KERNEL);
	if (!cxt->przs) {
		dev_err(dev, "failed to initialize a prz array for dumps\n");
		return -ENOMEM;
	}

	for (i = 0; i < cxt->max_dump_cnt; i++) {
		size_t sz = cxt->record_size;

		cxt->przs[i] = persistent_ram_new(*paddr, sz, 0,
						  &cxt->ecc_info);
		if (IS_ERR(cxt->przs[i])) {
			err = PTR_ERR(cxt->przs[i]);
			dev_err(dev, "failed to request mem region (0x%zx@0x%llx): %d\n",
				sz, (unsigned long long)*paddr, err);
			goto fail_prz;
		}
		*paddr += sz;
	}

	return 0;
fail_prz:
	ramoops_free_przs(cxt);
	return err;
}

static int ramoops_init_prz(struct device *dev, struct ramoops_context *cxt,
			    struct persistent_ram_zone **prz,
			    phys_addr_t *paddr, size_t sz, u32 sig)
{
	if (!sz)
		return 0;

	if (*paddr + sz - cxt->phys_addr > cxt->size) {
		dev_err(dev, "no room for mem region (0x%zx@0x%llx) in (0x%lx@0x%llx)\n",
			sz, (unsigned long long)*paddr,
			cxt->size, (unsigned long long)cxt->phys_addr);
		return -ENOMEM;
	}

	*prz = persistent_ram_new(*paddr, sz, sig, &cxt->ecc_info);
	if (IS_ERR(*prz)) {
		int err = PTR_ERR(*prz);

		dev_err(dev, "failed to request mem region (0x%zx@0x%llx): %d\n",
			sz, (unsigned long long)*paddr, err);
		return err;
	}

	persistent_ram_zap(*prz);

	*paddr += sz;

	return 0;
}

static int ramoops_probe(struct platform_device *pdev)
{
	struct device *dev = &pdev->dev;
	struct ramoops_platform_data *pdata = pdev->dev.platform_data;
	struct ramoops_context *cxt = &oops_cxt;
	size_t dump_mem_sz;
	phys_addr_t paddr;
	int err = -EINVAL;

	/* Only a single ramoops area allowed at a time, so fail extra
	 * probes.
	 */
	if (cxt->max_dump_cnt)
		goto fail_out;

	if (!pdata->mem_size || (!pdata->record_size && !pdata->console_size &&
			!pdata->ftrace_size)) {
		pr_err("The memory size and the record/console size must be "
			"non-zero\n");
		goto fail_out;
	}

	if (!is_power_of_2(pdata->mem_size))
		pdata->mem_size = rounddown_pow_of_two(pdata->mem_size);
	if (!is_power_of_2(pdata->record_size))
		pdata->record_size = rounddown_pow_of_two(pdata->record_size);
	if (!is_power_of_2(pdata->console_size))
		pdata->console_size = rounddown_pow_of_two(pdata->console_size);
	if (!is_power_of_2(pdata->ftrace_size))
		pdata->ftrace_size = rounddown_pow_of_two(pdata->ftrace_size);

	cxt->dump_read_cnt = 0;
	cxt->size = pdata->mem_size;
	cxt->phys_addr = pdata->mem_address;
	cxt->record_size = pdata->record_size;
	cxt->console_size = pdata->console_size;
	cxt->ftrace_size = pdata->ftrace_size;
	cxt->dump_oops = pdata->dump_oops;
	cxt->ecc_info = pdata->ecc_info;

	paddr = cxt->phys_addr;

	dump_mem_sz = cxt->size - cxt->console_size - cxt->ftrace_size;
	err = ramoops_init_przs(dev, cxt, &paddr, dump_mem_sz);
	if (err)
		goto fail_out;

	err = ramoops_init_prz(dev, cxt, &cxt->cprz, &paddr,
			       cxt->console_size, 0);
	if (err)
		goto fail_init_cprz;

	err = ramoops_init_prz(dev, cxt, &cxt->fprz, &paddr, cxt->ftrace_size,
			       LINUX_VERSION_CODE);
	if (err)
		goto fail_init_fprz;

	if (!cxt->przs && !cxt->cprz && !cxt->fprz) {
		pr_err("memory size too small, minimum is %zu\n",
			cxt->console_size + cxt->record_size +
			cxt->ftrace_size);
		err = -EINVAL;
		goto fail_cnt;
	}

	cxt->pstore.data = cxt;
	/*
	 * Console can handle any buffer size, so prefer LOG_LINE_MAX. If we
	 * have to handle dumps, we must have at least record_size buffer. And
	 * for ftrace, bufsize is irrelevant (if bufsize is 0, buf will be
	 * ZERO_SIZE_PTR).
	 */
	if (cxt->console_size)
		cxt->pstore.bufsize = 1024; /* LOG_LINE_MAX */
	cxt->pstore.bufsize = max(cxt->record_size, cxt->pstore.bufsize);
	cxt->pstore.buf = kmalloc(cxt->pstore.bufsize, GFP_KERNEL);
	spin_lock_init(&cxt->pstore.buf_lock);
	if (!cxt->pstore.buf) {
		pr_err("cannot allocate pstore buffer\n");
		err = -ENOMEM;
		goto fail_clear;
	}

	err = pstore_register(&cxt->pstore);
	if (err) {
		pr_err("registering with pstore failed\n");
		goto fail_buf;
	}

	/*
	 * Update the module parameter variables as well so they are visible
	 * through /sys/module/ramoops/parameters/
	 */
	mem_size = pdata->mem_size;
	mem_address = pdata->mem_address;
	record_size = pdata->record_size;
	dump_oops = pdata->dump_oops;

	pr_info("attached 0x%lx@0x%llx, ecc: %d/%d\n",
		cxt->size, (unsigned long long)cxt->phys_addr,
		cxt->ecc_info.ecc_size, cxt->ecc_info.block_size);

	return 0;

fail_buf:
	kfree(cxt->pstore.buf);
fail_clear:
	cxt->pstore.bufsize = 0;
	cxt->max_dump_cnt = 0;
fail_cnt:
	kfree(cxt->fprz);
fail_init_fprz:
	kfree(cxt->cprz);
fail_init_cprz:
	ramoops_free_przs(cxt);
fail_out:
	return err;
}

static int __exit ramoops_remove(struct platform_device *pdev)
{
#if 0
	/* TODO(kees): We cannot unload ramoops since pstore doesn't support
	 * unregistering yet.
	 */
	struct ramoops_context *cxt = &oops_cxt;

	iounmap(cxt->virt_addr);
	release_mem_region(cxt->phys_addr, cxt->size);
	cxt->max_dump_cnt = 0;

	/* TODO(kees): When pstore supports unregistering, call it here. */
	kfree(cxt->pstore.buf);
	cxt->pstore.bufsize = 0;

	return 0;
#endif
	return -EBUSY;
}

static struct platform_driver ramoops_driver = {
	.probe		= ramoops_probe,
	.remove		= __exit_p(ramoops_remove),
	.driver		= {
		.name	= "ramoops",
		.owner	= THIS_MODULE,
	},
};

static void ramoops_register_dummy(void)
{
	if (!mem_size)
		return;

	pr_info("using module parameters\n");

	dummy_data = kzalloc(sizeof(*dummy_data), GFP_KERNEL);
	if (!dummy_data) {
		pr_info("could not allocate pdata\n");
		return;
	}

	dummy_data->mem_size = mem_size;
	dummy_data->mem_address = mem_address;
	dummy_data->record_size = record_size;
	dummy_data->console_size = ramoops_console_size;
	dummy_data->ftrace_size = ramoops_ftrace_size;
	dummy_data->dump_oops = dump_oops;
	/*
	 * For backwards compatibility ramoops.ecc=1 means 16 bytes ECC
	 * (using 1 byte for ECC isn't much of use anyway).
	 */
	dummy_data->ecc_info.ecc_size = ramoops_ecc == 1 ? 16 : ramoops_ecc;

	dummy = platform_device_register_data(NULL, "ramoops", -1,
			dummy_data, sizeof(struct ramoops_platform_data));
	if (IS_ERR(dummy)) {
		pr_info("could not create platform device: %ld\n",
			PTR_ERR(dummy));
	}
}

static int __init ramoops_init(void)
{
	ramoops_register_dummy();
	return platform_driver_register(&ramoops_driver);
}
postcore_initcall(ramoops_init);

static void __exit ramoops_exit(void)
{
	platform_driver_unregister(&ramoops_driver);
	platform_device_unregister(dummy);
	kfree(dummy_data);
}
module_exit(ramoops_exit);

MODULE_LICENSE("GPL");
MODULE_AUTHOR("Marco Stornelli <marco.stornelli@gmail.com>");
MODULE_DESCRIPTION("RAM Oops/Panic logger/driver");<|MERGE_RESOLUTION|>--- conflicted
+++ resolved
@@ -157,7 +157,6 @@
 	time->tv_nsec = 0;
 
 	size = persistent_ram_old_size(prz);
-<<<<<<< HEAD
 
 	/* ECC correction notice */
 	ecc_notice_size = persistent_ram_ecc_string(prz, NULL, 0);
@@ -168,11 +167,6 @@
 
 	memcpy(*buf, persistent_ram_old(prz), size);
 	persistent_ram_ecc_string(prz, *buf + size, ecc_notice_size + 1);
-=======
-	*buf = kmemdup(persistent_ram_old(prz), size, GFP_KERNEL);
-	if (*buf == NULL)
-		return -ENOMEM;
->>>>>>> 47110b88
 
 	return size + ecc_notice_size;
 }
