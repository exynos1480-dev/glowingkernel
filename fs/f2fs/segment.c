// SPDX-License-Identifier: GPL-2.0
/*
 * fs/f2fs/segment.c
 *
 * Copyright (c) 2012 Samsung Electronics Co., Ltd.
 *             http://www.samsung.com/
 */
#include <linux/fs.h>
#include <linux/f2fs_fs.h>
#include <linux/bio.h>
#include <linux/blkdev.h>
#include <linux/sched/mm.h>
#include <linux/prefetch.h>
#include <linux/kthread.h>
#include <linux/swap.h>
#include <linux/timer.h>
#include <linux/freezer.h>
#include <linux/sched/signal.h>
#include <linux/random.h>

#include "f2fs.h"
#include "segment.h"
#include "node.h"
#include "gc.h"
#include "iostat.h"
#include <trace/events/f2fs.h>

#define __reverse_ffz(x) __reverse_ffs(~(x))

static struct kmem_cache *discard_entry_slab;
static struct kmem_cache *discard_cmd_slab;
static struct kmem_cache *sit_entry_set_slab;
static struct kmem_cache *revoke_entry_slab;

static unsigned long __reverse_ulong(unsigned char *str)
{
	unsigned long tmp = 0;
	int shift = 24, idx = 0;

#if BITS_PER_LONG == 64
	shift = 56;
#endif
	while (shift >= 0) {
		tmp |= (unsigned long)str[idx++] << shift;
		shift -= BITS_PER_BYTE;
	}
	return tmp;
}

/*
 * __reverse_ffs is copied from include/asm-generic/bitops/__ffs.h since
 * MSB and LSB are reversed in a byte by f2fs_set_bit.
 */
static inline unsigned long __reverse_ffs(unsigned long word)
{
	int num = 0;

#if BITS_PER_LONG == 64
	if ((word & 0xffffffff00000000UL) == 0)
		num += 32;
	else
		word >>= 32;
#endif
	if ((word & 0xffff0000) == 0)
		num += 16;
	else
		word >>= 16;

	if ((word & 0xff00) == 0)
		num += 8;
	else
		word >>= 8;

	if ((word & 0xf0) == 0)
		num += 4;
	else
		word >>= 4;

	if ((word & 0xc) == 0)
		num += 2;
	else
		word >>= 2;

	if ((word & 0x2) == 0)
		num += 1;
	return num;
}

/*
 * __find_rev_next(_zero)_bit is copied from lib/find_next_bit.c because
 * f2fs_set_bit makes MSB and LSB reversed in a byte.
 * @size must be integral times of unsigned long.
 * Example:
 *                             MSB <--> LSB
 *   f2fs_set_bit(0, bitmap) => 1000 0000
 *   f2fs_set_bit(7, bitmap) => 0000 0001
 */
static unsigned long __find_rev_next_bit(const unsigned long *addr,
			unsigned long size, unsigned long offset)
{
	const unsigned long *p = addr + BIT_WORD(offset);
	unsigned long result = size;
	unsigned long tmp;

	if (offset >= size)
		return size;

	size -= (offset & ~(BITS_PER_LONG - 1));
	offset %= BITS_PER_LONG;

	while (1) {
		if (*p == 0)
			goto pass;

		tmp = __reverse_ulong((unsigned char *)p);

		tmp &= ~0UL >> offset;
		if (size < BITS_PER_LONG)
			tmp &= (~0UL << (BITS_PER_LONG - size));
		if (tmp)
			goto found;
pass:
		if (size <= BITS_PER_LONG)
			break;
		size -= BITS_PER_LONG;
		offset = 0;
		p++;
	}
	return result;
found:
	return result - size + __reverse_ffs(tmp);
}

static unsigned long __find_rev_next_zero_bit(const unsigned long *addr,
			unsigned long size, unsigned long offset)
{
	const unsigned long *p = addr + BIT_WORD(offset);
	unsigned long result = size;
	unsigned long tmp;

	if (offset >= size)
		return size;

	size -= (offset & ~(BITS_PER_LONG - 1));
	offset %= BITS_PER_LONG;

	while (1) {
		if (*p == ~0UL)
			goto pass;

		tmp = __reverse_ulong((unsigned char *)p);

		if (offset)
			tmp |= ~0UL << (BITS_PER_LONG - offset);
		if (size < BITS_PER_LONG)
			tmp |= ~0UL >> size;
		if (tmp != ~0UL)
			goto found;
pass:
		if (size <= BITS_PER_LONG)
			break;
		size -= BITS_PER_LONG;
		offset = 0;
		p++;
	}
	return result;
found:
	return result - size + __reverse_ffz(tmp);
}

bool f2fs_need_SSR(struct f2fs_sb_info *sbi)
{
	int node_secs = get_blocktype_secs(sbi, F2FS_DIRTY_NODES);
	int dent_secs = get_blocktype_secs(sbi, F2FS_DIRTY_DENTS);
	int imeta_secs = get_blocktype_secs(sbi, F2FS_DIRTY_IMETA);

	if (f2fs_lfs_mode(sbi))
		return false;
	if (sbi->gc_mode == GC_URGENT_HIGH)
		return true;
	if (unlikely(is_sbi_flag_set(sbi, SBI_CP_DISABLED)))
		return true;

	return free_sections(sbi) <= (node_secs + 2 * dent_secs + imeta_secs +
			SM_I(sbi)->min_ssr_sections + reserved_sections(sbi));
}

void f2fs_abort_atomic_write(struct inode *inode, bool clean)
{
	struct f2fs_inode_info *fi = F2FS_I(inode);

	if (!f2fs_is_atomic_file(inode))
		return;

	release_atomic_write_cnt(inode);
	clear_inode_flag(inode, FI_ATOMIC_COMMITTED);
	clear_inode_flag(inode, FI_ATOMIC_REPLACE);
	clear_inode_flag(inode, FI_ATOMIC_FILE);
	stat_dec_atomic_inode(inode);

	F2FS_I(inode)->atomic_write_task = NULL;

	if (clean) {
		truncate_inode_pages_final(inode->i_mapping);
		f2fs_i_size_write(inode, fi->original_i_size);
		fi->original_i_size = 0;
	}
}

static int __replace_atomic_write_block(struct inode *inode, pgoff_t index,
			block_t new_addr, block_t *old_addr, bool recover)
{
	struct f2fs_sb_info *sbi = F2FS_I_SB(inode);
	struct dnode_of_data dn;
	struct node_info ni;
	int err;

retry:
	set_new_dnode(&dn, inode, NULL, NULL, 0);
	err = f2fs_get_dnode_of_data(&dn, index, ALLOC_NODE);
	if (err) {
		if (err == -ENOMEM) {
			f2fs_io_schedule_timeout(DEFAULT_IO_TIMEOUT);
			goto retry;
		}
		return err;
	}

	err = f2fs_get_node_info(sbi, dn.nid, &ni, false);
	if (err) {
		f2fs_put_dnode(&dn);
		return err;
	}

	if (recover) {
		/* dn.data_blkaddr is always valid */
		if (!__is_valid_data_blkaddr(new_addr)) {
			if (new_addr == NULL_ADDR)
				dec_valid_block_count(sbi, inode, 1);
			f2fs_invalidate_blocks(sbi, dn.data_blkaddr);
			f2fs_update_data_blkaddr(&dn, new_addr);
		} else {
			f2fs_replace_block(sbi, &dn, dn.data_blkaddr,
				new_addr, ni.version, true, true);
		}
	} else {
		blkcnt_t count = 1;

		err = inc_valid_block_count(sbi, inode, &count);
		if (err) {
			f2fs_put_dnode(&dn);
			return err;
		}

		*old_addr = dn.data_blkaddr;
		f2fs_truncate_data_blocks_range(&dn, 1);
		dec_valid_block_count(sbi, F2FS_I(inode)->cow_inode, count);

		f2fs_replace_block(sbi, &dn, dn.data_blkaddr, new_addr,
					ni.version, true, false);
	}

	f2fs_put_dnode(&dn);

	trace_f2fs_replace_atomic_write_block(inode, F2FS_I(inode)->cow_inode,
			index, old_addr ? *old_addr : 0, new_addr, recover);
	return 0;
}

static void __complete_revoke_list(struct inode *inode, struct list_head *head,
					bool revoke)
{
	struct revoke_entry *cur, *tmp;
	pgoff_t start_index = 0;
	bool truncate = is_inode_flag_set(inode, FI_ATOMIC_REPLACE);

	list_for_each_entry_safe(cur, tmp, head, list) {
		if (revoke) {
			__replace_atomic_write_block(inode, cur->index,
						cur->old_addr, NULL, true);
		} else if (truncate) {
			f2fs_truncate_hole(inode, start_index, cur->index);
			start_index = cur->index + 1;
		}

		list_del(&cur->list);
		kmem_cache_free(revoke_entry_slab, cur);
	}

	if (!revoke && truncate)
		f2fs_do_truncate_blocks(inode, start_index * PAGE_SIZE, false);
}

static int __f2fs_commit_atomic_write(struct inode *inode)
{
	struct f2fs_sb_info *sbi = F2FS_I_SB(inode);
	struct f2fs_inode_info *fi = F2FS_I(inode);
	struct inode *cow_inode = fi->cow_inode;
	struct revoke_entry *new;
	struct list_head revoke_list;
	block_t blkaddr;
	struct dnode_of_data dn;
	pgoff_t len = DIV_ROUND_UP(i_size_read(inode), PAGE_SIZE);
	pgoff_t off = 0, blen, index;
	int ret = 0, i;

	INIT_LIST_HEAD(&revoke_list);

	while (len) {
		blen = min_t(pgoff_t, ADDRS_PER_BLOCK(cow_inode), len);

		set_new_dnode(&dn, cow_inode, NULL, NULL, 0);
		ret = f2fs_get_dnode_of_data(&dn, off, LOOKUP_NODE_RA);
		if (ret && ret != -ENOENT) {
			goto out;
		} else if (ret == -ENOENT) {
			ret = 0;
			if (dn.max_level == 0)
				goto out;
			goto next;
		}

		blen = min((pgoff_t)ADDRS_PER_PAGE(dn.node_page, cow_inode),
				len);
		index = off;
		for (i = 0; i < blen; i++, dn.ofs_in_node++, index++) {
			blkaddr = f2fs_data_blkaddr(&dn);

			if (!__is_valid_data_blkaddr(blkaddr)) {
				continue;
			} else if (!f2fs_is_valid_blkaddr(sbi, blkaddr,
					DATA_GENERIC_ENHANCE)) {
				f2fs_put_dnode(&dn);
				ret = -EFSCORRUPTED;
				f2fs_handle_error(sbi,
						ERROR_INVALID_BLKADDR);
				goto out;
			}

			new = f2fs_kmem_cache_alloc(revoke_entry_slab, GFP_NOFS,
							true, NULL);

			ret = __replace_atomic_write_block(inode, index, blkaddr,
							&new->old_addr, false);
			if (ret) {
				f2fs_put_dnode(&dn);
				kmem_cache_free(revoke_entry_slab, new);
				goto out;
			}

			f2fs_update_data_blkaddr(&dn, NULL_ADDR);
			new->index = index;
			list_add_tail(&new->list, &revoke_list);
		}
		f2fs_put_dnode(&dn);
next:
		off += blen;
		len -= blen;
	}

out:
	if (ret) {
		sbi->revoked_atomic_block += fi->atomic_write_cnt;
	} else {
		sbi->committed_atomic_block += fi->atomic_write_cnt;
		set_inode_flag(inode, FI_ATOMIC_COMMITTED);
	}

	__complete_revoke_list(inode, &revoke_list, ret ? true : false);

	return ret;
}

int f2fs_commit_atomic_write(struct inode *inode)
{
	struct f2fs_sb_info *sbi = F2FS_I_SB(inode);
	struct f2fs_inode_info *fi = F2FS_I(inode);
	int err;

	err = filemap_write_and_wait_range(inode->i_mapping, 0, LLONG_MAX);
	if (err)
		return err;

	f2fs_down_write(&fi->i_gc_rwsem[WRITE]);
	f2fs_lock_op(sbi);

	err = __f2fs_commit_atomic_write(inode);

	f2fs_unlock_op(sbi);
	f2fs_up_write(&fi->i_gc_rwsem[WRITE]);

	return err;
}

/*
 * This function balances dirty node and dentry pages.
 * In addition, it controls garbage collection.
 */
void f2fs_balance_fs(struct f2fs_sb_info *sbi, bool need)
{
	if (time_to_inject(sbi, FAULT_CHECKPOINT))
		f2fs_stop_checkpoint(sbi, false, STOP_CP_REASON_FAULT_INJECT);

	/* balance_fs_bg is able to be pending */
	if (need && excess_cached_nats(sbi))
		f2fs_balance_fs_bg(sbi, false);

	if (!f2fs_is_checkpoint_ready(sbi))
		return;

	/*
	 * We should do GC or end up with checkpoint, if there are so many dirty
	 * dir/node pages without enough free segments.
	 */
	if (has_enough_free_secs(sbi, 0, 0))
		return;

	if (test_opt(sbi, GC_MERGE) && sbi->gc_thread &&
				sbi->gc_thread->f2fs_gc_task) {
		DEFINE_WAIT(wait);

		prepare_to_wait(&sbi->gc_thread->fggc_wq, &wait,
					TASK_UNINTERRUPTIBLE);
		wake_up(&sbi->gc_thread->gc_wait_queue_head);
		io_schedule();
		finish_wait(&sbi->gc_thread->fggc_wq, &wait);
	} else {
		struct f2fs_gc_control gc_control = {
			.victim_segno = NULL_SEGNO,
			.init_gc_type = BG_GC,
			.no_bg_gc = true,
			.should_migrate_blocks = false,
			.err_gc_skipped = false,
			.nr_free_secs = 1 };
		f2fs_down_write(&sbi->gc_lock);
		f2fs_gc(sbi, &gc_control);
	}
}

static inline bool excess_dirty_threshold(struct f2fs_sb_info *sbi)
{
	int factor = f2fs_rwsem_is_locked(&sbi->cp_rwsem) ? 3 : 2;
	unsigned int dents = get_pages(sbi, F2FS_DIRTY_DENTS);
	unsigned int qdata = get_pages(sbi, F2FS_DIRTY_QDATA);
	unsigned int nodes = get_pages(sbi, F2FS_DIRTY_NODES);
	unsigned int meta = get_pages(sbi, F2FS_DIRTY_META);
	unsigned int imeta = get_pages(sbi, F2FS_DIRTY_IMETA);
	unsigned int threshold = sbi->blocks_per_seg * factor *
					DEFAULT_DIRTY_THRESHOLD;
	unsigned int global_threshold = threshold * 3 / 2;

	if (dents >= threshold || qdata >= threshold ||
		nodes >= threshold || meta >= threshold ||
		imeta >= threshold)
		return true;
	return dents + qdata + nodes + meta + imeta >  global_threshold;
}

void f2fs_balance_fs_bg(struct f2fs_sb_info *sbi, bool from_bg)
{
	if (unlikely(is_sbi_flag_set(sbi, SBI_POR_DOING)))
		return;

	/* try to shrink extent cache when there is no enough memory */
	if (!f2fs_available_free_memory(sbi, READ_EXTENT_CACHE))
		f2fs_shrink_read_extent_tree(sbi,
				READ_EXTENT_CACHE_SHRINK_NUMBER);

	/* try to shrink age extent cache when there is no enough memory */
	if (!f2fs_available_free_memory(sbi, AGE_EXTENT_CACHE))
		f2fs_shrink_age_extent_tree(sbi,
				AGE_EXTENT_CACHE_SHRINK_NUMBER);

	/* check the # of cached NAT entries */
	if (!f2fs_available_free_memory(sbi, NAT_ENTRIES))
		f2fs_try_to_free_nats(sbi, NAT_ENTRY_PER_BLOCK);

	if (!f2fs_available_free_memory(sbi, FREE_NIDS))
		f2fs_try_to_free_nids(sbi, MAX_FREE_NIDS);
	else
		f2fs_build_free_nids(sbi, false, false);

	if (excess_dirty_nats(sbi) || excess_dirty_threshold(sbi) ||
		excess_prefree_segs(sbi) || !f2fs_space_for_roll_forward(sbi))
		goto do_sync;

	/* there is background inflight IO or foreground operation recently */
	if (is_inflight_io(sbi, REQ_TIME) ||
		(!f2fs_time_over(sbi, REQ_TIME) && f2fs_rwsem_is_locked(&sbi->cp_rwsem)))
		return;

	/* exceed periodical checkpoint timeout threshold */
	if (f2fs_time_over(sbi, CP_TIME))
		goto do_sync;

	/* checkpoint is the only way to shrink partial cached entries */
	if (f2fs_available_free_memory(sbi, NAT_ENTRIES) &&
		f2fs_available_free_memory(sbi, INO_ENTRIES))
		return;

do_sync:
	if (test_opt(sbi, DATA_FLUSH) && from_bg) {
		struct blk_plug plug;

		mutex_lock(&sbi->flush_lock);

		blk_start_plug(&plug);
		f2fs_sync_dirty_inodes(sbi, FILE_INODE, false);
		blk_finish_plug(&plug);

		mutex_unlock(&sbi->flush_lock);
	}
	f2fs_sync_fs(sbi->sb, 1);
	stat_inc_bg_cp_count(sbi->stat_info);
}

static int __submit_flush_wait(struct f2fs_sb_info *sbi,
				struct block_device *bdev)
{
	int ret = blkdev_issue_flush(bdev);

	trace_f2fs_issue_flush(bdev, test_opt(sbi, NOBARRIER),
				test_opt(sbi, FLUSH_MERGE), ret);
	if (!ret)
		f2fs_update_iostat(sbi, NULL, FS_FLUSH_IO, 0);
	return ret;
}

static int submit_flush_wait(struct f2fs_sb_info *sbi, nid_t ino)
{
	int ret = 0;
	int i;

	if (!f2fs_is_multi_device(sbi))
		return __submit_flush_wait(sbi, sbi->sb->s_bdev);

	for (i = 0; i < sbi->s_ndevs; i++) {
		if (!f2fs_is_dirty_device(sbi, ino, i, FLUSH_INO))
			continue;
		ret = __submit_flush_wait(sbi, FDEV(i).bdev);
		if (ret)
			break;
	}
	return ret;
}

static int issue_flush_thread(void *data)
{
	struct f2fs_sb_info *sbi = data;
	struct flush_cmd_control *fcc = SM_I(sbi)->fcc_info;
	wait_queue_head_t *q = &fcc->flush_wait_queue;
repeat:
	if (kthread_should_stop())
		return 0;

	if (!llist_empty(&fcc->issue_list)) {
		struct flush_cmd *cmd, *next;
		int ret;

		fcc->dispatch_list = llist_del_all(&fcc->issue_list);
		fcc->dispatch_list = llist_reverse_order(fcc->dispatch_list);

		cmd = llist_entry(fcc->dispatch_list, struct flush_cmd, llnode);

		ret = submit_flush_wait(sbi, cmd->ino);
		atomic_inc(&fcc->issued_flush);

		llist_for_each_entry_safe(cmd, next,
					  fcc->dispatch_list, llnode) {
			cmd->ret = ret;
			complete(&cmd->wait);
		}
		fcc->dispatch_list = NULL;
	}

	wait_event_interruptible(*q,
		kthread_should_stop() || !llist_empty(&fcc->issue_list));
	goto repeat;
}

int f2fs_issue_flush(struct f2fs_sb_info *sbi, nid_t ino)
{
	struct flush_cmd_control *fcc = SM_I(sbi)->fcc_info;
	struct flush_cmd cmd;
	int ret;

	if (test_opt(sbi, NOBARRIER))
		return 0;

	if (!test_opt(sbi, FLUSH_MERGE)) {
		atomic_inc(&fcc->queued_flush);
		ret = submit_flush_wait(sbi, ino);
		atomic_dec(&fcc->queued_flush);
		atomic_inc(&fcc->issued_flush);
		return ret;
	}

	if (atomic_inc_return(&fcc->queued_flush) == 1 ||
	    f2fs_is_multi_device(sbi)) {
		ret = submit_flush_wait(sbi, ino);
		atomic_dec(&fcc->queued_flush);

		atomic_inc(&fcc->issued_flush);
		return ret;
	}

	cmd.ino = ino;
	init_completion(&cmd.wait);

	llist_add(&cmd.llnode, &fcc->issue_list);

	/*
	 * update issue_list before we wake up issue_flush thread, this
	 * smp_mb() pairs with another barrier in ___wait_event(), see
	 * more details in comments of waitqueue_active().
	 */
	smp_mb();

	if (waitqueue_active(&fcc->flush_wait_queue))
		wake_up(&fcc->flush_wait_queue);

	if (fcc->f2fs_issue_flush) {
		wait_for_completion(&cmd.wait);
		atomic_dec(&fcc->queued_flush);
	} else {
		struct llist_node *list;

		list = llist_del_all(&fcc->issue_list);
		if (!list) {
			wait_for_completion(&cmd.wait);
			atomic_dec(&fcc->queued_flush);
		} else {
			struct flush_cmd *tmp, *next;

			ret = submit_flush_wait(sbi, ino);

			llist_for_each_entry_safe(tmp, next, list, llnode) {
				if (tmp == &cmd) {
					cmd.ret = ret;
					atomic_dec(&fcc->queued_flush);
					continue;
				}
				tmp->ret = ret;
				complete(&tmp->wait);
			}
		}
	}

	return cmd.ret;
}

int f2fs_create_flush_cmd_control(struct f2fs_sb_info *sbi)
{
	dev_t dev = sbi->sb->s_bdev->bd_dev;
	struct flush_cmd_control *fcc;

	if (SM_I(sbi)->fcc_info) {
		fcc = SM_I(sbi)->fcc_info;
		if (fcc->f2fs_issue_flush)
			return 0;
		goto init_thread;
	}

	fcc = f2fs_kzalloc(sbi, sizeof(struct flush_cmd_control), GFP_KERNEL);
	if (!fcc)
		return -ENOMEM;
	atomic_set(&fcc->issued_flush, 0);
	atomic_set(&fcc->queued_flush, 0);
	init_waitqueue_head(&fcc->flush_wait_queue);
	init_llist_head(&fcc->issue_list);
	SM_I(sbi)->fcc_info = fcc;
	if (!test_opt(sbi, FLUSH_MERGE))
		return 0;

init_thread:
	fcc->f2fs_issue_flush = kthread_run(issue_flush_thread, sbi,
				"f2fs_flush-%u:%u", MAJOR(dev), MINOR(dev));
	if (IS_ERR(fcc->f2fs_issue_flush)) {
		int err = PTR_ERR(fcc->f2fs_issue_flush);

		fcc->f2fs_issue_flush = NULL;
		return err;
	}

	return 0;
}

void f2fs_destroy_flush_cmd_control(struct f2fs_sb_info *sbi, bool free)
{
	struct flush_cmd_control *fcc = SM_I(sbi)->fcc_info;

	if (fcc && fcc->f2fs_issue_flush) {
		struct task_struct *flush_thread = fcc->f2fs_issue_flush;

		fcc->f2fs_issue_flush = NULL;
		kthread_stop(flush_thread);
	}
	if (free) {
		kfree(fcc);
		SM_I(sbi)->fcc_info = NULL;
	}
}

int f2fs_flush_device_cache(struct f2fs_sb_info *sbi)
{
	int ret = 0, i;

	if (!f2fs_is_multi_device(sbi))
		return 0;

	if (test_opt(sbi, NOBARRIER))
		return 0;

	for (i = 1; i < sbi->s_ndevs; i++) {
		int count = DEFAULT_RETRY_IO_COUNT;

		if (!f2fs_test_bit(i, (char *)&sbi->dirty_device))
			continue;

		do {
			ret = __submit_flush_wait(sbi, FDEV(i).bdev);
			if (ret)
				f2fs_io_schedule_timeout(DEFAULT_IO_TIMEOUT);
		} while (ret && --count);

		if (ret) {
			f2fs_stop_checkpoint(sbi, false,
					STOP_CP_REASON_FLUSH_FAIL);
			break;
		}

		spin_lock(&sbi->dev_lock);
		f2fs_clear_bit(i, (char *)&sbi->dirty_device);
		spin_unlock(&sbi->dev_lock);
	}

	return ret;
}

static void __locate_dirty_segment(struct f2fs_sb_info *sbi, unsigned int segno,
		enum dirty_type dirty_type)
{
	struct dirty_seglist_info *dirty_i = DIRTY_I(sbi);

	/* need not be added */
	if (IS_CURSEG(sbi, segno))
		return;

	if (!test_and_set_bit(segno, dirty_i->dirty_segmap[dirty_type]))
		dirty_i->nr_dirty[dirty_type]++;

	if (dirty_type == DIRTY) {
		struct seg_entry *sentry = get_seg_entry(sbi, segno);
		enum dirty_type t = sentry->type;

		if (unlikely(t >= DIRTY)) {
			f2fs_bug_on(sbi, 1);
			return;
		}
		if (!test_and_set_bit(segno, dirty_i->dirty_segmap[t]))
			dirty_i->nr_dirty[t]++;

		if (__is_large_section(sbi)) {
			unsigned int secno = GET_SEC_FROM_SEG(sbi, segno);
			block_t valid_blocks =
				get_valid_blocks(sbi, segno, true);

			f2fs_bug_on(sbi, unlikely(!valid_blocks ||
					valid_blocks == CAP_BLKS_PER_SEC(sbi)));

			if (!IS_CURSEC(sbi, secno))
				set_bit(secno, dirty_i->dirty_secmap);
		}
	}
}

static void __remove_dirty_segment(struct f2fs_sb_info *sbi, unsigned int segno,
		enum dirty_type dirty_type)
{
	struct dirty_seglist_info *dirty_i = DIRTY_I(sbi);
	block_t valid_blocks;

	if (test_and_clear_bit(segno, dirty_i->dirty_segmap[dirty_type]))
		dirty_i->nr_dirty[dirty_type]--;

	if (dirty_type == DIRTY) {
		struct seg_entry *sentry = get_seg_entry(sbi, segno);
		enum dirty_type t = sentry->type;

		if (test_and_clear_bit(segno, dirty_i->dirty_segmap[t]))
			dirty_i->nr_dirty[t]--;

		valid_blocks = get_valid_blocks(sbi, segno, true);
		if (valid_blocks == 0) {
			clear_bit(GET_SEC_FROM_SEG(sbi, segno),
						dirty_i->victim_secmap);
#ifdef CONFIG_F2FS_CHECK_FS
			clear_bit(segno, SIT_I(sbi)->invalid_segmap);
#endif
		}
		if (__is_large_section(sbi)) {
			unsigned int secno = GET_SEC_FROM_SEG(sbi, segno);

			if (!valid_blocks ||
					valid_blocks == CAP_BLKS_PER_SEC(sbi)) {
				clear_bit(secno, dirty_i->dirty_secmap);
				return;
			}

			if (!IS_CURSEC(sbi, secno))
				set_bit(secno, dirty_i->dirty_secmap);
		}
	}
}

/*
 * Should not occur error such as -ENOMEM.
 * Adding dirty entry into seglist is not critical operation.
 * If a given segment is one of current working segments, it won't be added.
 */
static void locate_dirty_segment(struct f2fs_sb_info *sbi, unsigned int segno)
{
	struct dirty_seglist_info *dirty_i = DIRTY_I(sbi);
	unsigned short valid_blocks, ckpt_valid_blocks;
	unsigned int usable_blocks;

	if (segno == NULL_SEGNO || IS_CURSEG(sbi, segno))
		return;

	usable_blocks = f2fs_usable_blks_in_seg(sbi, segno);
	mutex_lock(&dirty_i->seglist_lock);

	valid_blocks = get_valid_blocks(sbi, segno, false);
	ckpt_valid_blocks = get_ckpt_valid_blocks(sbi, segno, false);

	if (valid_blocks == 0 && (!is_sbi_flag_set(sbi, SBI_CP_DISABLED) ||
		ckpt_valid_blocks == usable_blocks)) {
		__locate_dirty_segment(sbi, segno, PRE);
		__remove_dirty_segment(sbi, segno, DIRTY);
	} else if (valid_blocks < usable_blocks) {
		__locate_dirty_segment(sbi, segno, DIRTY);
	} else {
		/* Recovery routine with SSR needs this */
		__remove_dirty_segment(sbi, segno, DIRTY);
	}

	mutex_unlock(&dirty_i->seglist_lock);
}

/* This moves currently empty dirty blocks to prefree. Must hold seglist_lock */
void f2fs_dirty_to_prefree(struct f2fs_sb_info *sbi)
{
	struct dirty_seglist_info *dirty_i = DIRTY_I(sbi);
	unsigned int segno;

	mutex_lock(&dirty_i->seglist_lock);
	for_each_set_bit(segno, dirty_i->dirty_segmap[DIRTY], MAIN_SEGS(sbi)) {
		if (get_valid_blocks(sbi, segno, false))
			continue;
		if (IS_CURSEG(sbi, segno))
			continue;
		__locate_dirty_segment(sbi, segno, PRE);
		__remove_dirty_segment(sbi, segno, DIRTY);
	}
	mutex_unlock(&dirty_i->seglist_lock);
}

block_t f2fs_get_unusable_blocks(struct f2fs_sb_info *sbi)
{
	int ovp_hole_segs =
		(overprovision_segments(sbi) - reserved_segments(sbi));
	block_t ovp_holes = ovp_hole_segs << sbi->log_blocks_per_seg;
	struct dirty_seglist_info *dirty_i = DIRTY_I(sbi);
	block_t holes[2] = {0, 0};	/* DATA and NODE */
	block_t unusable;
	struct seg_entry *se;
	unsigned int segno;

	mutex_lock(&dirty_i->seglist_lock);
	for_each_set_bit(segno, dirty_i->dirty_segmap[DIRTY], MAIN_SEGS(sbi)) {
		se = get_seg_entry(sbi, segno);
		if (IS_NODESEG(se->type))
			holes[NODE] += f2fs_usable_blks_in_seg(sbi, segno) -
							se->valid_blocks;
		else
			holes[DATA] += f2fs_usable_blks_in_seg(sbi, segno) -
							se->valid_blocks;
	}
	mutex_unlock(&dirty_i->seglist_lock);

	unusable = max(holes[DATA], holes[NODE]);
	if (unusable > ovp_holes)
		return unusable - ovp_holes;
	return 0;
}

int f2fs_disable_cp_again(struct f2fs_sb_info *sbi, block_t unusable)
{
	int ovp_hole_segs =
		(overprovision_segments(sbi) - reserved_segments(sbi));
	if (unusable > F2FS_OPTION(sbi).unusable_cap)
		return -EAGAIN;
	if (is_sbi_flag_set(sbi, SBI_CP_DISABLED_QUICK) &&
		dirty_segments(sbi) > ovp_hole_segs)
		return -EAGAIN;
	return 0;
}

/* This is only used by SBI_CP_DISABLED */
static unsigned int get_free_segment(struct f2fs_sb_info *sbi)
{
	struct dirty_seglist_info *dirty_i = DIRTY_I(sbi);
	unsigned int segno = 0;

	mutex_lock(&dirty_i->seglist_lock);
	for_each_set_bit(segno, dirty_i->dirty_segmap[DIRTY], MAIN_SEGS(sbi)) {
		if (get_valid_blocks(sbi, segno, false))
			continue;
		if (get_ckpt_valid_blocks(sbi, segno, false))
			continue;
		mutex_unlock(&dirty_i->seglist_lock);
		return segno;
	}
	mutex_unlock(&dirty_i->seglist_lock);
	return NULL_SEGNO;
}

static struct discard_cmd *__create_discard_cmd(struct f2fs_sb_info *sbi,
		struct block_device *bdev, block_t lstart,
		block_t start, block_t len)
{
	struct discard_cmd_control *dcc = SM_I(sbi)->dcc_info;
	struct list_head *pend_list;
	struct discard_cmd *dc;

	f2fs_bug_on(sbi, !len);

	pend_list = &dcc->pend_list[plist_idx(len)];

	dc = f2fs_kmem_cache_alloc(discard_cmd_slab, GFP_NOFS, true, NULL);
	INIT_LIST_HEAD(&dc->list);
	dc->bdev = bdev;
	dc->di.lstart = lstart;
	dc->di.start = start;
	dc->di.len = len;
	dc->ref = 0;
	dc->state = D_PREP;
	dc->queued = 0;
	dc->error = 0;
	init_completion(&dc->wait);
	list_add_tail(&dc->list, pend_list);
	spin_lock_init(&dc->lock);
	dc->bio_ref = 0;
	atomic_inc(&dcc->discard_cmd_cnt);
	dcc->undiscard_blks += len;

	return dc;
}

static bool f2fs_check_discard_tree(struct f2fs_sb_info *sbi)
{
#ifdef CONFIG_F2FS_CHECK_FS
	struct discard_cmd_control *dcc = SM_I(sbi)->dcc_info;
	struct rb_node *cur = rb_first_cached(&dcc->root), *next;
	struct discard_cmd *cur_dc, *next_dc;

	while (cur) {
		next = rb_next(cur);
		if (!next)
			return true;

		cur_dc = rb_entry(cur, struct discard_cmd, rb_node);
		next_dc = rb_entry(next, struct discard_cmd, rb_node);

		if (cur_dc->di.lstart + cur_dc->di.len > next_dc->di.lstart) {
			f2fs_info(sbi, "broken discard_rbtree, "
				"cur(%u, %u) next(%u, %u)",
				cur_dc->di.lstart, cur_dc->di.len,
				next_dc->di.lstart, next_dc->di.len);
			return false;
		}
		cur = next;
	}
#endif
	return true;
}

static struct discard_cmd *__lookup_discard_cmd(struct f2fs_sb_info *sbi,
						block_t blkaddr)
{
	struct discard_cmd_control *dcc = SM_I(sbi)->dcc_info;
	struct rb_node *node = dcc->root.rb_root.rb_node;
	struct discard_cmd *dc;

	while (node) {
		dc = rb_entry(node, struct discard_cmd, rb_node);

		if (blkaddr < dc->di.lstart)
			node = node->rb_left;
		else if (blkaddr >= dc->di.lstart + dc->di.len)
			node = node->rb_right;
		else
			return dc;
	}
	return NULL;
}

static struct discard_cmd *__lookup_discard_cmd_ret(struct rb_root_cached *root,
				block_t blkaddr,
				struct discard_cmd **prev_entry,
				struct discard_cmd **next_entry,
				struct rb_node ***insert_p,
				struct rb_node **insert_parent)
{
	struct rb_node **pnode = &root->rb_root.rb_node;
	struct rb_node *parent = NULL, *tmp_node;
	struct discard_cmd *dc;

	*insert_p = NULL;
	*insert_parent = NULL;
	*prev_entry = NULL;
	*next_entry = NULL;

	if (RB_EMPTY_ROOT(&root->rb_root))
		return NULL;

	while (*pnode) {
		parent = *pnode;
		dc = rb_entry(*pnode, struct discard_cmd, rb_node);

		if (blkaddr < dc->di.lstart)
			pnode = &(*pnode)->rb_left;
		else if (blkaddr >= dc->di.lstart + dc->di.len)
			pnode = &(*pnode)->rb_right;
		else
			goto lookup_neighbors;
	}

	*insert_p = pnode;
	*insert_parent = parent;

	dc = rb_entry(parent, struct discard_cmd, rb_node);
	tmp_node = parent;
	if (parent && blkaddr > dc->di.lstart)
		tmp_node = rb_next(parent);
	*next_entry = rb_entry_safe(tmp_node, struct discard_cmd, rb_node);

	tmp_node = parent;
	if (parent && blkaddr < dc->di.lstart)
		tmp_node = rb_prev(parent);
	*prev_entry = rb_entry_safe(tmp_node, struct discard_cmd, rb_node);
	return NULL;
<<<<<<< HEAD

lookup_neighbors:
	/* lookup prev node for merging backward later */
	tmp_node = rb_prev(&dc->rb_node);
	*prev_entry = rb_entry_safe(tmp_node, struct discard_cmd, rb_node);

=======

lookup_neighbors:
	/* lookup prev node for merging backward later */
	tmp_node = rb_prev(&dc->rb_node);
	*prev_entry = rb_entry_safe(tmp_node, struct discard_cmd, rb_node);

>>>>>>> 5def09cc
	/* lookup next node for merging frontward later */
	tmp_node = rb_next(&dc->rb_node);
	*next_entry = rb_entry_safe(tmp_node, struct discard_cmd, rb_node);
	return dc;
}

static void __detach_discard_cmd(struct discard_cmd_control *dcc,
							struct discard_cmd *dc)
{
	if (dc->state == D_DONE)
		atomic_sub(dc->queued, &dcc->queued_discard);

	list_del(&dc->list);
	rb_erase_cached(&dc->rb_node, &dcc->root);
	dcc->undiscard_blks -= dc->di.len;

	kmem_cache_free(discard_cmd_slab, dc);

	atomic_dec(&dcc->discard_cmd_cnt);
}

static void __remove_discard_cmd(struct f2fs_sb_info *sbi,
							struct discard_cmd *dc)
{
	struct discard_cmd_control *dcc = SM_I(sbi)->dcc_info;
	unsigned long flags;

	trace_f2fs_remove_discard(dc->bdev, dc->di.start, dc->di.len);

	spin_lock_irqsave(&dc->lock, flags);
	if (dc->bio_ref) {
		spin_unlock_irqrestore(&dc->lock, flags);
		return;
	}
	spin_unlock_irqrestore(&dc->lock, flags);

	f2fs_bug_on(sbi, dc->ref);

	if (dc->error == -EOPNOTSUPP)
		dc->error = 0;

	if (dc->error)
		printk_ratelimited(
			"%sF2FS-fs (%s): Issue discard(%u, %u, %u) failed, ret: %d",
			KERN_INFO, sbi->sb->s_id,
			dc->di.lstart, dc->di.start, dc->di.len, dc->error);
	__detach_discard_cmd(dcc, dc);
}

static void f2fs_submit_discard_endio(struct bio *bio)
{
	struct discard_cmd *dc = (struct discard_cmd *)bio->bi_private;
	unsigned long flags;

	spin_lock_irqsave(&dc->lock, flags);
	if (!dc->error)
		dc->error = blk_status_to_errno(bio->bi_status);
	dc->bio_ref--;
	if (!dc->bio_ref && dc->state == D_SUBMIT) {
		dc->state = D_DONE;
		complete_all(&dc->wait);
	}
	spin_unlock_irqrestore(&dc->lock, flags);
	bio_put(bio);
}

static void __check_sit_bitmap(struct f2fs_sb_info *sbi,
				block_t start, block_t end)
{
#ifdef CONFIG_F2FS_CHECK_FS
	struct seg_entry *sentry;
	unsigned int segno;
	block_t blk = start;
	unsigned long offset, size, max_blocks = sbi->blocks_per_seg;
	unsigned long *map;

	while (blk < end) {
		segno = GET_SEGNO(sbi, blk);
		sentry = get_seg_entry(sbi, segno);
		offset = GET_BLKOFF_FROM_SEG0(sbi, blk);

		if (end < START_BLOCK(sbi, segno + 1))
			size = GET_BLKOFF_FROM_SEG0(sbi, end);
		else
			size = max_blocks;
		map = (unsigned long *)(sentry->cur_valid_map);
		offset = __find_rev_next_bit(map, size, offset);
		f2fs_bug_on(sbi, offset != size);
		blk = START_BLOCK(sbi, segno + 1);
	}
#endif
}

static void __init_discard_policy(struct f2fs_sb_info *sbi,
				struct discard_policy *dpolicy,
				int discard_type, unsigned int granularity)
{
	struct discard_cmd_control *dcc = SM_I(sbi)->dcc_info;

	/* common policy */
	dpolicy->type = discard_type;
	dpolicy->sync = true;
	dpolicy->ordered = false;
	dpolicy->granularity = granularity;

	dpolicy->max_requests = dcc->max_discard_request;
	dpolicy->io_aware_gran = dcc->discard_io_aware_gran;
	dpolicy->timeout = false;

	if (discard_type == DPOLICY_BG) {
		dpolicy->min_interval = dcc->min_discard_issue_time;
		dpolicy->mid_interval = dcc->mid_discard_issue_time;
		dpolicy->max_interval = dcc->max_discard_issue_time;
		dpolicy->io_aware = true;
		dpolicy->sync = false;
		dpolicy->ordered = true;
		if (utilization(sbi) > dcc->discard_urgent_util) {
			dpolicy->granularity = MIN_DISCARD_GRANULARITY;
			if (atomic_read(&dcc->discard_cmd_cnt))
				dpolicy->max_interval =
					dcc->min_discard_issue_time;
		}
	} else if (discard_type == DPOLICY_FORCE) {
		dpolicy->min_interval = dcc->min_discard_issue_time;
		dpolicy->mid_interval = dcc->mid_discard_issue_time;
		dpolicy->max_interval = dcc->max_discard_issue_time;
		dpolicy->io_aware = false;
	} else if (discard_type == DPOLICY_FSTRIM) {
		dpolicy->io_aware = false;
	} else if (discard_type == DPOLICY_UMOUNT) {
		dpolicy->io_aware = false;
		/* we need to issue all to keep CP_TRIMMED_FLAG */
		dpolicy->granularity = MIN_DISCARD_GRANULARITY;
		dpolicy->timeout = true;
	}
}

static void __update_discard_tree_range(struct f2fs_sb_info *sbi,
				struct block_device *bdev, block_t lstart,
				block_t start, block_t len);
/* this function is copied from blkdev_issue_discard from block/blk-lib.c */
static int __submit_discard_cmd(struct f2fs_sb_info *sbi,
				struct discard_policy *dpolicy,
				struct discard_cmd *dc, int *issued)
{
	struct block_device *bdev = dc->bdev;
	unsigned int max_discard_blocks =
			SECTOR_TO_BLOCK(bdev_max_discard_sectors(bdev));
	struct discard_cmd_control *dcc = SM_I(sbi)->dcc_info;
	struct list_head *wait_list = (dpolicy->type == DPOLICY_FSTRIM) ?
					&(dcc->fstrim_list) : &(dcc->wait_list);
	blk_opf_t flag = dpolicy->sync ? REQ_SYNC : 0;
	block_t lstart, start, len, total_len;
	int err = 0;

	if (dc->state != D_PREP)
		return 0;

	if (is_sbi_flag_set(sbi, SBI_NEED_FSCK))
		return 0;

	trace_f2fs_issue_discard(bdev, dc->di.start, dc->di.len);

	lstart = dc->di.lstart;
	start = dc->di.start;
	len = dc->di.len;
	total_len = len;

	dc->di.len = 0;

	while (total_len && *issued < dpolicy->max_requests && !err) {
		struct bio *bio = NULL;
		unsigned long flags;
		bool last = true;

		if (len > max_discard_blocks) {
			len = max_discard_blocks;
			last = false;
		}

		(*issued)++;
		if (*issued == dpolicy->max_requests)
			last = true;

		dc->di.len += len;

		if (time_to_inject(sbi, FAULT_DISCARD)) {
			err = -EIO;
		} else {
			err = __blkdev_issue_discard(bdev,
					SECTOR_FROM_BLOCK(start),
					SECTOR_FROM_BLOCK(len),
					GFP_NOFS, &bio);
		}
		if (err) {
			spin_lock_irqsave(&dc->lock, flags);
			if (dc->state == D_PARTIAL)
				dc->state = D_SUBMIT;
			spin_unlock_irqrestore(&dc->lock, flags);

			break;
		}

		f2fs_bug_on(sbi, !bio);

		/*
		 * should keep before submission to avoid D_DONE
		 * right away
		 */
		spin_lock_irqsave(&dc->lock, flags);
		if (last)
			dc->state = D_SUBMIT;
		else
			dc->state = D_PARTIAL;
		dc->bio_ref++;
		spin_unlock_irqrestore(&dc->lock, flags);

		atomic_inc(&dcc->queued_discard);
		dc->queued++;
		list_move_tail(&dc->list, wait_list);

		/* sanity check on discard range */
		__check_sit_bitmap(sbi, lstart, lstart + len);

		bio->bi_private = dc;
		bio->bi_end_io = f2fs_submit_discard_endio;
		bio->bi_opf |= flag;
		submit_bio(bio);

		atomic_inc(&dcc->issued_discard);

		f2fs_update_iostat(sbi, NULL, FS_DISCARD_IO, len * F2FS_BLKSIZE);

		lstart += len;
		start += len;
		total_len -= len;
		len = total_len;
	}

	if (!err && len) {
		dcc->undiscard_blks -= len;
		__update_discard_tree_range(sbi, bdev, lstart, start, len);
	}
	return err;
}

static void __insert_discard_cmd(struct f2fs_sb_info *sbi,
				struct block_device *bdev, block_t lstart,
				block_t start, block_t len)
{
	struct discard_cmd_control *dcc = SM_I(sbi)->dcc_info;
	struct rb_node **p = &dcc->root.rb_root.rb_node;
	struct rb_node *parent = NULL;
	struct discard_cmd *dc;
	bool leftmost = true;

	/* look up rb tree to find parent node */
	while (*p) {
		parent = *p;
		dc = rb_entry(parent, struct discard_cmd, rb_node);

		if (lstart < dc->di.lstart) {
			p = &(*p)->rb_left;
		} else if (lstart >= dc->di.lstart + dc->di.len) {
			p = &(*p)->rb_right;
			leftmost = false;
		} else {
			f2fs_bug_on(sbi, 1);
		}
	}

	dc = __create_discard_cmd(sbi, bdev, lstart, start, len);

	rb_link_node(&dc->rb_node, parent, p);
	rb_insert_color_cached(&dc->rb_node, &dcc->root, leftmost);
}

static void __relocate_discard_cmd(struct discard_cmd_control *dcc,
						struct discard_cmd *dc)
{
	list_move_tail(&dc->list, &dcc->pend_list[plist_idx(dc->di.len)]);
}

static void __punch_discard_cmd(struct f2fs_sb_info *sbi,
				struct discard_cmd *dc, block_t blkaddr)
{
	struct discard_cmd_control *dcc = SM_I(sbi)->dcc_info;
	struct discard_info di = dc->di;
	bool modified = false;

	if (dc->state == D_DONE || dc->di.len == 1) {
		__remove_discard_cmd(sbi, dc);
		return;
	}

	dcc->undiscard_blks -= di.len;

	if (blkaddr > di.lstart) {
		dc->di.len = blkaddr - dc->di.lstart;
		dcc->undiscard_blks += dc->di.len;
		__relocate_discard_cmd(dcc, dc);
		modified = true;
	}

	if (blkaddr < di.lstart + di.len - 1) {
		if (modified) {
			__insert_discard_cmd(sbi, dc->bdev, blkaddr + 1,
					di.start + blkaddr + 1 - di.lstart,
					di.lstart + di.len - 1 - blkaddr);
		} else {
			dc->di.lstart++;
			dc->di.len--;
			dc->di.start++;
			dcc->undiscard_blks += dc->di.len;
			__relocate_discard_cmd(dcc, dc);
		}
	}
}

static void __update_discard_tree_range(struct f2fs_sb_info *sbi,
				struct block_device *bdev, block_t lstart,
				block_t start, block_t len)
{
	struct discard_cmd_control *dcc = SM_I(sbi)->dcc_info;
	struct discard_cmd *prev_dc = NULL, *next_dc = NULL;
	struct discard_cmd *dc;
	struct discard_info di = {0};
	struct rb_node **insert_p = NULL, *insert_parent = NULL;
	unsigned int max_discard_blocks =
			SECTOR_TO_BLOCK(bdev_max_discard_sectors(bdev));
	block_t end = lstart + len;

	dc = __lookup_discard_cmd_ret(&dcc->root, lstart,
				&prev_dc, &next_dc, &insert_p, &insert_parent);
	if (dc)
		prev_dc = dc;

	if (!prev_dc) {
		di.lstart = lstart;
		di.len = next_dc ? next_dc->di.lstart - lstart : len;
		di.len = min(di.len, len);
		di.start = start;
	}

	while (1) {
		struct rb_node *node;
		bool merged = false;
		struct discard_cmd *tdc = NULL;

		if (prev_dc) {
			di.lstart = prev_dc->di.lstart + prev_dc->di.len;
			if (di.lstart < lstart)
				di.lstart = lstart;
			if (di.lstart >= end)
				break;

			if (!next_dc || next_dc->di.lstart > end)
				di.len = end - di.lstart;
			else
				di.len = next_dc->di.lstart - di.lstart;
			di.start = start + di.lstart - lstart;
		}

		if (!di.len)
			goto next;

		if (prev_dc && prev_dc->state == D_PREP &&
			prev_dc->bdev == bdev &&
			__is_discard_back_mergeable(&di, &prev_dc->di,
							max_discard_blocks)) {
			prev_dc->di.len += di.len;
			dcc->undiscard_blks += di.len;
			__relocate_discard_cmd(dcc, prev_dc);
			di = prev_dc->di;
			tdc = prev_dc;
			merged = true;
		}

		if (next_dc && next_dc->state == D_PREP &&
			next_dc->bdev == bdev &&
			__is_discard_front_mergeable(&di, &next_dc->di,
							max_discard_blocks)) {
			next_dc->di.lstart = di.lstart;
			next_dc->di.len += di.len;
			next_dc->di.start = di.start;
			dcc->undiscard_blks += di.len;
			__relocate_discard_cmd(dcc, next_dc);
			if (tdc)
				__remove_discard_cmd(sbi, tdc);
			merged = true;
		}

		if (!merged)
			__insert_discard_cmd(sbi, bdev,
						di.lstart, di.start, di.len);
 next:
		prev_dc = next_dc;
		if (!prev_dc)
			break;

		node = rb_next(&prev_dc->rb_node);
		next_dc = rb_entry_safe(node, struct discard_cmd, rb_node);
	}
}

static void __queue_discard_cmd(struct f2fs_sb_info *sbi,
		struct block_device *bdev, block_t blkstart, block_t blklen)
{
	block_t lblkstart = blkstart;

	if (!f2fs_bdev_support_discard(bdev))
		return;

	trace_f2fs_queue_discard(bdev, blkstart, blklen);

	if (f2fs_is_multi_device(sbi)) {
		int devi = f2fs_target_device_index(sbi, blkstart);

		blkstart -= FDEV(devi).start_blk;
	}
	mutex_lock(&SM_I(sbi)->dcc_info->cmd_lock);
	__update_discard_tree_range(sbi, bdev, lblkstart, blkstart, blklen);
	mutex_unlock(&SM_I(sbi)->dcc_info->cmd_lock);
}

static void __issue_discard_cmd_orderly(struct f2fs_sb_info *sbi,
		struct discard_policy *dpolicy, int *issued)
{
	struct discard_cmd_control *dcc = SM_I(sbi)->dcc_info;
	struct discard_cmd *prev_dc = NULL, *next_dc = NULL;
	struct rb_node **insert_p = NULL, *insert_parent = NULL;
	struct discard_cmd *dc;
	struct blk_plug plug;
	bool io_interrupted = false;

	mutex_lock(&dcc->cmd_lock);
	dc = __lookup_discard_cmd_ret(&dcc->root, dcc->next_pos,
				&prev_dc, &next_dc, &insert_p, &insert_parent);
	if (!dc)
		dc = next_dc;

	blk_start_plug(&plug);

	while (dc) {
		struct rb_node *node;
		int err = 0;

		if (dc->state != D_PREP)
			goto next;

		if (dpolicy->io_aware && !is_idle(sbi, DISCARD_TIME)) {
			io_interrupted = true;
			break;
		}

		dcc->next_pos = dc->di.lstart + dc->di.len;
		err = __submit_discard_cmd(sbi, dpolicy, dc, issued);

		if (*issued >= dpolicy->max_requests)
			break;
next:
		node = rb_next(&dc->rb_node);
		if (err)
			__remove_discard_cmd(sbi, dc);
		dc = rb_entry_safe(node, struct discard_cmd, rb_node);
	}

	blk_finish_plug(&plug);

	if (!dc)
		dcc->next_pos = 0;

	mutex_unlock(&dcc->cmd_lock);

	if (!(*issued) && io_interrupted)
		*issued = -1;
}
static unsigned int __wait_all_discard_cmd(struct f2fs_sb_info *sbi,
					struct discard_policy *dpolicy);

static int __issue_discard_cmd(struct f2fs_sb_info *sbi,
					struct discard_policy *dpolicy)
{
	struct discard_cmd_control *dcc = SM_I(sbi)->dcc_info;
	struct list_head *pend_list;
	struct discard_cmd *dc, *tmp;
	struct blk_plug plug;
	int i, issued;
	bool io_interrupted = false;

	if (dpolicy->timeout)
		f2fs_update_time(sbi, UMOUNT_DISCARD_TIMEOUT);

retry:
	issued = 0;
	for (i = MAX_PLIST_NUM - 1; i >= 0; i--) {
		if (dpolicy->timeout &&
				f2fs_time_over(sbi, UMOUNT_DISCARD_TIMEOUT))
			break;

		if (i + 1 < dpolicy->granularity)
			break;

		if (i + 1 < dcc->max_ordered_discard && dpolicy->ordered) {
			__issue_discard_cmd_orderly(sbi, dpolicy, &issued);
			return issued;
		}

		pend_list = &dcc->pend_list[i];

		mutex_lock(&dcc->cmd_lock);
		if (list_empty(pend_list))
			goto next;
		if (unlikely(dcc->rbtree_check))
			f2fs_bug_on(sbi, !f2fs_check_discard_tree(sbi));
		blk_start_plug(&plug);
		list_for_each_entry_safe(dc, tmp, pend_list, list) {
			f2fs_bug_on(sbi, dc->state != D_PREP);

			if (dpolicy->timeout &&
				f2fs_time_over(sbi, UMOUNT_DISCARD_TIMEOUT))
				break;

			if (dpolicy->io_aware && i < dpolicy->io_aware_gran &&
						!is_idle(sbi, DISCARD_TIME)) {
				io_interrupted = true;
				break;
			}

			__submit_discard_cmd(sbi, dpolicy, dc, &issued);

			if (issued >= dpolicy->max_requests)
				break;
		}
		blk_finish_plug(&plug);
next:
		mutex_unlock(&dcc->cmd_lock);

		if (issued >= dpolicy->max_requests || io_interrupted)
			break;
	}

	if (dpolicy->type == DPOLICY_UMOUNT && issued) {
		__wait_all_discard_cmd(sbi, dpolicy);
		goto retry;
	}

	if (!issued && io_interrupted)
		issued = -1;

	return issued;
}

static bool __drop_discard_cmd(struct f2fs_sb_info *sbi)
{
	struct discard_cmd_control *dcc = SM_I(sbi)->dcc_info;
	struct list_head *pend_list;
	struct discard_cmd *dc, *tmp;
	int i;
	bool dropped = false;

	mutex_lock(&dcc->cmd_lock);
	for (i = MAX_PLIST_NUM - 1; i >= 0; i--) {
		pend_list = &dcc->pend_list[i];
		list_for_each_entry_safe(dc, tmp, pend_list, list) {
			f2fs_bug_on(sbi, dc->state != D_PREP);
			__remove_discard_cmd(sbi, dc);
			dropped = true;
		}
	}
	mutex_unlock(&dcc->cmd_lock);

	return dropped;
}

void f2fs_drop_discard_cmd(struct f2fs_sb_info *sbi)
{
	__drop_discard_cmd(sbi);
}

static unsigned int __wait_one_discard_bio(struct f2fs_sb_info *sbi,
							struct discard_cmd *dc)
{
	struct discard_cmd_control *dcc = SM_I(sbi)->dcc_info;
	unsigned int len = 0;

	wait_for_completion_io(&dc->wait);
	mutex_lock(&dcc->cmd_lock);
	f2fs_bug_on(sbi, dc->state != D_DONE);
	dc->ref--;
	if (!dc->ref) {
		if (!dc->error)
			len = dc->di.len;
		__remove_discard_cmd(sbi, dc);
	}
	mutex_unlock(&dcc->cmd_lock);

	return len;
}

static unsigned int __wait_discard_cmd_range(struct f2fs_sb_info *sbi,
						struct discard_policy *dpolicy,
						block_t start, block_t end)
{
	struct discard_cmd_control *dcc = SM_I(sbi)->dcc_info;
	struct list_head *wait_list = (dpolicy->type == DPOLICY_FSTRIM) ?
					&(dcc->fstrim_list) : &(dcc->wait_list);
	struct discard_cmd *dc = NULL, *iter, *tmp;
	unsigned int trimmed = 0;

next:
	dc = NULL;

	mutex_lock(&dcc->cmd_lock);
	list_for_each_entry_safe(iter, tmp, wait_list, list) {
		if (iter->di.lstart + iter->di.len <= start ||
					end <= iter->di.lstart)
			continue;
		if (iter->di.len < dpolicy->granularity)
			continue;
		if (iter->state == D_DONE && !iter->ref) {
			wait_for_completion_io(&iter->wait);
			if (!iter->error)
				trimmed += iter->di.len;
			__remove_discard_cmd(sbi, iter);
		} else {
			iter->ref++;
			dc = iter;
			break;
		}
	}
	mutex_unlock(&dcc->cmd_lock);

	if (dc) {
		trimmed += __wait_one_discard_bio(sbi, dc);
		goto next;
	}

	return trimmed;
}

static unsigned int __wait_all_discard_cmd(struct f2fs_sb_info *sbi,
						struct discard_policy *dpolicy)
{
	struct discard_policy dp;
	unsigned int discard_blks;

	if (dpolicy)
		return __wait_discard_cmd_range(sbi, dpolicy, 0, UINT_MAX);

	/* wait all */
	__init_discard_policy(sbi, &dp, DPOLICY_FSTRIM, MIN_DISCARD_GRANULARITY);
	discard_blks = __wait_discard_cmd_range(sbi, &dp, 0, UINT_MAX);
	__init_discard_policy(sbi, &dp, DPOLICY_UMOUNT, MIN_DISCARD_GRANULARITY);
	discard_blks += __wait_discard_cmd_range(sbi, &dp, 0, UINT_MAX);

	return discard_blks;
}

/* This should be covered by global mutex, &sit_i->sentry_lock */
static void f2fs_wait_discard_bio(struct f2fs_sb_info *sbi, block_t blkaddr)
{
	struct discard_cmd_control *dcc = SM_I(sbi)->dcc_info;
	struct discard_cmd *dc;
	bool need_wait = false;

	mutex_lock(&dcc->cmd_lock);
	dc = __lookup_discard_cmd(sbi, blkaddr);
	if (dc) {
		if (dc->state == D_PREP) {
			__punch_discard_cmd(sbi, dc, blkaddr);
		} else {
			dc->ref++;
			need_wait = true;
		}
	}
	mutex_unlock(&dcc->cmd_lock);

	if (need_wait)
		__wait_one_discard_bio(sbi, dc);
}

void f2fs_stop_discard_thread(struct f2fs_sb_info *sbi)
{
	struct discard_cmd_control *dcc = SM_I(sbi)->dcc_info;

	if (dcc && dcc->f2fs_issue_discard) {
		struct task_struct *discard_thread = dcc->f2fs_issue_discard;

		dcc->f2fs_issue_discard = NULL;
		kthread_stop(discard_thread);
	}
}

/**
 * f2fs_issue_discard_timeout() - Issue all discard cmd within UMOUNT_DISCARD_TIMEOUT
 * @sbi: the f2fs_sb_info data for discard cmd to issue
 *
 * When UMOUNT_DISCARD_TIMEOUT is exceeded, all remaining discard commands will be dropped
 *
 * Return true if issued all discard cmd or no discard cmd need issue, otherwise return false.
 */
bool f2fs_issue_discard_timeout(struct f2fs_sb_info *sbi)
{
	struct discard_cmd_control *dcc = SM_I(sbi)->dcc_info;
	struct discard_policy dpolicy;
	bool dropped;

	if (!atomic_read(&dcc->discard_cmd_cnt))
		return true;

	__init_discard_policy(sbi, &dpolicy, DPOLICY_UMOUNT,
					dcc->discard_granularity);
	__issue_discard_cmd(sbi, &dpolicy);
	dropped = __drop_discard_cmd(sbi);

	/* just to make sure there is no pending discard commands */
	__wait_all_discard_cmd(sbi, NULL);

	f2fs_bug_on(sbi, atomic_read(&dcc->discard_cmd_cnt));
	return !dropped;
}

static int issue_discard_thread(void *data)
{
	struct f2fs_sb_info *sbi = data;
	struct discard_cmd_control *dcc = SM_I(sbi)->dcc_info;
	wait_queue_head_t *q = &dcc->discard_wait_queue;
	struct discard_policy dpolicy;
	unsigned int wait_ms = dcc->min_discard_issue_time;
	int issued;

	set_freezable();

	do {
		wait_event_interruptible_timeout(*q,
				kthread_should_stop() || freezing(current) ||
				dcc->discard_wake,
				msecs_to_jiffies(wait_ms));

		if (sbi->gc_mode == GC_URGENT_HIGH ||
			!f2fs_available_free_memory(sbi, DISCARD_CACHE))
			__init_discard_policy(sbi, &dpolicy, DPOLICY_FORCE,
						MIN_DISCARD_GRANULARITY);
		else
			__init_discard_policy(sbi, &dpolicy, DPOLICY_BG,
						dcc->discard_granularity);

		if (dcc->discard_wake)
			dcc->discard_wake = false;

		/* clean up pending candidates before going to sleep */
		if (atomic_read(&dcc->queued_discard))
			__wait_all_discard_cmd(sbi, NULL);

		if (try_to_freeze())
			continue;
		if (f2fs_readonly(sbi->sb))
			continue;
		if (kthread_should_stop())
			return 0;
		if (is_sbi_flag_set(sbi, SBI_NEED_FSCK) ||
			!atomic_read(&dcc->discard_cmd_cnt)) {
			wait_ms = dpolicy.max_interval;
			continue;
		}

		sb_start_intwrite(sbi->sb);

		issued = __issue_discard_cmd(sbi, &dpolicy);
		if (issued > 0) {
			__wait_all_discard_cmd(sbi, &dpolicy);
			wait_ms = dpolicy.min_interval;
		} else if (issued == -1) {
			wait_ms = f2fs_time_to_wait(sbi, DISCARD_TIME);
			if (!wait_ms)
				wait_ms = dpolicy.mid_interval;
		} else {
			wait_ms = dpolicy.max_interval;
		}
		if (!atomic_read(&dcc->discard_cmd_cnt))
			wait_ms = dpolicy.max_interval;

		sb_end_intwrite(sbi->sb);

	} while (!kthread_should_stop());
	return 0;
}

#ifdef CONFIG_BLK_DEV_ZONED
static int __f2fs_issue_discard_zone(struct f2fs_sb_info *sbi,
		struct block_device *bdev, block_t blkstart, block_t blklen)
{
	sector_t sector, nr_sects;
	block_t lblkstart = blkstart;
	int devi = 0;
	u64 remainder = 0;

	if (f2fs_is_multi_device(sbi)) {
		devi = f2fs_target_device_index(sbi, blkstart);
		if (blkstart < FDEV(devi).start_blk ||
		    blkstart > FDEV(devi).end_blk) {
			f2fs_err(sbi, "Invalid block %x", blkstart);
			return -EIO;
		}
		blkstart -= FDEV(devi).start_blk;
	}

	/* For sequential zones, reset the zone write pointer */
	if (f2fs_blkz_is_seq(sbi, devi, blkstart)) {
		sector = SECTOR_FROM_BLOCK(blkstart);
		nr_sects = SECTOR_FROM_BLOCK(blklen);
		div64_u64_rem(sector, bdev_zone_sectors(bdev), &remainder);

		if (remainder || nr_sects != bdev_zone_sectors(bdev)) {
			f2fs_err(sbi, "(%d) %s: Unaligned zone reset attempted (block %x + %x)",
				 devi, sbi->s_ndevs ? FDEV(devi).path : "",
				 blkstart, blklen);
			return -EIO;
		}
		trace_f2fs_issue_reset_zone(bdev, blkstart);
		return blkdev_zone_mgmt(bdev, REQ_OP_ZONE_RESET,
					sector, nr_sects, GFP_NOFS);
	}

	/* For conventional zones, use regular discard if supported */
	__queue_discard_cmd(sbi, bdev, lblkstart, blklen);
	return 0;
}
#endif

static int __issue_discard_async(struct f2fs_sb_info *sbi,
		struct block_device *bdev, block_t blkstart, block_t blklen)
{
#ifdef CONFIG_BLK_DEV_ZONED
	if (f2fs_sb_has_blkzoned(sbi) && bdev_is_zoned(bdev))
		return __f2fs_issue_discard_zone(sbi, bdev, blkstart, blklen);
#endif
	__queue_discard_cmd(sbi, bdev, blkstart, blklen);
	return 0;
}

static int f2fs_issue_discard(struct f2fs_sb_info *sbi,
				block_t blkstart, block_t blklen)
{
	sector_t start = blkstart, len = 0;
	struct block_device *bdev;
	struct seg_entry *se;
	unsigned int offset;
	block_t i;
	int err = 0;

	bdev = f2fs_target_device(sbi, blkstart, NULL);

	for (i = blkstart; i < blkstart + blklen; i++, len++) {
		if (i != start) {
			struct block_device *bdev2 =
				f2fs_target_device(sbi, i, NULL);

			if (bdev2 != bdev) {
				err = __issue_discard_async(sbi, bdev,
						start, len);
				if (err)
					return err;
				bdev = bdev2;
				start = i;
				len = 0;
			}
		}

		se = get_seg_entry(sbi, GET_SEGNO(sbi, i));
		offset = GET_BLKOFF_FROM_SEG0(sbi, i);

		if (f2fs_block_unit_discard(sbi) &&
				!f2fs_test_and_set_bit(offset, se->discard_map))
			sbi->discard_blks--;
	}

	if (len)
		err = __issue_discard_async(sbi, bdev, start, len);
	return err;
}

static bool add_discard_addrs(struct f2fs_sb_info *sbi, struct cp_control *cpc,
							bool check_only)
{
	int entries = SIT_VBLOCK_MAP_SIZE / sizeof(unsigned long);
	int max_blocks = sbi->blocks_per_seg;
	struct seg_entry *se = get_seg_entry(sbi, cpc->trim_start);
	unsigned long *cur_map = (unsigned long *)se->cur_valid_map;
	unsigned long *ckpt_map = (unsigned long *)se->ckpt_valid_map;
	unsigned long *discard_map = (unsigned long *)se->discard_map;
	unsigned long *dmap = SIT_I(sbi)->tmp_map;
	unsigned int start = 0, end = -1;
	bool force = (cpc->reason & CP_DISCARD);
	struct discard_entry *de = NULL;
	struct list_head *head = &SM_I(sbi)->dcc_info->entry_list;
	int i;

	if (se->valid_blocks == max_blocks || !f2fs_hw_support_discard(sbi) ||
			!f2fs_block_unit_discard(sbi))
		return false;

	if (!force) {
		if (!f2fs_realtime_discard_enable(sbi) || !se->valid_blocks ||
			SM_I(sbi)->dcc_info->nr_discards >=
				SM_I(sbi)->dcc_info->max_discards)
			return false;
	}

	/* SIT_VBLOCK_MAP_SIZE should be multiple of sizeof(unsigned long) */
	for (i = 0; i < entries; i++)
		dmap[i] = force ? ~ckpt_map[i] & ~discard_map[i] :
				(cur_map[i] ^ ckpt_map[i]) & ckpt_map[i];

	while (force || SM_I(sbi)->dcc_info->nr_discards <=
				SM_I(sbi)->dcc_info->max_discards) {
		start = __find_rev_next_bit(dmap, max_blocks, end + 1);
		if (start >= max_blocks)
			break;

		end = __find_rev_next_zero_bit(dmap, max_blocks, start + 1);
		if (force && start && end != max_blocks
					&& (end - start) < cpc->trim_minlen)
			continue;

		if (check_only)
			return true;

		if (!de) {
			de = f2fs_kmem_cache_alloc(discard_entry_slab,
						GFP_F2FS_ZERO, true, NULL);
			de->start_blkaddr = START_BLOCK(sbi, cpc->trim_start);
			list_add_tail(&de->list, head);
		}

		for (i = start; i < end; i++)
			__set_bit_le(i, (void *)de->discard_map);

		SM_I(sbi)->dcc_info->nr_discards += end - start;
	}
	return false;
}

static void release_discard_addr(struct discard_entry *entry)
{
	list_del(&entry->list);
	kmem_cache_free(discard_entry_slab, entry);
}

void f2fs_release_discard_addrs(struct f2fs_sb_info *sbi)
{
	struct list_head *head = &(SM_I(sbi)->dcc_info->entry_list);
	struct discard_entry *entry, *this;

	/* drop caches */
	list_for_each_entry_safe(entry, this, head, list)
		release_discard_addr(entry);
}

/*
 * Should call f2fs_clear_prefree_segments after checkpoint is done.
 */
static void set_prefree_as_free_segments(struct f2fs_sb_info *sbi)
{
	struct dirty_seglist_info *dirty_i = DIRTY_I(sbi);
	unsigned int segno;

	mutex_lock(&dirty_i->seglist_lock);
	for_each_set_bit(segno, dirty_i->dirty_segmap[PRE], MAIN_SEGS(sbi))
		__set_test_and_free(sbi, segno, false);
	mutex_unlock(&dirty_i->seglist_lock);
}

void f2fs_clear_prefree_segments(struct f2fs_sb_info *sbi,
						struct cp_control *cpc)
{
	struct discard_cmd_control *dcc = SM_I(sbi)->dcc_info;
	struct list_head *head = &dcc->entry_list;
	struct discard_entry *entry, *this;
	struct dirty_seglist_info *dirty_i = DIRTY_I(sbi);
	unsigned long *prefree_map = dirty_i->dirty_segmap[PRE];
	unsigned int start = 0, end = -1;
	unsigned int secno, start_segno;
	bool force = (cpc->reason & CP_DISCARD);
	bool section_alignment = F2FS_OPTION(sbi).discard_unit ==
						DISCARD_UNIT_SECTION;

	if (f2fs_lfs_mode(sbi) && __is_large_section(sbi))
		section_alignment = true;

	mutex_lock(&dirty_i->seglist_lock);

	while (1) {
		int i;

		if (section_alignment && end != -1)
			end--;
		start = find_next_bit(prefree_map, MAIN_SEGS(sbi), end + 1);
		if (start >= MAIN_SEGS(sbi))
			break;
		end = find_next_zero_bit(prefree_map, MAIN_SEGS(sbi),
								start + 1);

		if (section_alignment) {
			start = rounddown(start, sbi->segs_per_sec);
			end = roundup(end, sbi->segs_per_sec);
		}

		for (i = start; i < end; i++) {
			if (test_and_clear_bit(i, prefree_map))
				dirty_i->nr_dirty[PRE]--;
		}

		if (!f2fs_realtime_discard_enable(sbi))
			continue;

		if (force && start >= cpc->trim_start &&
					(end - 1) <= cpc->trim_end)
			continue;

		/* Should cover 2MB zoned device for zone-based reset */
		if (!f2fs_sb_has_blkzoned(sbi) &&
		    (!f2fs_lfs_mode(sbi) || !__is_large_section(sbi))) {
			f2fs_issue_discard(sbi, START_BLOCK(sbi, start),
				(end - start) << sbi->log_blocks_per_seg);
			continue;
		}
next:
		secno = GET_SEC_FROM_SEG(sbi, start);
		start_segno = GET_SEG_FROM_SEC(sbi, secno);
		if (!IS_CURSEC(sbi, secno) &&
			!get_valid_blocks(sbi, start, true))
			f2fs_issue_discard(sbi, START_BLOCK(sbi, start_segno),
				sbi->segs_per_sec << sbi->log_blocks_per_seg);

		start = start_segno + sbi->segs_per_sec;
		if (start < end)
			goto next;
		else
			end = start - 1;
	}
	mutex_unlock(&dirty_i->seglist_lock);

	if (!f2fs_block_unit_discard(sbi))
		goto wakeup;

	/* send small discards */
	list_for_each_entry_safe(entry, this, head, list) {
		unsigned int cur_pos = 0, next_pos, len, total_len = 0;
		bool is_valid = test_bit_le(0, entry->discard_map);

find_next:
		if (is_valid) {
			next_pos = find_next_zero_bit_le(entry->discard_map,
					sbi->blocks_per_seg, cur_pos);
			len = next_pos - cur_pos;

			if (f2fs_sb_has_blkzoned(sbi) ||
			    (force && len < cpc->trim_minlen))
				goto skip;

			f2fs_issue_discard(sbi, entry->start_blkaddr + cur_pos,
									len);
			total_len += len;
		} else {
			next_pos = find_next_bit_le(entry->discard_map,
					sbi->blocks_per_seg, cur_pos);
		}
skip:
		cur_pos = next_pos;
		is_valid = !is_valid;

		if (cur_pos < sbi->blocks_per_seg)
			goto find_next;

		release_discard_addr(entry);
		dcc->nr_discards -= total_len;
	}

wakeup:
	wake_up_discard_thread(sbi, false);
}

int f2fs_start_discard_thread(struct f2fs_sb_info *sbi)
{
	dev_t dev = sbi->sb->s_bdev->bd_dev;
	struct discard_cmd_control *dcc = SM_I(sbi)->dcc_info;
	int err = 0;

	if (!f2fs_realtime_discard_enable(sbi))
		return 0;

	dcc->f2fs_issue_discard = kthread_run(issue_discard_thread, sbi,
				"f2fs_discard-%u:%u", MAJOR(dev), MINOR(dev));
	if (IS_ERR(dcc->f2fs_issue_discard)) {
		err = PTR_ERR(dcc->f2fs_issue_discard);
		dcc->f2fs_issue_discard = NULL;
	}

	return err;
}

static int create_discard_cmd_control(struct f2fs_sb_info *sbi)
{
	struct discard_cmd_control *dcc;
	int err = 0, i;

	if (SM_I(sbi)->dcc_info) {
		dcc = SM_I(sbi)->dcc_info;
		goto init_thread;
	}

	dcc = f2fs_kzalloc(sbi, sizeof(struct discard_cmd_control), GFP_KERNEL);
	if (!dcc)
		return -ENOMEM;

	dcc->discard_io_aware_gran = MAX_PLIST_NUM;
	dcc->discard_granularity = DEFAULT_DISCARD_GRANULARITY;
	dcc->max_ordered_discard = DEFAULT_MAX_ORDERED_DISCARD_GRANULARITY;
	if (F2FS_OPTION(sbi).discard_unit == DISCARD_UNIT_SEGMENT)
		dcc->discard_granularity = sbi->blocks_per_seg;
	else if (F2FS_OPTION(sbi).discard_unit == DISCARD_UNIT_SECTION)
		dcc->discard_granularity = BLKS_PER_SEC(sbi);

	INIT_LIST_HEAD(&dcc->entry_list);
	for (i = 0; i < MAX_PLIST_NUM; i++)
		INIT_LIST_HEAD(&dcc->pend_list[i]);
	INIT_LIST_HEAD(&dcc->wait_list);
	INIT_LIST_HEAD(&dcc->fstrim_list);
	mutex_init(&dcc->cmd_lock);
	atomic_set(&dcc->issued_discard, 0);
	atomic_set(&dcc->queued_discard, 0);
	atomic_set(&dcc->discard_cmd_cnt, 0);
	dcc->nr_discards = 0;
	dcc->max_discards = MAIN_SEGS(sbi) << sbi->log_blocks_per_seg;
	dcc->max_discard_request = DEF_MAX_DISCARD_REQUEST;
	dcc->min_discard_issue_time = DEF_MIN_DISCARD_ISSUE_TIME;
	dcc->mid_discard_issue_time = DEF_MID_DISCARD_ISSUE_TIME;
	dcc->max_discard_issue_time = DEF_MAX_DISCARD_ISSUE_TIME;
	dcc->discard_urgent_util = DEF_DISCARD_URGENT_UTIL;
	dcc->undiscard_blks = 0;
	dcc->next_pos = 0;
	dcc->root = RB_ROOT_CACHED;
	dcc->rbtree_check = false;

	init_waitqueue_head(&dcc->discard_wait_queue);
	SM_I(sbi)->dcc_info = dcc;
init_thread:
	err = f2fs_start_discard_thread(sbi);
	if (err) {
		kfree(dcc);
		SM_I(sbi)->dcc_info = NULL;
	}

	return err;
}

static void destroy_discard_cmd_control(struct f2fs_sb_info *sbi)
{
	struct discard_cmd_control *dcc = SM_I(sbi)->dcc_info;

	if (!dcc)
		return;

	f2fs_stop_discard_thread(sbi);

	/*
	 * Recovery can cache discard commands, so in error path of
	 * fill_super(), it needs to give a chance to handle them.
	 */
	f2fs_issue_discard_timeout(sbi);

	kfree(dcc);
	SM_I(sbi)->dcc_info = NULL;
}

static bool __mark_sit_entry_dirty(struct f2fs_sb_info *sbi, unsigned int segno)
{
	struct sit_info *sit_i = SIT_I(sbi);

	if (!__test_and_set_bit(segno, sit_i->dirty_sentries_bitmap)) {
		sit_i->dirty_sentries++;
		return false;
	}

	return true;
}

static void __set_sit_entry_type(struct f2fs_sb_info *sbi, int type,
					unsigned int segno, int modified)
{
	struct seg_entry *se = get_seg_entry(sbi, segno);

	se->type = type;
	if (modified)
		__mark_sit_entry_dirty(sbi, segno);
}

static inline unsigned long long get_segment_mtime(struct f2fs_sb_info *sbi,
								block_t blkaddr)
{
	unsigned int segno = GET_SEGNO(sbi, blkaddr);

	if (segno == NULL_SEGNO)
		return 0;
	return get_seg_entry(sbi, segno)->mtime;
}

static void update_segment_mtime(struct f2fs_sb_info *sbi, block_t blkaddr,
						unsigned long long old_mtime)
{
	struct seg_entry *se;
	unsigned int segno = GET_SEGNO(sbi, blkaddr);
	unsigned long long ctime = get_mtime(sbi, false);
	unsigned long long mtime = old_mtime ? old_mtime : ctime;

	if (segno == NULL_SEGNO)
		return;

	se = get_seg_entry(sbi, segno);

	if (!se->mtime)
		se->mtime = mtime;
	else
		se->mtime = div_u64(se->mtime * se->valid_blocks + mtime,
						se->valid_blocks + 1);

	if (ctime > SIT_I(sbi)->max_mtime)
		SIT_I(sbi)->max_mtime = ctime;
}

static void update_sit_entry(struct f2fs_sb_info *sbi, block_t blkaddr, int del)
{
	struct seg_entry *se;
	unsigned int segno, offset;
	long int new_vblocks;
	bool exist;
#ifdef CONFIG_F2FS_CHECK_FS
	bool mir_exist;
#endif

	segno = GET_SEGNO(sbi, blkaddr);

	se = get_seg_entry(sbi, segno);
	new_vblocks = se->valid_blocks + del;
	offset = GET_BLKOFF_FROM_SEG0(sbi, blkaddr);

	f2fs_bug_on(sbi, (new_vblocks < 0 ||
			(new_vblocks > f2fs_usable_blks_in_seg(sbi, segno))));

	se->valid_blocks = new_vblocks;

	/* Update valid block bitmap */
	if (del > 0) {
		exist = f2fs_test_and_set_bit(offset, se->cur_valid_map);
#ifdef CONFIG_F2FS_CHECK_FS
		mir_exist = f2fs_test_and_set_bit(offset,
						se->cur_valid_map_mir);
		if (unlikely(exist != mir_exist)) {
			f2fs_err(sbi, "Inconsistent error when setting bitmap, blk:%u, old bit:%d",
				 blkaddr, exist);
			f2fs_bug_on(sbi, 1);
		}
#endif
		if (unlikely(exist)) {
			f2fs_err(sbi, "Bitmap was wrongly set, blk:%u",
				 blkaddr);
			f2fs_bug_on(sbi, 1);
			se->valid_blocks--;
			del = 0;
		}

		if (f2fs_block_unit_discard(sbi) &&
				!f2fs_test_and_set_bit(offset, se->discard_map))
			sbi->discard_blks--;

		/*
		 * SSR should never reuse block which is checkpointed
		 * or newly invalidated.
		 */
		if (!is_sbi_flag_set(sbi, SBI_CP_DISABLED)) {
			if (!f2fs_test_and_set_bit(offset, se->ckpt_valid_map))
				se->ckpt_valid_blocks++;
		}
	} else {
		exist = f2fs_test_and_clear_bit(offset, se->cur_valid_map);
#ifdef CONFIG_F2FS_CHECK_FS
		mir_exist = f2fs_test_and_clear_bit(offset,
						se->cur_valid_map_mir);
		if (unlikely(exist != mir_exist)) {
			f2fs_err(sbi, "Inconsistent error when clearing bitmap, blk:%u, old bit:%d",
				 blkaddr, exist);
			f2fs_bug_on(sbi, 1);
		}
#endif
		if (unlikely(!exist)) {
			f2fs_err(sbi, "Bitmap was wrongly cleared, blk:%u",
				 blkaddr);
			f2fs_bug_on(sbi, 1);
			se->valid_blocks++;
			del = 0;
		} else if (unlikely(is_sbi_flag_set(sbi, SBI_CP_DISABLED))) {
			/*
			 * If checkpoints are off, we must not reuse data that
			 * was used in the previous checkpoint. If it was used
			 * before, we must track that to know how much space we
			 * really have.
			 */
			if (f2fs_test_bit(offset, se->ckpt_valid_map)) {
				spin_lock(&sbi->stat_lock);
				sbi->unusable_block_count++;
				spin_unlock(&sbi->stat_lock);
			}
		}

		if (f2fs_block_unit_discard(sbi) &&
			f2fs_test_and_clear_bit(offset, se->discard_map))
			sbi->discard_blks++;
	}
	if (!f2fs_test_bit(offset, se->ckpt_valid_map))
		se->ckpt_valid_blocks += del;

	__mark_sit_entry_dirty(sbi, segno);

	/* update total number of valid blocks to be written in ckpt area */
	SIT_I(sbi)->written_valid_blocks += del;

	if (__is_large_section(sbi))
		get_sec_entry(sbi, segno)->valid_blocks += del;
}

void f2fs_invalidate_blocks(struct f2fs_sb_info *sbi, block_t addr)
{
	unsigned int segno = GET_SEGNO(sbi, addr);
	struct sit_info *sit_i = SIT_I(sbi);

	f2fs_bug_on(sbi, addr == NULL_ADDR);
	if (addr == NEW_ADDR || addr == COMPRESS_ADDR)
		return;

	invalidate_mapping_pages(META_MAPPING(sbi), addr, addr);
	f2fs_invalidate_compress_page(sbi, addr);

	/* add it into sit main buffer */
	down_write(&sit_i->sentry_lock);

	update_segment_mtime(sbi, addr, 0);
	update_sit_entry(sbi, addr, -1);

	/* add it into dirty seglist */
	locate_dirty_segment(sbi, segno);

	up_write(&sit_i->sentry_lock);
}

bool f2fs_is_checkpointed_data(struct f2fs_sb_info *sbi, block_t blkaddr)
{
	struct sit_info *sit_i = SIT_I(sbi);
	unsigned int segno, offset;
	struct seg_entry *se;
	bool is_cp = false;

	if (!__is_valid_data_blkaddr(blkaddr))
		return true;

	down_read(&sit_i->sentry_lock);

	segno = GET_SEGNO(sbi, blkaddr);
	se = get_seg_entry(sbi, segno);
	offset = GET_BLKOFF_FROM_SEG0(sbi, blkaddr);

	if (f2fs_test_bit(offset, se->ckpt_valid_map))
		is_cp = true;

	up_read(&sit_i->sentry_lock);

	return is_cp;
}

static unsigned short f2fs_curseg_valid_blocks(struct f2fs_sb_info *sbi, int type)
{
	struct curseg_info *curseg = CURSEG_I(sbi, type);

	if (sbi->ckpt->alloc_type[type] == SSR)
		return sbi->blocks_per_seg;
	return curseg->next_blkoff;
}

/*
 * Calculate the number of current summary pages for writing
 */
int f2fs_npages_for_summary_flush(struct f2fs_sb_info *sbi, bool for_ra)
{
	int valid_sum_count = 0;
	int i, sum_in_page;

	for (i = CURSEG_HOT_DATA; i <= CURSEG_COLD_DATA; i++) {
		if (sbi->ckpt->alloc_type[i] != SSR && for_ra)
			valid_sum_count +=
				le16_to_cpu(F2FS_CKPT(sbi)->cur_data_blkoff[i]);
		else
			valid_sum_count += f2fs_curseg_valid_blocks(sbi, i);
	}

	sum_in_page = (PAGE_SIZE - 2 * SUM_JOURNAL_SIZE -
			SUM_FOOTER_SIZE) / SUMMARY_SIZE;
	if (valid_sum_count <= sum_in_page)
		return 1;
	else if ((valid_sum_count - sum_in_page) <=
		(PAGE_SIZE - SUM_FOOTER_SIZE) / SUMMARY_SIZE)
		return 2;
	return 3;
}

/*
 * Caller should put this summary page
 */
struct page *f2fs_get_sum_page(struct f2fs_sb_info *sbi, unsigned int segno)
{
	if (unlikely(f2fs_cp_error(sbi)))
		return ERR_PTR(-EIO);
	return f2fs_get_meta_page_retry(sbi, GET_SUM_BLOCK(sbi, segno));
}

void f2fs_update_meta_page(struct f2fs_sb_info *sbi,
					void *src, block_t blk_addr)
{
	struct page *page = f2fs_grab_meta_page(sbi, blk_addr);

	memcpy(page_address(page), src, PAGE_SIZE);
	set_page_dirty(page);
	f2fs_put_page(page, 1);
}

static void write_sum_page(struct f2fs_sb_info *sbi,
			struct f2fs_summary_block *sum_blk, block_t blk_addr)
{
	f2fs_update_meta_page(sbi, (void *)sum_blk, blk_addr);
}

static void write_current_sum_page(struct f2fs_sb_info *sbi,
						int type, block_t blk_addr)
{
	struct curseg_info *curseg = CURSEG_I(sbi, type);
	struct page *page = f2fs_grab_meta_page(sbi, blk_addr);
	struct f2fs_summary_block *src = curseg->sum_blk;
	struct f2fs_summary_block *dst;

	dst = (struct f2fs_summary_block *)page_address(page);
	memset(dst, 0, PAGE_SIZE);

	mutex_lock(&curseg->curseg_mutex);

	down_read(&curseg->journal_rwsem);
	memcpy(&dst->journal, curseg->journal, SUM_JOURNAL_SIZE);
	up_read(&curseg->journal_rwsem);

	memcpy(dst->entries, src->entries, SUM_ENTRY_SIZE);
	memcpy(&dst->footer, &src->footer, SUM_FOOTER_SIZE);

	mutex_unlock(&curseg->curseg_mutex);

	set_page_dirty(page);
	f2fs_put_page(page, 1);
}

static int is_next_segment_free(struct f2fs_sb_info *sbi,
				struct curseg_info *curseg, int type)
{
	unsigned int segno = curseg->segno + 1;
	struct free_segmap_info *free_i = FREE_I(sbi);

	if (segno < MAIN_SEGS(sbi) && segno % sbi->segs_per_sec)
		return !test_bit(segno, free_i->free_segmap);
	return 0;
}

/*
 * Find a new segment from the free segments bitmap to right order
 * This function should be returned with success, otherwise BUG
 */
static void get_new_segment(struct f2fs_sb_info *sbi,
			unsigned int *newseg, bool new_sec, int dir)
{
	struct free_segmap_info *free_i = FREE_I(sbi);
	unsigned int segno, secno, zoneno;
	unsigned int total_zones = MAIN_SECS(sbi) / sbi->secs_per_zone;
	unsigned int hint = GET_SEC_FROM_SEG(sbi, *newseg);
	unsigned int old_zoneno = GET_ZONE_FROM_SEG(sbi, *newseg);
	unsigned int left_start = hint;
	bool init = true;
	int go_left = 0;
	int i;

	spin_lock(&free_i->segmap_lock);

	if (!new_sec && ((*newseg + 1) % sbi->segs_per_sec)) {
		segno = find_next_zero_bit(free_i->free_segmap,
			GET_SEG_FROM_SEC(sbi, hint + 1), *newseg + 1);
		if (segno < GET_SEG_FROM_SEC(sbi, hint + 1))
			goto got_it;
	}
find_other_zone:
	secno = find_next_zero_bit(free_i->free_secmap, MAIN_SECS(sbi), hint);
	if (secno >= MAIN_SECS(sbi)) {
		if (dir == ALLOC_RIGHT) {
			secno = find_first_zero_bit(free_i->free_secmap,
							MAIN_SECS(sbi));
			f2fs_bug_on(sbi, secno >= MAIN_SECS(sbi));
		} else {
			go_left = 1;
			left_start = hint - 1;
		}
	}
	if (go_left == 0)
		goto skip_left;

	while (test_bit(left_start, free_i->free_secmap)) {
		if (left_start > 0) {
			left_start--;
			continue;
		}
		left_start = find_first_zero_bit(free_i->free_secmap,
							MAIN_SECS(sbi));
		f2fs_bug_on(sbi, left_start >= MAIN_SECS(sbi));
		break;
	}
	secno = left_start;
skip_left:
	segno = GET_SEG_FROM_SEC(sbi, secno);
	zoneno = GET_ZONE_FROM_SEC(sbi, secno);

	/* give up on finding another zone */
	if (!init)
		goto got_it;
	if (sbi->secs_per_zone == 1)
		goto got_it;
	if (zoneno == old_zoneno)
		goto got_it;
	if (dir == ALLOC_LEFT) {
		if (!go_left && zoneno + 1 >= total_zones)
			goto got_it;
		if (go_left && zoneno == 0)
			goto got_it;
	}
	for (i = 0; i < NR_CURSEG_TYPE; i++)
		if (CURSEG_I(sbi, i)->zone == zoneno)
			break;

	if (i < NR_CURSEG_TYPE) {
		/* zone is in user, try another */
		if (go_left)
			hint = zoneno * sbi->secs_per_zone - 1;
		else if (zoneno + 1 >= total_zones)
			hint = 0;
		else
			hint = (zoneno + 1) * sbi->secs_per_zone;
		init = false;
		goto find_other_zone;
	}
got_it:
	/* set it as dirty segment in free segmap */
	f2fs_bug_on(sbi, test_bit(segno, free_i->free_segmap));
	__set_inuse(sbi, segno);
	*newseg = segno;
	spin_unlock(&free_i->segmap_lock);
}

static void reset_curseg(struct f2fs_sb_info *sbi, int type, int modified)
{
	struct curseg_info *curseg = CURSEG_I(sbi, type);
	struct summary_footer *sum_footer;
	unsigned short seg_type = curseg->seg_type;

	curseg->inited = true;
	curseg->segno = curseg->next_segno;
	curseg->zone = GET_ZONE_FROM_SEG(sbi, curseg->segno);
	curseg->next_blkoff = 0;
	curseg->next_segno = NULL_SEGNO;

	sum_footer = &(curseg->sum_blk->footer);
	memset(sum_footer, 0, sizeof(struct summary_footer));

	sanity_check_seg_type(sbi, seg_type);

	if (IS_DATASEG(seg_type))
		SET_SUM_TYPE(sum_footer, SUM_TYPE_DATA);
	if (IS_NODESEG(seg_type))
		SET_SUM_TYPE(sum_footer, SUM_TYPE_NODE);
	__set_sit_entry_type(sbi, seg_type, curseg->segno, modified);
}

static unsigned int __get_next_segno(struct f2fs_sb_info *sbi, int type)
{
	struct curseg_info *curseg = CURSEG_I(sbi, type);
	unsigned short seg_type = curseg->seg_type;

	sanity_check_seg_type(sbi, seg_type);
	if (f2fs_need_rand_seg(sbi))
		return prandom_u32_max(MAIN_SECS(sbi) * sbi->segs_per_sec);

	/* if segs_per_sec is large than 1, we need to keep original policy. */
	if (__is_large_section(sbi))
		return curseg->segno;

	/* inmem log may not locate on any segment after mount */
	if (!curseg->inited)
		return 0;

	if (unlikely(is_sbi_flag_set(sbi, SBI_CP_DISABLED)))
		return 0;

	if (test_opt(sbi, NOHEAP) &&
		(seg_type == CURSEG_HOT_DATA || IS_NODESEG(seg_type)))
		return 0;

	if (SIT_I(sbi)->last_victim[ALLOC_NEXT])
		return SIT_I(sbi)->last_victim[ALLOC_NEXT];

	/* find segments from 0 to reuse freed segments */
	if (F2FS_OPTION(sbi).alloc_mode == ALLOC_MODE_REUSE)
		return 0;

	return curseg->segno;
}

/*
 * Allocate a current working segment.
 * This function always allocates a free segment in LFS manner.
 */
static void new_curseg(struct f2fs_sb_info *sbi, int type, bool new_sec)
{
	struct curseg_info *curseg = CURSEG_I(sbi, type);
	unsigned short seg_type = curseg->seg_type;
	unsigned int segno = curseg->segno;
	int dir = ALLOC_LEFT;

	if (curseg->inited)
		write_sum_page(sbi, curseg->sum_blk,
				GET_SUM_BLOCK(sbi, segno));
	if (seg_type == CURSEG_WARM_DATA || seg_type == CURSEG_COLD_DATA)
		dir = ALLOC_RIGHT;

	if (test_opt(sbi, NOHEAP))
		dir = ALLOC_RIGHT;

	segno = __get_next_segno(sbi, type);
	get_new_segment(sbi, &segno, new_sec, dir);
	curseg->next_segno = segno;
	reset_curseg(sbi, type, 1);
	curseg->alloc_type = LFS;
	if (F2FS_OPTION(sbi).fs_mode == FS_MODE_FRAGMENT_BLK)
		curseg->fragment_remained_chunk =
				prandom_u32_max(sbi->max_fragment_chunk) + 1;
}

static int __next_free_blkoff(struct f2fs_sb_info *sbi,
					int segno, block_t start)
{
	struct seg_entry *se = get_seg_entry(sbi, segno);
	int entries = SIT_VBLOCK_MAP_SIZE / sizeof(unsigned long);
	unsigned long *target_map = SIT_I(sbi)->tmp_map;
	unsigned long *ckpt_map = (unsigned long *)se->ckpt_valid_map;
	unsigned long *cur_map = (unsigned long *)se->cur_valid_map;
	int i;

	for (i = 0; i < entries; i++)
		target_map[i] = ckpt_map[i] | cur_map[i];

	return __find_rev_next_zero_bit(target_map, sbi->blocks_per_seg, start);
}

static int f2fs_find_next_ssr_block(struct f2fs_sb_info *sbi,
		struct curseg_info *seg)
{
	return __next_free_blkoff(sbi, seg->segno, seg->next_blkoff + 1);
}

bool f2fs_segment_has_free_slot(struct f2fs_sb_info *sbi, int segno)
{
	return __next_free_blkoff(sbi, segno, 0) < sbi->blocks_per_seg;
}

/*
 * This function always allocates a used segment(from dirty seglist) by SSR
 * manner, so it should recover the existing segment information of valid blocks
 */
static void change_curseg(struct f2fs_sb_info *sbi, int type)
{
	struct dirty_seglist_info *dirty_i = DIRTY_I(sbi);
	struct curseg_info *curseg = CURSEG_I(sbi, type);
	unsigned int new_segno = curseg->next_segno;
	struct f2fs_summary_block *sum_node;
	struct page *sum_page;

	write_sum_page(sbi, curseg->sum_blk, GET_SUM_BLOCK(sbi, curseg->segno));

	__set_test_and_inuse(sbi, new_segno);

	mutex_lock(&dirty_i->seglist_lock);
	__remove_dirty_segment(sbi, new_segno, PRE);
	__remove_dirty_segment(sbi, new_segno, DIRTY);
	mutex_unlock(&dirty_i->seglist_lock);

	reset_curseg(sbi, type, 1);
	curseg->alloc_type = SSR;
	curseg->next_blkoff = __next_free_blkoff(sbi, curseg->segno, 0);

	sum_page = f2fs_get_sum_page(sbi, new_segno);
	if (IS_ERR(sum_page)) {
		/* GC won't be able to use stale summary pages by cp_error */
		memset(curseg->sum_blk, 0, SUM_ENTRY_SIZE);
		return;
	}
	sum_node = (struct f2fs_summary_block *)page_address(sum_page);
	memcpy(curseg->sum_blk, sum_node, SUM_ENTRY_SIZE);
	f2fs_put_page(sum_page, 1);
}

static int get_ssr_segment(struct f2fs_sb_info *sbi, int type,
				int alloc_mode, unsigned long long age);

static void get_atssr_segment(struct f2fs_sb_info *sbi, int type,
					int target_type, int alloc_mode,
					unsigned long long age)
{
	struct curseg_info *curseg = CURSEG_I(sbi, type);

	curseg->seg_type = target_type;

	if (get_ssr_segment(sbi, type, alloc_mode, age)) {
		struct seg_entry *se = get_seg_entry(sbi, curseg->next_segno);

		curseg->seg_type = se->type;
		change_curseg(sbi, type);
	} else {
		/* allocate cold segment by default */
		curseg->seg_type = CURSEG_COLD_DATA;
		new_curseg(sbi, type, true);
	}
	stat_inc_seg_type(sbi, curseg);
}

static void __f2fs_init_atgc_curseg(struct f2fs_sb_info *sbi)
{
	struct curseg_info *curseg = CURSEG_I(sbi, CURSEG_ALL_DATA_ATGC);

	if (!sbi->am.atgc_enabled)
		return;

	f2fs_down_read(&SM_I(sbi)->curseg_lock);

	mutex_lock(&curseg->curseg_mutex);
	down_write(&SIT_I(sbi)->sentry_lock);

	get_atssr_segment(sbi, CURSEG_ALL_DATA_ATGC, CURSEG_COLD_DATA, SSR, 0);

	up_write(&SIT_I(sbi)->sentry_lock);
	mutex_unlock(&curseg->curseg_mutex);

	f2fs_up_read(&SM_I(sbi)->curseg_lock);

}
void f2fs_init_inmem_curseg(struct f2fs_sb_info *sbi)
{
	__f2fs_init_atgc_curseg(sbi);
}

static void __f2fs_save_inmem_curseg(struct f2fs_sb_info *sbi, int type)
{
	struct curseg_info *curseg = CURSEG_I(sbi, type);

	mutex_lock(&curseg->curseg_mutex);
	if (!curseg->inited)
		goto out;

	if (get_valid_blocks(sbi, curseg->segno, false)) {
		write_sum_page(sbi, curseg->sum_blk,
				GET_SUM_BLOCK(sbi, curseg->segno));
	} else {
		mutex_lock(&DIRTY_I(sbi)->seglist_lock);
		__set_test_and_free(sbi, curseg->segno, true);
		mutex_unlock(&DIRTY_I(sbi)->seglist_lock);
	}
out:
	mutex_unlock(&curseg->curseg_mutex);
}

void f2fs_save_inmem_curseg(struct f2fs_sb_info *sbi)
{
	__f2fs_save_inmem_curseg(sbi, CURSEG_COLD_DATA_PINNED);

	if (sbi->am.atgc_enabled)
		__f2fs_save_inmem_curseg(sbi, CURSEG_ALL_DATA_ATGC);
}

static void __f2fs_restore_inmem_curseg(struct f2fs_sb_info *sbi, int type)
{
	struct curseg_info *curseg = CURSEG_I(sbi, type);

	mutex_lock(&curseg->curseg_mutex);
	if (!curseg->inited)
		goto out;
	if (get_valid_blocks(sbi, curseg->segno, false))
		goto out;

	mutex_lock(&DIRTY_I(sbi)->seglist_lock);
	__set_test_and_inuse(sbi, curseg->segno);
	mutex_unlock(&DIRTY_I(sbi)->seglist_lock);
out:
	mutex_unlock(&curseg->curseg_mutex);
}

void f2fs_restore_inmem_curseg(struct f2fs_sb_info *sbi)
{
	__f2fs_restore_inmem_curseg(sbi, CURSEG_COLD_DATA_PINNED);

	if (sbi->am.atgc_enabled)
		__f2fs_restore_inmem_curseg(sbi, CURSEG_ALL_DATA_ATGC);
}

static int get_ssr_segment(struct f2fs_sb_info *sbi, int type,
				int alloc_mode, unsigned long long age)
{
	struct curseg_info *curseg = CURSEG_I(sbi, type);
	unsigned segno = NULL_SEGNO;
	unsigned short seg_type = curseg->seg_type;
	int i, cnt;
	bool reversed = false;

	sanity_check_seg_type(sbi, seg_type);

	/* f2fs_need_SSR() already forces to do this */
	if (!f2fs_get_victim(sbi, &segno, BG_GC, seg_type, alloc_mode, age)) {
		curseg->next_segno = segno;
		return 1;
	}

	/* For node segments, let's do SSR more intensively */
	if (IS_NODESEG(seg_type)) {
		if (seg_type >= CURSEG_WARM_NODE) {
			reversed = true;
			i = CURSEG_COLD_NODE;
		} else {
			i = CURSEG_HOT_NODE;
		}
		cnt = NR_CURSEG_NODE_TYPE;
	} else {
		if (seg_type >= CURSEG_WARM_DATA) {
			reversed = true;
			i = CURSEG_COLD_DATA;
		} else {
			i = CURSEG_HOT_DATA;
		}
		cnt = NR_CURSEG_DATA_TYPE;
	}

	for (; cnt-- > 0; reversed ? i-- : i++) {
		if (i == seg_type)
			continue;
		if (!f2fs_get_victim(sbi, &segno, BG_GC, i, alloc_mode, age)) {
			curseg->next_segno = segno;
			return 1;
		}
	}

	/* find valid_blocks=0 in dirty list */
	if (unlikely(is_sbi_flag_set(sbi, SBI_CP_DISABLED))) {
		segno = get_free_segment(sbi);
		if (segno != NULL_SEGNO) {
			curseg->next_segno = segno;
			return 1;
		}
	}
	return 0;
}

static bool need_new_seg(struct f2fs_sb_info *sbi, int type)
{
	struct curseg_info *curseg = CURSEG_I(sbi, type);

	if (!is_set_ckpt_flags(sbi, CP_CRC_RECOVERY_FLAG) &&
	    curseg->seg_type == CURSEG_WARM_NODE)
		return true;
	if (curseg->alloc_type == LFS &&
	    is_next_segment_free(sbi, curseg, type) &&
	    likely(!is_sbi_flag_set(sbi, SBI_CP_DISABLED)))
		return true;
	if (!f2fs_need_SSR(sbi) || !get_ssr_segment(sbi, type, SSR, 0))
		return true;
	return false;
}

void f2fs_allocate_segment_for_resize(struct f2fs_sb_info *sbi, int type,
					unsigned int start, unsigned int end)
{
	struct curseg_info *curseg = CURSEG_I(sbi, type);
	unsigned int segno;

	f2fs_down_read(&SM_I(sbi)->curseg_lock);
	mutex_lock(&curseg->curseg_mutex);
	down_write(&SIT_I(sbi)->sentry_lock);

	segno = CURSEG_I(sbi, type)->segno;
	if (segno < start || segno > end)
		goto unlock;

	if (f2fs_need_SSR(sbi) && get_ssr_segment(sbi, type, SSR, 0))
		change_curseg(sbi, type);
	else
		new_curseg(sbi, type, true);

	stat_inc_seg_type(sbi, curseg);

	locate_dirty_segment(sbi, segno);
unlock:
	up_write(&SIT_I(sbi)->sentry_lock);

	if (segno != curseg->segno)
		f2fs_notice(sbi, "For resize: curseg of type %d: %u ==> %u",
			    type, segno, curseg->segno);

	mutex_unlock(&curseg->curseg_mutex);
	f2fs_up_read(&SM_I(sbi)->curseg_lock);
}

static void __allocate_new_segment(struct f2fs_sb_info *sbi, int type,
						bool new_sec, bool force)
{
	struct curseg_info *curseg = CURSEG_I(sbi, type);
	unsigned int old_segno;

	if (!force && curseg->inited &&
	    !curseg->next_blkoff &&
	    !get_valid_blocks(sbi, curseg->segno, new_sec) &&
	    !get_ckpt_valid_blocks(sbi, curseg->segno, new_sec))
		return;

	old_segno = curseg->segno;
	new_curseg(sbi, type, true);
	stat_inc_seg_type(sbi, curseg);
	locate_dirty_segment(sbi, old_segno);
}

void f2fs_allocate_new_section(struct f2fs_sb_info *sbi, int type, bool force)
{
	f2fs_down_read(&SM_I(sbi)->curseg_lock);
	down_write(&SIT_I(sbi)->sentry_lock);
	__allocate_new_segment(sbi, type, true, force);
	up_write(&SIT_I(sbi)->sentry_lock);
	f2fs_up_read(&SM_I(sbi)->curseg_lock);
}

void f2fs_allocate_new_segments(struct f2fs_sb_info *sbi)
{
	int i;

	f2fs_down_read(&SM_I(sbi)->curseg_lock);
	down_write(&SIT_I(sbi)->sentry_lock);
	for (i = CURSEG_HOT_DATA; i <= CURSEG_COLD_DATA; i++)
		__allocate_new_segment(sbi, i, false, false);
	up_write(&SIT_I(sbi)->sentry_lock);
	f2fs_up_read(&SM_I(sbi)->curseg_lock);
}

bool f2fs_exist_trim_candidates(struct f2fs_sb_info *sbi,
						struct cp_control *cpc)
{
	__u64 trim_start = cpc->trim_start;
	bool has_candidate = false;

	down_write(&SIT_I(sbi)->sentry_lock);
	for (; cpc->trim_start <= cpc->trim_end; cpc->trim_start++) {
		if (add_discard_addrs(sbi, cpc, true)) {
			has_candidate = true;
			break;
		}
	}
	up_write(&SIT_I(sbi)->sentry_lock);

	cpc->trim_start = trim_start;
	return has_candidate;
}

static unsigned int __issue_discard_cmd_range(struct f2fs_sb_info *sbi,
					struct discard_policy *dpolicy,
					unsigned int start, unsigned int end)
{
	struct discard_cmd_control *dcc = SM_I(sbi)->dcc_info;
	struct discard_cmd *prev_dc = NULL, *next_dc = NULL;
	struct rb_node **insert_p = NULL, *insert_parent = NULL;
	struct discard_cmd *dc;
	struct blk_plug plug;
	int issued;
	unsigned int trimmed = 0;

next:
	issued = 0;

	mutex_lock(&dcc->cmd_lock);
	if (unlikely(dcc->rbtree_check))
		f2fs_bug_on(sbi, !f2fs_check_discard_tree(sbi));

	dc = __lookup_discard_cmd_ret(&dcc->root, start,
				&prev_dc, &next_dc, &insert_p, &insert_parent);
	if (!dc)
		dc = next_dc;

	blk_start_plug(&plug);

	while (dc && dc->di.lstart <= end) {
		struct rb_node *node;
		int err = 0;

		if (dc->di.len < dpolicy->granularity)
			goto skip;

		if (dc->state != D_PREP) {
			list_move_tail(&dc->list, &dcc->fstrim_list);
			goto skip;
		}

		err = __submit_discard_cmd(sbi, dpolicy, dc, &issued);

		if (issued >= dpolicy->max_requests) {
			start = dc->di.lstart + dc->di.len;

			if (err)
				__remove_discard_cmd(sbi, dc);

			blk_finish_plug(&plug);
			mutex_unlock(&dcc->cmd_lock);
			trimmed += __wait_all_discard_cmd(sbi, NULL);
			f2fs_io_schedule_timeout(DEFAULT_IO_TIMEOUT);
			goto next;
		}
skip:
		node = rb_next(&dc->rb_node);
		if (err)
			__remove_discard_cmd(sbi, dc);
		dc = rb_entry_safe(node, struct discard_cmd, rb_node);

		if (fatal_signal_pending(current))
			break;
	}

	blk_finish_plug(&plug);
	mutex_unlock(&dcc->cmd_lock);

	return trimmed;
}

int f2fs_trim_fs(struct f2fs_sb_info *sbi, struct fstrim_range *range)
{
	__u64 start = F2FS_BYTES_TO_BLK(range->start);
	__u64 end = start + F2FS_BYTES_TO_BLK(range->len) - 1;
	unsigned int start_segno, end_segno;
	block_t start_block, end_block;
	struct cp_control cpc;
	struct discard_policy dpolicy;
	unsigned long long trimmed = 0;
	int err = 0;
	bool need_align = f2fs_lfs_mode(sbi) && __is_large_section(sbi);

	if (start >= MAX_BLKADDR(sbi) || range->len < sbi->blocksize)
		return -EINVAL;

	if (end < MAIN_BLKADDR(sbi))
		goto out;

	if (is_sbi_flag_set(sbi, SBI_NEED_FSCK)) {
		f2fs_warn(sbi, "Found FS corruption, run fsck to fix.");
		return -EFSCORRUPTED;
	}

	/* start/end segment number in main_area */
	start_segno = (start <= MAIN_BLKADDR(sbi)) ? 0 : GET_SEGNO(sbi, start);
	end_segno = (end >= MAX_BLKADDR(sbi)) ? MAIN_SEGS(sbi) - 1 :
						GET_SEGNO(sbi, end);
	if (need_align) {
		start_segno = rounddown(start_segno, sbi->segs_per_sec);
		end_segno = roundup(end_segno + 1, sbi->segs_per_sec) - 1;
	}

	cpc.reason = CP_DISCARD;
	cpc.trim_minlen = max_t(__u64, 1, F2FS_BYTES_TO_BLK(range->minlen));
	cpc.trim_start = start_segno;
	cpc.trim_end = end_segno;

	if (sbi->discard_blks == 0)
		goto out;

	f2fs_down_write(&sbi->gc_lock);
	err = f2fs_write_checkpoint(sbi, &cpc);
	f2fs_up_write(&sbi->gc_lock);
	if (err)
		goto out;

	/*
	 * We filed discard candidates, but actually we don't need to wait for
	 * all of them, since they'll be issued in idle time along with runtime
	 * discard option. User configuration looks like using runtime discard
	 * or periodic fstrim instead of it.
	 */
	if (f2fs_realtime_discard_enable(sbi))
		goto out;

	start_block = START_BLOCK(sbi, start_segno);
	end_block = START_BLOCK(sbi, end_segno + 1);

	__init_discard_policy(sbi, &dpolicy, DPOLICY_FSTRIM, cpc.trim_minlen);
	trimmed = __issue_discard_cmd_range(sbi, &dpolicy,
					start_block, end_block);

	trimmed += __wait_discard_cmd_range(sbi, &dpolicy,
					start_block, end_block);
out:
	if (!err)
		range->len = F2FS_BLK_TO_BYTES(trimmed);
	return err;
}

int f2fs_rw_hint_to_seg_type(enum rw_hint hint)
{
	switch (hint) {
	case WRITE_LIFE_SHORT:
		return CURSEG_HOT_DATA;
	case WRITE_LIFE_EXTREME:
		return CURSEG_COLD_DATA;
	default:
		return CURSEG_WARM_DATA;
	}
}

static int __get_segment_type_2(struct f2fs_io_info *fio)
{
	if (fio->type == DATA)
		return CURSEG_HOT_DATA;
	else
		return CURSEG_HOT_NODE;
}

static int __get_segment_type_4(struct f2fs_io_info *fio)
{
	if (fio->type == DATA) {
		struct inode *inode = fio->page->mapping->host;

		if (S_ISDIR(inode->i_mode))
			return CURSEG_HOT_DATA;
		else
			return CURSEG_COLD_DATA;
	} else {
		if (IS_DNODE(fio->page) && is_cold_node(fio->page))
			return CURSEG_WARM_NODE;
		else
			return CURSEG_COLD_NODE;
	}
}

static int __get_age_segment_type(struct inode *inode, pgoff_t pgofs)
{
	struct f2fs_sb_info *sbi = F2FS_I_SB(inode);
	struct extent_info ei = {};

	if (f2fs_lookup_age_extent_cache(inode, pgofs, &ei)) {
		if (!ei.age)
			return NO_CHECK_TYPE;
		if (ei.age <= sbi->hot_data_age_threshold)
			return CURSEG_HOT_DATA;
		if (ei.age <= sbi->warm_data_age_threshold)
			return CURSEG_WARM_DATA;
		return CURSEG_COLD_DATA;
	}
	return NO_CHECK_TYPE;
}

static int __get_segment_type_6(struct f2fs_io_info *fio)
{
	if (fio->type == DATA) {
		struct inode *inode = fio->page->mapping->host;
		int type;

		if (is_inode_flag_set(inode, FI_ALIGNED_WRITE))
			return CURSEG_COLD_DATA_PINNED;

		if (page_private_gcing(fio->page)) {
			if (fio->sbi->am.atgc_enabled &&
				(fio->io_type == FS_DATA_IO) &&
				(fio->sbi->gc_mode != GC_URGENT_HIGH))
				return CURSEG_ALL_DATA_ATGC;
			else
				return CURSEG_COLD_DATA;
		}
		if (file_is_cold(inode) || f2fs_need_compress_data(inode))
			return CURSEG_COLD_DATA;

		type = __get_age_segment_type(inode, fio->page->index);
		if (type != NO_CHECK_TYPE)
			return type;

		if (file_is_hot(inode) ||
				is_inode_flag_set(inode, FI_HOT_DATA) ||
				f2fs_is_cow_file(inode))
			return CURSEG_HOT_DATA;
		return f2fs_rw_hint_to_seg_type(inode->i_write_hint);
	} else {
		if (IS_DNODE(fio->page))
			return is_cold_node(fio->page) ? CURSEG_WARM_NODE :
						CURSEG_HOT_NODE;
		return CURSEG_COLD_NODE;
	}
}

static int __get_segment_type(struct f2fs_io_info *fio)
{
	int type = 0;

	switch (F2FS_OPTION(fio->sbi).active_logs) {
	case 2:
		type = __get_segment_type_2(fio);
		break;
	case 4:
		type = __get_segment_type_4(fio);
		break;
	case 6:
		type = __get_segment_type_6(fio);
		break;
	default:
		f2fs_bug_on(fio->sbi, true);
	}

	if (IS_HOT(type))
		fio->temp = HOT;
	else if (IS_WARM(type))
		fio->temp = WARM;
	else
		fio->temp = COLD;
	return type;
}

static void f2fs_randomize_chunk(struct f2fs_sb_info *sbi,
		struct curseg_info *seg)
{
	/* To allocate block chunks in different sizes, use random number */
	if (--seg->fragment_remained_chunk > 0)
		return;

	seg->fragment_remained_chunk =
		prandom_u32_max(sbi->max_fragment_chunk) + 1;
	seg->next_blkoff +=
		prandom_u32_max(sbi->max_fragment_hole) + 1;
}

void f2fs_allocate_data_block(struct f2fs_sb_info *sbi, struct page *page,
		block_t old_blkaddr, block_t *new_blkaddr,
		struct f2fs_summary *sum, int type,
		struct f2fs_io_info *fio)
{
	struct sit_info *sit_i = SIT_I(sbi);
	struct curseg_info *curseg = CURSEG_I(sbi, type);
	unsigned long long old_mtime;
	bool from_gc = (type == CURSEG_ALL_DATA_ATGC);
	struct seg_entry *se = NULL;
	bool segment_full = false;

	f2fs_down_read(&SM_I(sbi)->curseg_lock);

	mutex_lock(&curseg->curseg_mutex);
	down_write(&sit_i->sentry_lock);

	if (from_gc) {
		f2fs_bug_on(sbi, GET_SEGNO(sbi, old_blkaddr) == NULL_SEGNO);
		se = get_seg_entry(sbi, GET_SEGNO(sbi, old_blkaddr));
		sanity_check_seg_type(sbi, se->type);
		f2fs_bug_on(sbi, IS_NODESEG(se->type));
	}
	*new_blkaddr = NEXT_FREE_BLKADDR(sbi, curseg);

	f2fs_bug_on(sbi, curseg->next_blkoff >= sbi->blocks_per_seg);

	f2fs_wait_discard_bio(sbi, *new_blkaddr);

	curseg->sum_blk->entries[curseg->next_blkoff] = *sum;
	if (curseg->alloc_type == SSR) {
		curseg->next_blkoff = f2fs_find_next_ssr_block(sbi, curseg);
	} else {
		curseg->next_blkoff++;
		if (F2FS_OPTION(sbi).fs_mode == FS_MODE_FRAGMENT_BLK)
			f2fs_randomize_chunk(sbi, curseg);
	}
	if (curseg->next_blkoff >= f2fs_usable_blks_in_seg(sbi, curseg->segno))
		segment_full = true;
	stat_inc_block_count(sbi, curseg);

	if (from_gc) {
		old_mtime = get_segment_mtime(sbi, old_blkaddr);
	} else {
		update_segment_mtime(sbi, old_blkaddr, 0);
		old_mtime = 0;
	}
	update_segment_mtime(sbi, *new_blkaddr, old_mtime);

	/*
	 * SIT information should be updated before segment allocation,
	 * since SSR needs latest valid block information.
	 */
	update_sit_entry(sbi, *new_blkaddr, 1);
	if (GET_SEGNO(sbi, old_blkaddr) != NULL_SEGNO)
		update_sit_entry(sbi, old_blkaddr, -1);

	/*
	 * If the current segment is full, flush it out and replace it with a
	 * new segment.
	 */
	if (segment_full) {
		if (from_gc) {
			get_atssr_segment(sbi, type, se->type,
						AT_SSR, se->mtime);
		} else {
			if (need_new_seg(sbi, type))
				new_curseg(sbi, type, false);
			else
				change_curseg(sbi, type);
			stat_inc_seg_type(sbi, curseg);
		}
	}
	/*
	 * segment dirty status should be updated after segment allocation,
	 * so we just need to update status only one time after previous
	 * segment being closed.
	 */
	locate_dirty_segment(sbi, GET_SEGNO(sbi, old_blkaddr));
	locate_dirty_segment(sbi, GET_SEGNO(sbi, *new_blkaddr));

	if (IS_DATASEG(type))
		atomic64_inc(&sbi->allocated_data_blocks);

	up_write(&sit_i->sentry_lock);

	if (page && IS_NODESEG(type)) {
		fill_node_footer_blkaddr(page, NEXT_FREE_BLKADDR(sbi, curseg));

		f2fs_inode_chksum_set(sbi, page);
	}

	if (fio) {
		struct f2fs_bio_info *io;

		if (F2FS_IO_ALIGNED(sbi))
			fio->retry = 0;

		INIT_LIST_HEAD(&fio->list);
		fio->in_list = 1;
		io = sbi->write_io[fio->type] + fio->temp;
		spin_lock(&io->io_lock);
		list_add_tail(&fio->list, &io->io_list);
		spin_unlock(&io->io_lock);
	}

	mutex_unlock(&curseg->curseg_mutex);

	f2fs_up_read(&SM_I(sbi)->curseg_lock);
}

void f2fs_update_device_state(struct f2fs_sb_info *sbi, nid_t ino,
					block_t blkaddr, unsigned int blkcnt)
{
	if (!f2fs_is_multi_device(sbi))
		return;

	while (1) {
		unsigned int devidx = f2fs_target_device_index(sbi, blkaddr);
		unsigned int blks = FDEV(devidx).end_blk - blkaddr + 1;

		/* update device state for fsync */
		f2fs_set_dirty_device(sbi, ino, devidx, FLUSH_INO);

		/* update device state for checkpoint */
		if (!f2fs_test_bit(devidx, (char *)&sbi->dirty_device)) {
			spin_lock(&sbi->dev_lock);
			f2fs_set_bit(devidx, (char *)&sbi->dirty_device);
			spin_unlock(&sbi->dev_lock);
		}

		if (blkcnt <= blks)
			break;
		blkcnt -= blks;
		blkaddr += blks;
	}
}

static void do_write_page(struct f2fs_summary *sum, struct f2fs_io_info *fio)
{
	int type = __get_segment_type(fio);
	bool keep_order = (f2fs_lfs_mode(fio->sbi) && type == CURSEG_COLD_DATA);

	if (keep_order)
		f2fs_down_read(&fio->sbi->io_order_lock);
reallocate:
	f2fs_allocate_data_block(fio->sbi, fio->page, fio->old_blkaddr,
			&fio->new_blkaddr, sum, type, fio);
	if (GET_SEGNO(fio->sbi, fio->old_blkaddr) != NULL_SEGNO) {
		invalidate_mapping_pages(META_MAPPING(fio->sbi),
					fio->old_blkaddr, fio->old_blkaddr);
		f2fs_invalidate_compress_page(fio->sbi, fio->old_blkaddr);
	}

	/* writeout dirty page into bdev */
	f2fs_submit_page_write(fio);
	if (fio->retry) {
		fio->old_blkaddr = fio->new_blkaddr;
		goto reallocate;
	}

	f2fs_update_device_state(fio->sbi, fio->ino, fio->new_blkaddr, 1);

	if (keep_order)
		f2fs_up_read(&fio->sbi->io_order_lock);
}

void f2fs_do_write_meta_page(struct f2fs_sb_info *sbi, struct page *page,
					enum iostat_type io_type)
{
	struct f2fs_io_info fio = {
		.sbi = sbi,
		.type = META,
		.temp = HOT,
		.op = REQ_OP_WRITE,
		.op_flags = REQ_SYNC | REQ_META | REQ_PRIO,
		.old_blkaddr = page->index,
		.new_blkaddr = page->index,
		.page = page,
		.encrypted_page = NULL,
		.in_list = 0,
	};

	if (unlikely(page->index >= MAIN_BLKADDR(sbi)))
		fio.op_flags &= ~REQ_META;

	set_page_writeback(page);
	f2fs_submit_page_write(&fio);

	stat_inc_meta_count(sbi, page->index);
	f2fs_update_iostat(sbi, NULL, io_type, F2FS_BLKSIZE);
}

void f2fs_do_write_node_page(unsigned int nid, struct f2fs_io_info *fio)
{
	struct f2fs_summary sum;

	set_summary(&sum, nid, 0, 0);
	do_write_page(&sum, fio);

	f2fs_update_iostat(fio->sbi, NULL, fio->io_type, F2FS_BLKSIZE);
}

void f2fs_outplace_write_data(struct dnode_of_data *dn,
					struct f2fs_io_info *fio)
{
	struct f2fs_sb_info *sbi = fio->sbi;
	struct f2fs_summary sum;

	f2fs_bug_on(sbi, dn->data_blkaddr == NULL_ADDR);
	if (fio->io_type == FS_DATA_IO || fio->io_type == FS_CP_DATA_IO)
		f2fs_update_age_extent_cache(dn);
	set_summary(&sum, dn->nid, dn->ofs_in_node, fio->version);
	do_write_page(&sum, fio);
	f2fs_update_data_blkaddr(dn, fio->new_blkaddr);

	f2fs_update_iostat(sbi, dn->inode, fio->io_type, F2FS_BLKSIZE);
}

int f2fs_inplace_write_data(struct f2fs_io_info *fio)
{
	int err;
	struct f2fs_sb_info *sbi = fio->sbi;
	unsigned int segno;

	fio->new_blkaddr = fio->old_blkaddr;
	/* i/o temperature is needed for passing down write hints */
	__get_segment_type(fio);

	segno = GET_SEGNO(sbi, fio->new_blkaddr);

	if (!IS_DATASEG(get_seg_entry(sbi, segno)->type)) {
		set_sbi_flag(sbi, SBI_NEED_FSCK);
		f2fs_warn(sbi, "%s: incorrect segment(%u) type, run fsck to fix.",
			  __func__, segno);
		err = -EFSCORRUPTED;
		f2fs_handle_error(sbi, ERROR_INCONSISTENT_SUM_TYPE);
		goto drop_bio;
	}

	if (f2fs_cp_error(sbi)) {
		err = -EIO;
		goto drop_bio;
	}

	if (fio->post_read)
		invalidate_mapping_pages(META_MAPPING(sbi),
				fio->new_blkaddr, fio->new_blkaddr);

	stat_inc_inplace_blocks(fio->sbi);

	if (fio->bio && !IS_F2FS_IPU_NOCACHE(sbi))
		err = f2fs_merge_page_bio(fio);
	else
		err = f2fs_submit_page_bio(fio);
	if (!err) {
		f2fs_update_device_state(fio->sbi, fio->ino,
						fio->new_blkaddr, 1);
		f2fs_update_iostat(fio->sbi, fio->page->mapping->host,
						fio->io_type, F2FS_BLKSIZE);
	}

	return err;
drop_bio:
	if (fio->bio && *(fio->bio)) {
		struct bio *bio = *(fio->bio);

		bio->bi_status = BLK_STS_IOERR;
		bio_endio(bio);
		*(fio->bio) = NULL;
	}
	return err;
}

static inline int __f2fs_get_curseg(struct f2fs_sb_info *sbi,
						unsigned int segno)
{
	int i;

	for (i = CURSEG_HOT_DATA; i < NO_CHECK_TYPE; i++) {
		if (CURSEG_I(sbi, i)->segno == segno)
			break;
	}
	return i;
}

void f2fs_do_replace_block(struct f2fs_sb_info *sbi, struct f2fs_summary *sum,
				block_t old_blkaddr, block_t new_blkaddr,
				bool recover_curseg, bool recover_newaddr,
				bool from_gc)
{
	struct sit_info *sit_i = SIT_I(sbi);
	struct curseg_info *curseg;
	unsigned int segno, old_cursegno;
	struct seg_entry *se;
	int type;
	unsigned short old_blkoff;
	unsigned char old_alloc_type;

	segno = GET_SEGNO(sbi, new_blkaddr);
	se = get_seg_entry(sbi, segno);
	type = se->type;

	f2fs_down_write(&SM_I(sbi)->curseg_lock);

	if (!recover_curseg) {
		/* for recovery flow */
		if (se->valid_blocks == 0 && !IS_CURSEG(sbi, segno)) {
			if (old_blkaddr == NULL_ADDR)
				type = CURSEG_COLD_DATA;
			else
				type = CURSEG_WARM_DATA;
		}
	} else {
		if (IS_CURSEG(sbi, segno)) {
			/* se->type is volatile as SSR allocation */
			type = __f2fs_get_curseg(sbi, segno);
			f2fs_bug_on(sbi, type == NO_CHECK_TYPE);
		} else {
			type = CURSEG_WARM_DATA;
		}
	}

	f2fs_bug_on(sbi, !IS_DATASEG(type));
	curseg = CURSEG_I(sbi, type);

	mutex_lock(&curseg->curseg_mutex);
	down_write(&sit_i->sentry_lock);

	old_cursegno = curseg->segno;
	old_blkoff = curseg->next_blkoff;
	old_alloc_type = curseg->alloc_type;

	/* change the current segment */
	if (segno != curseg->segno) {
		curseg->next_segno = segno;
		change_curseg(sbi, type);
	}

	curseg->next_blkoff = GET_BLKOFF_FROM_SEG0(sbi, new_blkaddr);
	curseg->sum_blk->entries[curseg->next_blkoff] = *sum;

	if (!recover_curseg || recover_newaddr) {
		if (!from_gc)
			update_segment_mtime(sbi, new_blkaddr, 0);
		update_sit_entry(sbi, new_blkaddr, 1);
	}
	if (GET_SEGNO(sbi, old_blkaddr) != NULL_SEGNO) {
		invalidate_mapping_pages(META_MAPPING(sbi),
					old_blkaddr, old_blkaddr);
		f2fs_invalidate_compress_page(sbi, old_blkaddr);
		if (!from_gc)
			update_segment_mtime(sbi, old_blkaddr, 0);
		update_sit_entry(sbi, old_blkaddr, -1);
	}

	locate_dirty_segment(sbi, GET_SEGNO(sbi, old_blkaddr));
	locate_dirty_segment(sbi, GET_SEGNO(sbi, new_blkaddr));

	locate_dirty_segment(sbi, old_cursegno);

	if (recover_curseg) {
		if (old_cursegno != curseg->segno) {
			curseg->next_segno = old_cursegno;
			change_curseg(sbi, type);
		}
		curseg->next_blkoff = old_blkoff;
		curseg->alloc_type = old_alloc_type;
	}

	up_write(&sit_i->sentry_lock);
	mutex_unlock(&curseg->curseg_mutex);
	f2fs_up_write(&SM_I(sbi)->curseg_lock);
}

void f2fs_replace_block(struct f2fs_sb_info *sbi, struct dnode_of_data *dn,
				block_t old_addr, block_t new_addr,
				unsigned char version, bool recover_curseg,
				bool recover_newaddr)
{
	struct f2fs_summary sum;

	set_summary(&sum, dn->nid, dn->ofs_in_node, version);

	f2fs_do_replace_block(sbi, &sum, old_addr, new_addr,
					recover_curseg, recover_newaddr, false);

	f2fs_update_data_blkaddr(dn, new_addr);
}

void f2fs_wait_on_page_writeback(struct page *page,
				enum page_type type, bool ordered, bool locked)
{
	if (PageWriteback(page)) {
		struct f2fs_sb_info *sbi = F2FS_P_SB(page);

		/* submit cached LFS IO */
		f2fs_submit_merged_write_cond(sbi, NULL, page, 0, type);
		/* submit cached IPU IO */
		f2fs_submit_merged_ipu_write(sbi, NULL, page);
		if (ordered) {
			wait_on_page_writeback(page);
			f2fs_bug_on(sbi, locked && PageWriteback(page));
		} else {
			wait_for_stable_page(page);
		}
	}
}

void f2fs_wait_on_block_writeback(struct inode *inode, block_t blkaddr)
{
	struct f2fs_sb_info *sbi = F2FS_I_SB(inode);
	struct page *cpage;

	if (!f2fs_post_read_required(inode))
		return;

	if (!__is_valid_data_blkaddr(blkaddr))
		return;

	cpage = find_lock_page(META_MAPPING(sbi), blkaddr);
	if (cpage) {
		f2fs_wait_on_page_writeback(cpage, DATA, true, true);
		f2fs_put_page(cpage, 1);
	}
}

void f2fs_wait_on_block_writeback_range(struct inode *inode, block_t blkaddr,
								block_t len)
{
	struct f2fs_sb_info *sbi = F2FS_I_SB(inode);
	block_t i;

	if (!f2fs_post_read_required(inode))
		return;

	for (i = 0; i < len; i++)
		f2fs_wait_on_block_writeback(inode, blkaddr + i);

	invalidate_mapping_pages(META_MAPPING(sbi), blkaddr, blkaddr + len - 1);
}

static int read_compacted_summaries(struct f2fs_sb_info *sbi)
{
	struct f2fs_checkpoint *ckpt = F2FS_CKPT(sbi);
	struct curseg_info *seg_i;
	unsigned char *kaddr;
	struct page *page;
	block_t start;
	int i, j, offset;

	start = start_sum_block(sbi);

	page = f2fs_get_meta_page(sbi, start++);
	if (IS_ERR(page))
		return PTR_ERR(page);
	kaddr = (unsigned char *)page_address(page);

	/* Step 1: restore nat cache */
	seg_i = CURSEG_I(sbi, CURSEG_HOT_DATA);
	memcpy(seg_i->journal, kaddr, SUM_JOURNAL_SIZE);

	/* Step 2: restore sit cache */
	seg_i = CURSEG_I(sbi, CURSEG_COLD_DATA);
	memcpy(seg_i->journal, kaddr + SUM_JOURNAL_SIZE, SUM_JOURNAL_SIZE);
	offset = 2 * SUM_JOURNAL_SIZE;

	/* Step 3: restore summary entries */
	for (i = CURSEG_HOT_DATA; i <= CURSEG_COLD_DATA; i++) {
		unsigned short blk_off;
		unsigned int segno;

		seg_i = CURSEG_I(sbi, i);
		segno = le32_to_cpu(ckpt->cur_data_segno[i]);
		blk_off = le16_to_cpu(ckpt->cur_data_blkoff[i]);
		seg_i->next_segno = segno;
		reset_curseg(sbi, i, 0);
		seg_i->alloc_type = ckpt->alloc_type[i];
		seg_i->next_blkoff = blk_off;

		if (seg_i->alloc_type == SSR)
			blk_off = sbi->blocks_per_seg;

		for (j = 0; j < blk_off; j++) {
			struct f2fs_summary *s;

			s = (struct f2fs_summary *)(kaddr + offset);
			seg_i->sum_blk->entries[j] = *s;
			offset += SUMMARY_SIZE;
			if (offset + SUMMARY_SIZE <= PAGE_SIZE -
						SUM_FOOTER_SIZE)
				continue;

			f2fs_put_page(page, 1);
			page = NULL;

			page = f2fs_get_meta_page(sbi, start++);
			if (IS_ERR(page))
				return PTR_ERR(page);
			kaddr = (unsigned char *)page_address(page);
			offset = 0;
		}
	}
	f2fs_put_page(page, 1);
	return 0;
}

static int read_normal_summaries(struct f2fs_sb_info *sbi, int type)
{
	struct f2fs_checkpoint *ckpt = F2FS_CKPT(sbi);
	struct f2fs_summary_block *sum;
	struct curseg_info *curseg;
	struct page *new;
	unsigned short blk_off;
	unsigned int segno = 0;
	block_t blk_addr = 0;
	int err = 0;

	/* get segment number and block addr */
	if (IS_DATASEG(type)) {
		segno = le32_to_cpu(ckpt->cur_data_segno[type]);
		blk_off = le16_to_cpu(ckpt->cur_data_blkoff[type -
							CURSEG_HOT_DATA]);
		if (__exist_node_summaries(sbi))
			blk_addr = sum_blk_addr(sbi, NR_CURSEG_PERSIST_TYPE, type);
		else
			blk_addr = sum_blk_addr(sbi, NR_CURSEG_DATA_TYPE, type);
	} else {
		segno = le32_to_cpu(ckpt->cur_node_segno[type -
							CURSEG_HOT_NODE]);
		blk_off = le16_to_cpu(ckpt->cur_node_blkoff[type -
							CURSEG_HOT_NODE]);
		if (__exist_node_summaries(sbi))
			blk_addr = sum_blk_addr(sbi, NR_CURSEG_NODE_TYPE,
							type - CURSEG_HOT_NODE);
		else
			blk_addr = GET_SUM_BLOCK(sbi, segno);
	}

	new = f2fs_get_meta_page(sbi, blk_addr);
	if (IS_ERR(new))
		return PTR_ERR(new);
	sum = (struct f2fs_summary_block *)page_address(new);

	if (IS_NODESEG(type)) {
		if (__exist_node_summaries(sbi)) {
			struct f2fs_summary *ns = &sum->entries[0];
			int i;

			for (i = 0; i < sbi->blocks_per_seg; i++, ns++) {
				ns->version = 0;
				ns->ofs_in_node = 0;
			}
		} else {
			err = f2fs_restore_node_summary(sbi, segno, sum);
			if (err)
				goto out;
		}
	}

	/* set uncompleted segment to curseg */
	curseg = CURSEG_I(sbi, type);
	mutex_lock(&curseg->curseg_mutex);

	/* update journal info */
	down_write(&curseg->journal_rwsem);
	memcpy(curseg->journal, &sum->journal, SUM_JOURNAL_SIZE);
	up_write(&curseg->journal_rwsem);

	memcpy(curseg->sum_blk->entries, sum->entries, SUM_ENTRY_SIZE);
	memcpy(&curseg->sum_blk->footer, &sum->footer, SUM_FOOTER_SIZE);
	curseg->next_segno = segno;
	reset_curseg(sbi, type, 0);
	curseg->alloc_type = ckpt->alloc_type[type];
	curseg->next_blkoff = blk_off;
	mutex_unlock(&curseg->curseg_mutex);
out:
	f2fs_put_page(new, 1);
	return err;
}

static int restore_curseg_summaries(struct f2fs_sb_info *sbi)
{
	struct f2fs_journal *sit_j = CURSEG_I(sbi, CURSEG_COLD_DATA)->journal;
	struct f2fs_journal *nat_j = CURSEG_I(sbi, CURSEG_HOT_DATA)->journal;
	int type = CURSEG_HOT_DATA;
	int err;

	if (is_set_ckpt_flags(sbi, CP_COMPACT_SUM_FLAG)) {
		int npages = f2fs_npages_for_summary_flush(sbi, true);

		if (npages >= 2)
			f2fs_ra_meta_pages(sbi, start_sum_block(sbi), npages,
							META_CP, true);

		/* restore for compacted data summary */
		err = read_compacted_summaries(sbi);
		if (err)
			return err;
		type = CURSEG_HOT_NODE;
	}

	if (__exist_node_summaries(sbi))
		f2fs_ra_meta_pages(sbi,
				sum_blk_addr(sbi, NR_CURSEG_PERSIST_TYPE, type),
				NR_CURSEG_PERSIST_TYPE - type, META_CP, true);

	for (; type <= CURSEG_COLD_NODE; type++) {
		err = read_normal_summaries(sbi, type);
		if (err)
			return err;
	}

	/* sanity check for summary blocks */
	if (nats_in_cursum(nat_j) > NAT_JOURNAL_ENTRIES ||
			sits_in_cursum(sit_j) > SIT_JOURNAL_ENTRIES) {
		f2fs_err(sbi, "invalid journal entries nats %u sits %u",
			 nats_in_cursum(nat_j), sits_in_cursum(sit_j));
		return -EINVAL;
	}

	return 0;
}

static void write_compacted_summaries(struct f2fs_sb_info *sbi, block_t blkaddr)
{
	struct page *page;
	unsigned char *kaddr;
	struct f2fs_summary *summary;
	struct curseg_info *seg_i;
	int written_size = 0;
	int i, j;

	page = f2fs_grab_meta_page(sbi, blkaddr++);
	kaddr = (unsigned char *)page_address(page);
	memset(kaddr, 0, PAGE_SIZE);

	/* Step 1: write nat cache */
	seg_i = CURSEG_I(sbi, CURSEG_HOT_DATA);
	memcpy(kaddr, seg_i->journal, SUM_JOURNAL_SIZE);
	written_size += SUM_JOURNAL_SIZE;

	/* Step 2: write sit cache */
	seg_i = CURSEG_I(sbi, CURSEG_COLD_DATA);
	memcpy(kaddr + written_size, seg_i->journal, SUM_JOURNAL_SIZE);
	written_size += SUM_JOURNAL_SIZE;

	/* Step 3: write summary entries */
	for (i = CURSEG_HOT_DATA; i <= CURSEG_COLD_DATA; i++) {
		seg_i = CURSEG_I(sbi, i);
		for (j = 0; j < f2fs_curseg_valid_blocks(sbi, i); j++) {
			if (!page) {
				page = f2fs_grab_meta_page(sbi, blkaddr++);
				kaddr = (unsigned char *)page_address(page);
				memset(kaddr, 0, PAGE_SIZE);
				written_size = 0;
			}
			summary = (struct f2fs_summary *)(kaddr + written_size);
			*summary = seg_i->sum_blk->entries[j];
			written_size += SUMMARY_SIZE;

			if (written_size + SUMMARY_SIZE <= PAGE_SIZE -
							SUM_FOOTER_SIZE)
				continue;

			set_page_dirty(page);
			f2fs_put_page(page, 1);
			page = NULL;
		}
	}
	if (page) {
		set_page_dirty(page);
		f2fs_put_page(page, 1);
	}
}

static void write_normal_summaries(struct f2fs_sb_info *sbi,
					block_t blkaddr, int type)
{
	int i, end;

	if (IS_DATASEG(type))
		end = type + NR_CURSEG_DATA_TYPE;
	else
		end = type + NR_CURSEG_NODE_TYPE;

	for (i = type; i < end; i++)
		write_current_sum_page(sbi, i, blkaddr + (i - type));
}

void f2fs_write_data_summaries(struct f2fs_sb_info *sbi, block_t start_blk)
{
	if (is_set_ckpt_flags(sbi, CP_COMPACT_SUM_FLAG))
		write_compacted_summaries(sbi, start_blk);
	else
		write_normal_summaries(sbi, start_blk, CURSEG_HOT_DATA);
}

void f2fs_write_node_summaries(struct f2fs_sb_info *sbi, block_t start_blk)
{
	write_normal_summaries(sbi, start_blk, CURSEG_HOT_NODE);
}

int f2fs_lookup_journal_in_cursum(struct f2fs_journal *journal, int type,
					unsigned int val, int alloc)
{
	int i;

	if (type == NAT_JOURNAL) {
		for (i = 0; i < nats_in_cursum(journal); i++) {
			if (le32_to_cpu(nid_in_journal(journal, i)) == val)
				return i;
		}
		if (alloc && __has_cursum_space(journal, 1, NAT_JOURNAL))
			return update_nats_in_cursum(journal, 1);
	} else if (type == SIT_JOURNAL) {
		for (i = 0; i < sits_in_cursum(journal); i++)
			if (le32_to_cpu(segno_in_journal(journal, i)) == val)
				return i;
		if (alloc && __has_cursum_space(journal, 1, SIT_JOURNAL))
			return update_sits_in_cursum(journal, 1);
	}
	return -1;
}

static struct page *get_current_sit_page(struct f2fs_sb_info *sbi,
					unsigned int segno)
{
	return f2fs_get_meta_page(sbi, current_sit_addr(sbi, segno));
}

static struct page *get_next_sit_page(struct f2fs_sb_info *sbi,
					unsigned int start)
{
	struct sit_info *sit_i = SIT_I(sbi);
	struct page *page;
	pgoff_t src_off, dst_off;

	src_off = current_sit_addr(sbi, start);
	dst_off = next_sit_addr(sbi, src_off);

	page = f2fs_grab_meta_page(sbi, dst_off);
	seg_info_to_sit_page(sbi, page, start);

	set_page_dirty(page);
	set_to_next_sit(sit_i, start);

	return page;
}

static struct sit_entry_set *grab_sit_entry_set(void)
{
	struct sit_entry_set *ses =
			f2fs_kmem_cache_alloc(sit_entry_set_slab,
						GFP_NOFS, true, NULL);

	ses->entry_cnt = 0;
	INIT_LIST_HEAD(&ses->set_list);
	return ses;
}

static void release_sit_entry_set(struct sit_entry_set *ses)
{
	list_del(&ses->set_list);
	kmem_cache_free(sit_entry_set_slab, ses);
}

static void adjust_sit_entry_set(struct sit_entry_set *ses,
						struct list_head *head)
{
	struct sit_entry_set *next = ses;

	if (list_is_last(&ses->set_list, head))
		return;

	list_for_each_entry_continue(next, head, set_list)
		if (ses->entry_cnt <= next->entry_cnt) {
			list_move_tail(&ses->set_list, &next->set_list);
			return;
		}

	list_move_tail(&ses->set_list, head);
}

static void add_sit_entry(unsigned int segno, struct list_head *head)
{
	struct sit_entry_set *ses;
	unsigned int start_segno = START_SEGNO(segno);

	list_for_each_entry(ses, head, set_list) {
		if (ses->start_segno == start_segno) {
			ses->entry_cnt++;
			adjust_sit_entry_set(ses, head);
			return;
		}
	}

	ses = grab_sit_entry_set();

	ses->start_segno = start_segno;
	ses->entry_cnt++;
	list_add(&ses->set_list, head);
}

static void add_sits_in_set(struct f2fs_sb_info *sbi)
{
	struct f2fs_sm_info *sm_info = SM_I(sbi);
	struct list_head *set_list = &sm_info->sit_entry_set;
	unsigned long *bitmap = SIT_I(sbi)->dirty_sentries_bitmap;
	unsigned int segno;

	for_each_set_bit(segno, bitmap, MAIN_SEGS(sbi))
		add_sit_entry(segno, set_list);
}

static void remove_sits_in_journal(struct f2fs_sb_info *sbi)
{
	struct curseg_info *curseg = CURSEG_I(sbi, CURSEG_COLD_DATA);
	struct f2fs_journal *journal = curseg->journal;
	int i;

	down_write(&curseg->journal_rwsem);
	for (i = 0; i < sits_in_cursum(journal); i++) {
		unsigned int segno;
		bool dirtied;

		segno = le32_to_cpu(segno_in_journal(journal, i));
		dirtied = __mark_sit_entry_dirty(sbi, segno);

		if (!dirtied)
			add_sit_entry(segno, &SM_I(sbi)->sit_entry_set);
	}
	update_sits_in_cursum(journal, -i);
	up_write(&curseg->journal_rwsem);
}

/*
 * CP calls this function, which flushes SIT entries including sit_journal,
 * and moves prefree segs to free segs.
 */
void f2fs_flush_sit_entries(struct f2fs_sb_info *sbi, struct cp_control *cpc)
{
	struct sit_info *sit_i = SIT_I(sbi);
	unsigned long *bitmap = sit_i->dirty_sentries_bitmap;
	struct curseg_info *curseg = CURSEG_I(sbi, CURSEG_COLD_DATA);
	struct f2fs_journal *journal = curseg->journal;
	struct sit_entry_set *ses, *tmp;
	struct list_head *head = &SM_I(sbi)->sit_entry_set;
	bool to_journal = !is_sbi_flag_set(sbi, SBI_IS_RESIZEFS);
	struct seg_entry *se;

	down_write(&sit_i->sentry_lock);

	if (!sit_i->dirty_sentries)
		goto out;

	/*
	 * add and account sit entries of dirty bitmap in sit entry
	 * set temporarily
	 */
	add_sits_in_set(sbi);

	/*
	 * if there are no enough space in journal to store dirty sit
	 * entries, remove all entries from journal and add and account
	 * them in sit entry set.
	 */
	if (!__has_cursum_space(journal, sit_i->dirty_sentries, SIT_JOURNAL) ||
								!to_journal)
		remove_sits_in_journal(sbi);

	/*
	 * there are two steps to flush sit entries:
	 * #1, flush sit entries to journal in current cold data summary block.
	 * #2, flush sit entries to sit page.
	 */
	list_for_each_entry_safe(ses, tmp, head, set_list) {
		struct page *page = NULL;
		struct f2fs_sit_block *raw_sit = NULL;
		unsigned int start_segno = ses->start_segno;
		unsigned int end = min(start_segno + SIT_ENTRY_PER_BLOCK,
						(unsigned long)MAIN_SEGS(sbi));
		unsigned int segno = start_segno;

		if (to_journal &&
			!__has_cursum_space(journal, ses->entry_cnt, SIT_JOURNAL))
			to_journal = false;

		if (to_journal) {
			down_write(&curseg->journal_rwsem);
		} else {
			page = get_next_sit_page(sbi, start_segno);
			raw_sit = page_address(page);
		}

		/* flush dirty sit entries in region of current sit set */
		for_each_set_bit_from(segno, bitmap, end) {
			int offset, sit_offset;

			se = get_seg_entry(sbi, segno);
#ifdef CONFIG_F2FS_CHECK_FS
			if (memcmp(se->cur_valid_map, se->cur_valid_map_mir,
						SIT_VBLOCK_MAP_SIZE))
				f2fs_bug_on(sbi, 1);
#endif

			/* add discard candidates */
			if (!(cpc->reason & CP_DISCARD)) {
				cpc->trim_start = segno;
				add_discard_addrs(sbi, cpc, false);
			}

			if (to_journal) {
				offset = f2fs_lookup_journal_in_cursum(journal,
							SIT_JOURNAL, segno, 1);
				f2fs_bug_on(sbi, offset < 0);
				segno_in_journal(journal, offset) =
							cpu_to_le32(segno);
				seg_info_to_raw_sit(se,
					&sit_in_journal(journal, offset));
				check_block_count(sbi, segno,
					&sit_in_journal(journal, offset));
			} else {
				sit_offset = SIT_ENTRY_OFFSET(sit_i, segno);
				seg_info_to_raw_sit(se,
						&raw_sit->entries[sit_offset]);
				check_block_count(sbi, segno,
						&raw_sit->entries[sit_offset]);
			}

			__clear_bit(segno, bitmap);
			sit_i->dirty_sentries--;
			ses->entry_cnt--;
		}

		if (to_journal)
			up_write(&curseg->journal_rwsem);
		else
			f2fs_put_page(page, 1);

		f2fs_bug_on(sbi, ses->entry_cnt);
		release_sit_entry_set(ses);
	}

	f2fs_bug_on(sbi, !list_empty(head));
	f2fs_bug_on(sbi, sit_i->dirty_sentries);
out:
	if (cpc->reason & CP_DISCARD) {
		__u64 trim_start = cpc->trim_start;

		for (; cpc->trim_start <= cpc->trim_end; cpc->trim_start++)
			add_discard_addrs(sbi, cpc, false);

		cpc->trim_start = trim_start;
	}
	up_write(&sit_i->sentry_lock);

	set_prefree_as_free_segments(sbi);
}

static int build_sit_info(struct f2fs_sb_info *sbi)
{
	struct f2fs_super_block *raw_super = F2FS_RAW_SUPER(sbi);
	struct sit_info *sit_i;
	unsigned int sit_segs, start;
	char *src_bitmap, *bitmap;
	unsigned int bitmap_size, main_bitmap_size, sit_bitmap_size;
	unsigned int discard_map = f2fs_block_unit_discard(sbi) ? 1 : 0;

	/* allocate memory for SIT information */
	sit_i = f2fs_kzalloc(sbi, sizeof(struct sit_info), GFP_KERNEL);
	if (!sit_i)
		return -ENOMEM;

	SM_I(sbi)->sit_info = sit_i;

	sit_i->sentries =
		f2fs_kvzalloc(sbi, array_size(sizeof(struct seg_entry),
					      MAIN_SEGS(sbi)),
			      GFP_KERNEL);
	if (!sit_i->sentries)
		return -ENOMEM;

	main_bitmap_size = f2fs_bitmap_size(MAIN_SEGS(sbi));
	sit_i->dirty_sentries_bitmap = f2fs_kvzalloc(sbi, main_bitmap_size,
								GFP_KERNEL);
	if (!sit_i->dirty_sentries_bitmap)
		return -ENOMEM;

#ifdef CONFIG_F2FS_CHECK_FS
	bitmap_size = MAIN_SEGS(sbi) * SIT_VBLOCK_MAP_SIZE * (3 + discard_map);
#else
	bitmap_size = MAIN_SEGS(sbi) * SIT_VBLOCK_MAP_SIZE * (2 + discard_map);
#endif
	sit_i->bitmap = f2fs_kvzalloc(sbi, bitmap_size, GFP_KERNEL);
	if (!sit_i->bitmap)
		return -ENOMEM;

	bitmap = sit_i->bitmap;

	for (start = 0; start < MAIN_SEGS(sbi); start++) {
		sit_i->sentries[start].cur_valid_map = bitmap;
		bitmap += SIT_VBLOCK_MAP_SIZE;

		sit_i->sentries[start].ckpt_valid_map = bitmap;
		bitmap += SIT_VBLOCK_MAP_SIZE;

#ifdef CONFIG_F2FS_CHECK_FS
		sit_i->sentries[start].cur_valid_map_mir = bitmap;
		bitmap += SIT_VBLOCK_MAP_SIZE;
#endif

		if (discard_map) {
			sit_i->sentries[start].discard_map = bitmap;
			bitmap += SIT_VBLOCK_MAP_SIZE;
		}
	}

	sit_i->tmp_map = f2fs_kzalloc(sbi, SIT_VBLOCK_MAP_SIZE, GFP_KERNEL);
	if (!sit_i->tmp_map)
		return -ENOMEM;

	if (__is_large_section(sbi)) {
		sit_i->sec_entries =
			f2fs_kvzalloc(sbi, array_size(sizeof(struct sec_entry),
						      MAIN_SECS(sbi)),
				      GFP_KERNEL);
		if (!sit_i->sec_entries)
			return -ENOMEM;
	}

	/* get information related with SIT */
	sit_segs = le32_to_cpu(raw_super->segment_count_sit) >> 1;

	/* setup SIT bitmap from ckeckpoint pack */
	sit_bitmap_size = __bitmap_size(sbi, SIT_BITMAP);
	src_bitmap = __bitmap_ptr(sbi, SIT_BITMAP);

	sit_i->sit_bitmap = kmemdup(src_bitmap, sit_bitmap_size, GFP_KERNEL);
	if (!sit_i->sit_bitmap)
		return -ENOMEM;

#ifdef CONFIG_F2FS_CHECK_FS
	sit_i->sit_bitmap_mir = kmemdup(src_bitmap,
					sit_bitmap_size, GFP_KERNEL);
	if (!sit_i->sit_bitmap_mir)
		return -ENOMEM;

	sit_i->invalid_segmap = f2fs_kvzalloc(sbi,
					main_bitmap_size, GFP_KERNEL);
	if (!sit_i->invalid_segmap)
		return -ENOMEM;
#endif

	sit_i->sit_base_addr = le32_to_cpu(raw_super->sit_blkaddr);
	sit_i->sit_blocks = sit_segs << sbi->log_blocks_per_seg;
	sit_i->written_valid_blocks = 0;
	sit_i->bitmap_size = sit_bitmap_size;
	sit_i->dirty_sentries = 0;
	sit_i->sents_per_block = SIT_ENTRY_PER_BLOCK;
	sit_i->elapsed_time = le64_to_cpu(sbi->ckpt->elapsed_time);
	sit_i->mounted_time = ktime_get_boottime_seconds();
	init_rwsem(&sit_i->sentry_lock);
	return 0;
}

static int build_free_segmap(struct f2fs_sb_info *sbi)
{
	struct free_segmap_info *free_i;
	unsigned int bitmap_size, sec_bitmap_size;

	/* allocate memory for free segmap information */
	free_i = f2fs_kzalloc(sbi, sizeof(struct free_segmap_info), GFP_KERNEL);
	if (!free_i)
		return -ENOMEM;

	SM_I(sbi)->free_info = free_i;

	bitmap_size = f2fs_bitmap_size(MAIN_SEGS(sbi));
	free_i->free_segmap = f2fs_kvmalloc(sbi, bitmap_size, GFP_KERNEL);
	if (!free_i->free_segmap)
		return -ENOMEM;

	sec_bitmap_size = f2fs_bitmap_size(MAIN_SECS(sbi));
	free_i->free_secmap = f2fs_kvmalloc(sbi, sec_bitmap_size, GFP_KERNEL);
	if (!free_i->free_secmap)
		return -ENOMEM;

	/* set all segments as dirty temporarily */
	memset(free_i->free_segmap, 0xff, bitmap_size);
	memset(free_i->free_secmap, 0xff, sec_bitmap_size);

	/* init free segmap information */
	free_i->start_segno = GET_SEGNO_FROM_SEG0(sbi, MAIN_BLKADDR(sbi));
	free_i->free_segments = 0;
	free_i->free_sections = 0;
	spin_lock_init(&free_i->segmap_lock);
	return 0;
}

static int build_curseg(struct f2fs_sb_info *sbi)
{
	struct curseg_info *array;
	int i;

	array = f2fs_kzalloc(sbi, array_size(NR_CURSEG_TYPE,
					sizeof(*array)), GFP_KERNEL);
	if (!array)
		return -ENOMEM;

	SM_I(sbi)->curseg_array = array;

	for (i = 0; i < NO_CHECK_TYPE; i++) {
		mutex_init(&array[i].curseg_mutex);
		array[i].sum_blk = f2fs_kzalloc(sbi, PAGE_SIZE, GFP_KERNEL);
		if (!array[i].sum_blk)
			return -ENOMEM;
		init_rwsem(&array[i].journal_rwsem);
		array[i].journal = f2fs_kzalloc(sbi,
				sizeof(struct f2fs_journal), GFP_KERNEL);
		if (!array[i].journal)
			return -ENOMEM;
		if (i < NR_PERSISTENT_LOG)
			array[i].seg_type = CURSEG_HOT_DATA + i;
		else if (i == CURSEG_COLD_DATA_PINNED)
			array[i].seg_type = CURSEG_COLD_DATA;
		else if (i == CURSEG_ALL_DATA_ATGC)
			array[i].seg_type = CURSEG_COLD_DATA;
		array[i].segno = NULL_SEGNO;
		array[i].next_blkoff = 0;
		array[i].inited = false;
	}
	return restore_curseg_summaries(sbi);
}

static int build_sit_entries(struct f2fs_sb_info *sbi)
{
	struct sit_info *sit_i = SIT_I(sbi);
	struct curseg_info *curseg = CURSEG_I(sbi, CURSEG_COLD_DATA);
	struct f2fs_journal *journal = curseg->journal;
	struct seg_entry *se;
	struct f2fs_sit_entry sit;
	int sit_blk_cnt = SIT_BLK_CNT(sbi);
	unsigned int i, start, end;
	unsigned int readed, start_blk = 0;
	int err = 0;
	block_t sit_valid_blocks[2] = {0, 0};

	do {
		readed = f2fs_ra_meta_pages(sbi, start_blk, BIO_MAX_VECS,
							META_SIT, true);

		start = start_blk * sit_i->sents_per_block;
		end = (start_blk + readed) * sit_i->sents_per_block;

		for (; start < end && start < MAIN_SEGS(sbi); start++) {
			struct f2fs_sit_block *sit_blk;
			struct page *page;

			se = &sit_i->sentries[start];
			page = get_current_sit_page(sbi, start);
			if (IS_ERR(page))
				return PTR_ERR(page);
			sit_blk = (struct f2fs_sit_block *)page_address(page);
			sit = sit_blk->entries[SIT_ENTRY_OFFSET(sit_i, start)];
			f2fs_put_page(page, 1);

			err = check_block_count(sbi, start, &sit);
			if (err)
				return err;
			seg_info_from_raw_sit(se, &sit);

			if (se->type >= NR_PERSISTENT_LOG) {
				f2fs_err(sbi, "Invalid segment type: %u, segno: %u",
							se->type, start);
				f2fs_handle_error(sbi,
						ERROR_INCONSISTENT_SUM_TYPE);
				return -EFSCORRUPTED;
			}

			sit_valid_blocks[SE_PAGETYPE(se)] += se->valid_blocks;

			if (f2fs_block_unit_discard(sbi)) {
				/* build discard map only one time */
				if (is_set_ckpt_flags(sbi, CP_TRIMMED_FLAG)) {
					memset(se->discard_map, 0xff,
						SIT_VBLOCK_MAP_SIZE);
				} else {
					memcpy(se->discard_map,
						se->cur_valid_map,
						SIT_VBLOCK_MAP_SIZE);
					sbi->discard_blks +=
						sbi->blocks_per_seg -
						se->valid_blocks;
				}
			}

			if (__is_large_section(sbi))
				get_sec_entry(sbi, start)->valid_blocks +=
							se->valid_blocks;
		}
		start_blk += readed;
	} while (start_blk < sit_blk_cnt);

	down_read(&curseg->journal_rwsem);
	for (i = 0; i < sits_in_cursum(journal); i++) {
		unsigned int old_valid_blocks;

		start = le32_to_cpu(segno_in_journal(journal, i));
		if (start >= MAIN_SEGS(sbi)) {
			f2fs_err(sbi, "Wrong journal entry on segno %u",
				 start);
			err = -EFSCORRUPTED;
			f2fs_handle_error(sbi, ERROR_CORRUPTED_JOURNAL);
			break;
		}

		se = &sit_i->sentries[start];
		sit = sit_in_journal(journal, i);

		old_valid_blocks = se->valid_blocks;

		sit_valid_blocks[SE_PAGETYPE(se)] -= old_valid_blocks;

		err = check_block_count(sbi, start, &sit);
		if (err)
			break;
		seg_info_from_raw_sit(se, &sit);

		if (se->type >= NR_PERSISTENT_LOG) {
			f2fs_err(sbi, "Invalid segment type: %u, segno: %u",
							se->type, start);
			err = -EFSCORRUPTED;
			f2fs_handle_error(sbi, ERROR_INCONSISTENT_SUM_TYPE);
			break;
		}

		sit_valid_blocks[SE_PAGETYPE(se)] += se->valid_blocks;

		if (f2fs_block_unit_discard(sbi)) {
			if (is_set_ckpt_flags(sbi, CP_TRIMMED_FLAG)) {
				memset(se->discard_map, 0xff, SIT_VBLOCK_MAP_SIZE);
			} else {
				memcpy(se->discard_map, se->cur_valid_map,
							SIT_VBLOCK_MAP_SIZE);
				sbi->discard_blks += old_valid_blocks;
				sbi->discard_blks -= se->valid_blocks;
			}
		}

		if (__is_large_section(sbi)) {
			get_sec_entry(sbi, start)->valid_blocks +=
							se->valid_blocks;
			get_sec_entry(sbi, start)->valid_blocks -=
							old_valid_blocks;
		}
	}
	up_read(&curseg->journal_rwsem);

	if (err)
		return err;

	if (sit_valid_blocks[NODE] != valid_node_count(sbi)) {
		f2fs_err(sbi, "SIT is corrupted node# %u vs %u",
			 sit_valid_blocks[NODE], valid_node_count(sbi));
		f2fs_handle_error(sbi, ERROR_INCONSISTENT_NODE_COUNT);
		return -EFSCORRUPTED;
	}

	if (sit_valid_blocks[DATA] + sit_valid_blocks[NODE] >
				valid_user_blocks(sbi)) {
		f2fs_err(sbi, "SIT is corrupted data# %u %u vs %u",
			 sit_valid_blocks[DATA], sit_valid_blocks[NODE],
			 valid_user_blocks(sbi));
		f2fs_handle_error(sbi, ERROR_INCONSISTENT_BLOCK_COUNT);
		return -EFSCORRUPTED;
	}

	return 0;
}

static void init_free_segmap(struct f2fs_sb_info *sbi)
{
	unsigned int start;
	int type;
	struct seg_entry *sentry;

	for (start = 0; start < MAIN_SEGS(sbi); start++) {
		if (f2fs_usable_blks_in_seg(sbi, start) == 0)
			continue;
		sentry = get_seg_entry(sbi, start);
		if (!sentry->valid_blocks)
			__set_free(sbi, start);
		else
			SIT_I(sbi)->written_valid_blocks +=
						sentry->valid_blocks;
	}

	/* set use the current segments */
	for (type = CURSEG_HOT_DATA; type <= CURSEG_COLD_NODE; type++) {
		struct curseg_info *curseg_t = CURSEG_I(sbi, type);

		__set_test_and_inuse(sbi, curseg_t->segno);
	}
}

static void init_dirty_segmap(struct f2fs_sb_info *sbi)
{
	struct dirty_seglist_info *dirty_i = DIRTY_I(sbi);
	struct free_segmap_info *free_i = FREE_I(sbi);
	unsigned int segno = 0, offset = 0, secno;
	block_t valid_blocks, usable_blks_in_seg;

	while (1) {
		/* find dirty segment based on free segmap */
		segno = find_next_inuse(free_i, MAIN_SEGS(sbi), offset);
		if (segno >= MAIN_SEGS(sbi))
			break;
		offset = segno + 1;
		valid_blocks = get_valid_blocks(sbi, segno, false);
		usable_blks_in_seg = f2fs_usable_blks_in_seg(sbi, segno);
		if (valid_blocks == usable_blks_in_seg || !valid_blocks)
			continue;
		if (valid_blocks > usable_blks_in_seg) {
			f2fs_bug_on(sbi, 1);
			continue;
		}
		mutex_lock(&dirty_i->seglist_lock);
		__locate_dirty_segment(sbi, segno, DIRTY);
		mutex_unlock(&dirty_i->seglist_lock);
	}

	if (!__is_large_section(sbi))
		return;

	mutex_lock(&dirty_i->seglist_lock);
	for (segno = 0; segno < MAIN_SEGS(sbi); segno += sbi->segs_per_sec) {
		valid_blocks = get_valid_blocks(sbi, segno, true);
		secno = GET_SEC_FROM_SEG(sbi, segno);

		if (!valid_blocks || valid_blocks == CAP_BLKS_PER_SEC(sbi))
			continue;
		if (IS_CURSEC(sbi, secno))
			continue;
		set_bit(secno, dirty_i->dirty_secmap);
	}
	mutex_unlock(&dirty_i->seglist_lock);
}

static int init_victim_secmap(struct f2fs_sb_info *sbi)
{
	struct dirty_seglist_info *dirty_i = DIRTY_I(sbi);
	unsigned int bitmap_size = f2fs_bitmap_size(MAIN_SECS(sbi));

	dirty_i->victim_secmap = f2fs_kvzalloc(sbi, bitmap_size, GFP_KERNEL);
	if (!dirty_i->victim_secmap)
		return -ENOMEM;

	dirty_i->pinned_secmap = f2fs_kvzalloc(sbi, bitmap_size, GFP_KERNEL);
	if (!dirty_i->pinned_secmap)
		return -ENOMEM;

	dirty_i->pinned_secmap_cnt = 0;
	dirty_i->enable_pin_section = true;
	return 0;
}

static int build_dirty_segmap(struct f2fs_sb_info *sbi)
{
	struct dirty_seglist_info *dirty_i;
	unsigned int bitmap_size, i;

	/* allocate memory for dirty segments list information */
	dirty_i = f2fs_kzalloc(sbi, sizeof(struct dirty_seglist_info),
								GFP_KERNEL);
	if (!dirty_i)
		return -ENOMEM;

	SM_I(sbi)->dirty_info = dirty_i;
	mutex_init(&dirty_i->seglist_lock);

	bitmap_size = f2fs_bitmap_size(MAIN_SEGS(sbi));

	for (i = 0; i < NR_DIRTY_TYPE; i++) {
		dirty_i->dirty_segmap[i] = f2fs_kvzalloc(sbi, bitmap_size,
								GFP_KERNEL);
		if (!dirty_i->dirty_segmap[i])
			return -ENOMEM;
	}

	if (__is_large_section(sbi)) {
		bitmap_size = f2fs_bitmap_size(MAIN_SECS(sbi));
		dirty_i->dirty_secmap = f2fs_kvzalloc(sbi,
						bitmap_size, GFP_KERNEL);
		if (!dirty_i->dirty_secmap)
			return -ENOMEM;
	}

	init_dirty_segmap(sbi);
	return init_victim_secmap(sbi);
}

static int sanity_check_curseg(struct f2fs_sb_info *sbi)
{
	int i;

	/*
	 * In LFS/SSR curseg, .next_blkoff should point to an unused blkaddr;
	 * In LFS curseg, all blkaddr after .next_blkoff should be unused.
	 */
	for (i = 0; i < NR_PERSISTENT_LOG; i++) {
		struct curseg_info *curseg = CURSEG_I(sbi, i);
		struct seg_entry *se = get_seg_entry(sbi, curseg->segno);
		unsigned int blkofs = curseg->next_blkoff;

		if (f2fs_sb_has_readonly(sbi) &&
			i != CURSEG_HOT_DATA && i != CURSEG_HOT_NODE)
			continue;

		sanity_check_seg_type(sbi, curseg->seg_type);

		if (curseg->alloc_type != LFS && curseg->alloc_type != SSR) {
			f2fs_err(sbi,
				 "Current segment has invalid alloc_type:%d",
				 curseg->alloc_type);
			f2fs_handle_error(sbi, ERROR_INVALID_CURSEG);
			return -EFSCORRUPTED;
		}

		if (f2fs_test_bit(blkofs, se->cur_valid_map))
			goto out;

		if (curseg->alloc_type == SSR)
			continue;

		for (blkofs += 1; blkofs < sbi->blocks_per_seg; blkofs++) {
			if (!f2fs_test_bit(blkofs, se->cur_valid_map))
				continue;
out:
			f2fs_err(sbi,
				 "Current segment's next free block offset is inconsistent with bitmap, logtype:%u, segno:%u, type:%u, next_blkoff:%u, blkofs:%u",
				 i, curseg->segno, curseg->alloc_type,
				 curseg->next_blkoff, blkofs);
			f2fs_handle_error(sbi, ERROR_INVALID_CURSEG);
			return -EFSCORRUPTED;
		}
	}
	return 0;
}

#ifdef CONFIG_BLK_DEV_ZONED

static int check_zone_write_pointer(struct f2fs_sb_info *sbi,
				    struct f2fs_dev_info *fdev,
				    struct blk_zone *zone)
{
	unsigned int wp_segno, wp_blkoff, zone_secno, zone_segno, segno;
	block_t zone_block, wp_block, last_valid_block;
	unsigned int log_sectors_per_block = sbi->log_blocksize - SECTOR_SHIFT;
	int i, s, b, ret;
	struct seg_entry *se;

	if (zone->type != BLK_ZONE_TYPE_SEQWRITE_REQ)
		return 0;

	wp_block = fdev->start_blk + (zone->wp >> log_sectors_per_block);
	wp_segno = GET_SEGNO(sbi, wp_block);
	wp_blkoff = wp_block - START_BLOCK(sbi, wp_segno);
	zone_block = fdev->start_blk + (zone->start >> log_sectors_per_block);
	zone_segno = GET_SEGNO(sbi, zone_block);
	zone_secno = GET_SEC_FROM_SEG(sbi, zone_segno);

	if (zone_segno >= MAIN_SEGS(sbi))
		return 0;

	/*
	 * Skip check of zones cursegs point to, since
	 * fix_curseg_write_pointer() checks them.
	 */
	for (i = 0; i < NO_CHECK_TYPE; i++)
		if (zone_secno == GET_SEC_FROM_SEG(sbi,
						   CURSEG_I(sbi, i)->segno))
			return 0;

	/*
	 * Get last valid block of the zone.
	 */
	last_valid_block = zone_block - 1;
	for (s = sbi->segs_per_sec - 1; s >= 0; s--) {
		segno = zone_segno + s;
		se = get_seg_entry(sbi, segno);
		for (b = sbi->blocks_per_seg - 1; b >= 0; b--)
			if (f2fs_test_bit(b, se->cur_valid_map)) {
				last_valid_block = START_BLOCK(sbi, segno) + b;
				break;
			}
		if (last_valid_block >= zone_block)
			break;
	}

	/*
	 * If last valid block is beyond the write pointer, report the
	 * inconsistency. This inconsistency does not cause write error
	 * because the zone will not be selected for write operation until
	 * it get discarded. Just report it.
	 */
	if (last_valid_block >= wp_block) {
		f2fs_notice(sbi, "Valid block beyond write pointer: "
			    "valid block[0x%x,0x%x] wp[0x%x,0x%x]",
			    GET_SEGNO(sbi, last_valid_block),
			    GET_BLKOFF_FROM_SEG0(sbi, last_valid_block),
			    wp_segno, wp_blkoff);
		return 0;
	}

	/*
	 * If there is no valid block in the zone and if write pointer is
	 * not at zone start, reset the write pointer.
	 */
	if (last_valid_block + 1 == zone_block && zone->wp != zone->start) {
		f2fs_notice(sbi,
			    "Zone without valid block has non-zero write "
			    "pointer. Reset the write pointer: wp[0x%x,0x%x]",
			    wp_segno, wp_blkoff);
		ret = __f2fs_issue_discard_zone(sbi, fdev->bdev, zone_block,
					zone->len >> log_sectors_per_block);
		if (ret) {
			f2fs_err(sbi, "Discard zone failed: %s (errno=%d)",
				 fdev->path, ret);
			return ret;
		}
	}

	return 0;
}

static struct f2fs_dev_info *get_target_zoned_dev(struct f2fs_sb_info *sbi,
						  block_t zone_blkaddr)
{
	int i;

	for (i = 0; i < sbi->s_ndevs; i++) {
		if (!bdev_is_zoned(FDEV(i).bdev))
			continue;
		if (sbi->s_ndevs == 1 || (FDEV(i).start_blk <= zone_blkaddr &&
				zone_blkaddr <= FDEV(i).end_blk))
			return &FDEV(i);
	}

	return NULL;
}

static int report_one_zone_cb(struct blk_zone *zone, unsigned int idx,
			      void *data)
{
	memcpy(data, zone, sizeof(struct blk_zone));
	return 0;
}

static int fix_curseg_write_pointer(struct f2fs_sb_info *sbi, int type)
{
	struct curseg_info *cs = CURSEG_I(sbi, type);
	struct f2fs_dev_info *zbd;
	struct blk_zone zone;
	unsigned int cs_section, wp_segno, wp_blkoff, wp_sector_off;
	block_t cs_zone_block, wp_block;
	unsigned int log_sectors_per_block = sbi->log_blocksize - SECTOR_SHIFT;
	sector_t zone_sector;
	int err;

	cs_section = GET_SEC_FROM_SEG(sbi, cs->segno);
	cs_zone_block = START_BLOCK(sbi, GET_SEG_FROM_SEC(sbi, cs_section));

	zbd = get_target_zoned_dev(sbi, cs_zone_block);
	if (!zbd)
		return 0;

	/* report zone for the sector the curseg points to */
	zone_sector = (sector_t)(cs_zone_block - zbd->start_blk)
		<< log_sectors_per_block;
	err = blkdev_report_zones(zbd->bdev, zone_sector, 1,
				  report_one_zone_cb, &zone);
	if (err != 1) {
		f2fs_err(sbi, "Report zone failed: %s errno=(%d)",
			 zbd->path, err);
		return err;
	}

	if (zone.type != BLK_ZONE_TYPE_SEQWRITE_REQ)
		return 0;

	wp_block = zbd->start_blk + (zone.wp >> log_sectors_per_block);
	wp_segno = GET_SEGNO(sbi, wp_block);
	wp_blkoff = wp_block - START_BLOCK(sbi, wp_segno);
	wp_sector_off = zone.wp & GENMASK(log_sectors_per_block - 1, 0);

	if (cs->segno == wp_segno && cs->next_blkoff == wp_blkoff &&
		wp_sector_off == 0)
		return 0;

	f2fs_notice(sbi, "Unaligned curseg[%d] with write pointer: "
		    "curseg[0x%x,0x%x] wp[0x%x,0x%x]",
		    type, cs->segno, cs->next_blkoff, wp_segno, wp_blkoff);

	f2fs_notice(sbi, "Assign new section to curseg[%d]: "
		    "curseg[0x%x,0x%x]", type, cs->segno, cs->next_blkoff);

	f2fs_allocate_new_section(sbi, type, true);

	/* check consistency of the zone curseg pointed to */
	if (check_zone_write_pointer(sbi, zbd, &zone))
		return -EIO;

	/* check newly assigned zone */
	cs_section = GET_SEC_FROM_SEG(sbi, cs->segno);
	cs_zone_block = START_BLOCK(sbi, GET_SEG_FROM_SEC(sbi, cs_section));

	zbd = get_target_zoned_dev(sbi, cs_zone_block);
	if (!zbd)
		return 0;

	zone_sector = (sector_t)(cs_zone_block - zbd->start_blk)
		<< log_sectors_per_block;
	err = blkdev_report_zones(zbd->bdev, zone_sector, 1,
				  report_one_zone_cb, &zone);
	if (err != 1) {
		f2fs_err(sbi, "Report zone failed: %s errno=(%d)",
			 zbd->path, err);
		return err;
	}

	if (zone.type != BLK_ZONE_TYPE_SEQWRITE_REQ)
		return 0;

	if (zone.wp != zone.start) {
		f2fs_notice(sbi,
			    "New zone for curseg[%d] is not yet discarded. "
			    "Reset the zone: curseg[0x%x,0x%x]",
			    type, cs->segno, cs->next_blkoff);
		err = __f2fs_issue_discard_zone(sbi, zbd->bdev,	cs_zone_block,
					zone.len >> log_sectors_per_block);
		if (err) {
			f2fs_err(sbi, "Discard zone failed: %s (errno=%d)",
				 zbd->path, err);
			return err;
		}
	}

	return 0;
}

int f2fs_fix_curseg_write_pointer(struct f2fs_sb_info *sbi)
{
	int i, ret;

	for (i = 0; i < NR_PERSISTENT_LOG; i++) {
		ret = fix_curseg_write_pointer(sbi, i);
		if (ret)
			return ret;
	}

	return 0;
}

struct check_zone_write_pointer_args {
	struct f2fs_sb_info *sbi;
	struct f2fs_dev_info *fdev;
};

static int check_zone_write_pointer_cb(struct blk_zone *zone, unsigned int idx,
				      void *data)
{
	struct check_zone_write_pointer_args *args;

	args = (struct check_zone_write_pointer_args *)data;

	return check_zone_write_pointer(args->sbi, args->fdev, zone);
}

int f2fs_check_write_pointer(struct f2fs_sb_info *sbi)
{
	int i, ret;
	struct check_zone_write_pointer_args args;

	for (i = 0; i < sbi->s_ndevs; i++) {
		if (!bdev_is_zoned(FDEV(i).bdev))
			continue;

		args.sbi = sbi;
		args.fdev = &FDEV(i);
		ret = blkdev_report_zones(FDEV(i).bdev, 0, BLK_ALL_ZONES,
					  check_zone_write_pointer_cb, &args);
		if (ret < 0)
			return ret;
	}

	return 0;
}

/*
 * Return the number of usable blocks in a segment. The number of blocks
 * returned is always equal to the number of blocks in a segment for
 * segments fully contained within a sequential zone capacity or a
 * conventional zone. For segments partially contained in a sequential
 * zone capacity, the number of usable blocks up to the zone capacity
 * is returned. 0 is returned in all other cases.
 */
static inline unsigned int f2fs_usable_zone_blks_in_seg(
			struct f2fs_sb_info *sbi, unsigned int segno)
{
	block_t seg_start, sec_start_blkaddr, sec_cap_blkaddr;
	unsigned int secno;

	if (!sbi->unusable_blocks_per_sec)
		return sbi->blocks_per_seg;

	secno = GET_SEC_FROM_SEG(sbi, segno);
	seg_start = START_BLOCK(sbi, segno);
	sec_start_blkaddr = START_BLOCK(sbi, GET_SEG_FROM_SEC(sbi, secno));
	sec_cap_blkaddr = sec_start_blkaddr + CAP_BLKS_PER_SEC(sbi);

	/*
	 * If segment starts before zone capacity and spans beyond
	 * zone capacity, then usable blocks are from seg start to
	 * zone capacity. If the segment starts after the zone capacity,
	 * then there are no usable blocks.
	 */
	if (seg_start >= sec_cap_blkaddr)
		return 0;
	if (seg_start + sbi->blocks_per_seg > sec_cap_blkaddr)
		return sec_cap_blkaddr - seg_start;

	return sbi->blocks_per_seg;
}
#else
int f2fs_fix_curseg_write_pointer(struct f2fs_sb_info *sbi)
{
	return 0;
}

int f2fs_check_write_pointer(struct f2fs_sb_info *sbi)
{
	return 0;
}

static inline unsigned int f2fs_usable_zone_blks_in_seg(struct f2fs_sb_info *sbi,
							unsigned int segno)
{
	return 0;
}

#endif
unsigned int f2fs_usable_blks_in_seg(struct f2fs_sb_info *sbi,
					unsigned int segno)
{
	if (f2fs_sb_has_blkzoned(sbi))
		return f2fs_usable_zone_blks_in_seg(sbi, segno);

	return sbi->blocks_per_seg;
}

unsigned int f2fs_usable_segs_in_sec(struct f2fs_sb_info *sbi,
					unsigned int segno)
{
	if (f2fs_sb_has_blkzoned(sbi))
		return CAP_SEGS_PER_SEC(sbi);

	return sbi->segs_per_sec;
}

/*
 * Update min, max modified time for cost-benefit GC algorithm
 */
static void init_min_max_mtime(struct f2fs_sb_info *sbi)
{
	struct sit_info *sit_i = SIT_I(sbi);
	unsigned int segno;

	down_write(&sit_i->sentry_lock);

	sit_i->min_mtime = ULLONG_MAX;

	for (segno = 0; segno < MAIN_SEGS(sbi); segno += sbi->segs_per_sec) {
		unsigned int i;
		unsigned long long mtime = 0;

		for (i = 0; i < sbi->segs_per_sec; i++)
			mtime += get_seg_entry(sbi, segno + i)->mtime;

		mtime = div_u64(mtime, sbi->segs_per_sec);

		if (sit_i->min_mtime > mtime)
			sit_i->min_mtime = mtime;
	}
	sit_i->max_mtime = get_mtime(sbi, false);
	sit_i->dirty_max_mtime = 0;
	up_write(&sit_i->sentry_lock);
}

int f2fs_build_segment_manager(struct f2fs_sb_info *sbi)
{
	struct f2fs_super_block *raw_super = F2FS_RAW_SUPER(sbi);
	struct f2fs_checkpoint *ckpt = F2FS_CKPT(sbi);
	struct f2fs_sm_info *sm_info;
	int err;

	sm_info = f2fs_kzalloc(sbi, sizeof(struct f2fs_sm_info), GFP_KERNEL);
	if (!sm_info)
		return -ENOMEM;

	/* init sm info */
	sbi->sm_info = sm_info;
	sm_info->seg0_blkaddr = le32_to_cpu(raw_super->segment0_blkaddr);
	sm_info->main_blkaddr = le32_to_cpu(raw_super->main_blkaddr);
	sm_info->segment_count = le32_to_cpu(raw_super->segment_count);
	sm_info->reserved_segments = le32_to_cpu(ckpt->rsvd_segment_count);
	sm_info->ovp_segments = le32_to_cpu(ckpt->overprov_segment_count);
	sm_info->main_segments = le32_to_cpu(raw_super->segment_count_main);
	sm_info->ssa_blkaddr = le32_to_cpu(raw_super->ssa_blkaddr);
	sm_info->rec_prefree_segments = sm_info->main_segments *
					DEF_RECLAIM_PREFREE_SEGMENTS / 100;
	if (sm_info->rec_prefree_segments > DEF_MAX_RECLAIM_PREFREE_SEGMENTS)
		sm_info->rec_prefree_segments = DEF_MAX_RECLAIM_PREFREE_SEGMENTS;

	if (!f2fs_lfs_mode(sbi))
		sm_info->ipu_policy = BIT(F2FS_IPU_FSYNC);
	sm_info->min_ipu_util = DEF_MIN_IPU_UTIL;
	sm_info->min_fsync_blocks = DEF_MIN_FSYNC_BLOCKS;
	sm_info->min_seq_blocks = sbi->blocks_per_seg;
	sm_info->min_hot_blocks = DEF_MIN_HOT_BLOCKS;
	sm_info->min_ssr_sections = reserved_sections(sbi);

	INIT_LIST_HEAD(&sm_info->sit_entry_set);

	init_f2fs_rwsem(&sm_info->curseg_lock);

	err = f2fs_create_flush_cmd_control(sbi);
	if (err)
		return err;

	err = create_discard_cmd_control(sbi);
	if (err)
		return err;

	err = build_sit_info(sbi);
	if (err)
		return err;
	err = build_free_segmap(sbi);
	if (err)
		return err;
	err = build_curseg(sbi);
	if (err)
		return err;

	/* reinit free segmap based on SIT */
	err = build_sit_entries(sbi);
	if (err)
		return err;

	init_free_segmap(sbi);
	err = build_dirty_segmap(sbi);
	if (err)
		return err;

	err = sanity_check_curseg(sbi);
	if (err)
		return err;

	init_min_max_mtime(sbi);
	return 0;
}

static void discard_dirty_segmap(struct f2fs_sb_info *sbi,
		enum dirty_type dirty_type)
{
	struct dirty_seglist_info *dirty_i = DIRTY_I(sbi);

	mutex_lock(&dirty_i->seglist_lock);
	kvfree(dirty_i->dirty_segmap[dirty_type]);
	dirty_i->nr_dirty[dirty_type] = 0;
	mutex_unlock(&dirty_i->seglist_lock);
}

static void destroy_victim_secmap(struct f2fs_sb_info *sbi)
{
	struct dirty_seglist_info *dirty_i = DIRTY_I(sbi);

	kvfree(dirty_i->pinned_secmap);
	kvfree(dirty_i->victim_secmap);
}

static void destroy_dirty_segmap(struct f2fs_sb_info *sbi)
{
	struct dirty_seglist_info *dirty_i = DIRTY_I(sbi);
	int i;

	if (!dirty_i)
		return;

	/* discard pre-free/dirty segments list */
	for (i = 0; i < NR_DIRTY_TYPE; i++)
		discard_dirty_segmap(sbi, i);

	if (__is_large_section(sbi)) {
		mutex_lock(&dirty_i->seglist_lock);
		kvfree(dirty_i->dirty_secmap);
		mutex_unlock(&dirty_i->seglist_lock);
	}

	destroy_victim_secmap(sbi);
	SM_I(sbi)->dirty_info = NULL;
	kfree(dirty_i);
}

static void destroy_curseg(struct f2fs_sb_info *sbi)
{
	struct curseg_info *array = SM_I(sbi)->curseg_array;
	int i;

	if (!array)
		return;
	SM_I(sbi)->curseg_array = NULL;
	for (i = 0; i < NR_CURSEG_TYPE; i++) {
		kfree(array[i].sum_blk);
		kfree(array[i].journal);
	}
	kfree(array);
}

static void destroy_free_segmap(struct f2fs_sb_info *sbi)
{
	struct free_segmap_info *free_i = SM_I(sbi)->free_info;

	if (!free_i)
		return;
	SM_I(sbi)->free_info = NULL;
	kvfree(free_i->free_segmap);
	kvfree(free_i->free_secmap);
	kfree(free_i);
}

static void destroy_sit_info(struct f2fs_sb_info *sbi)
{
	struct sit_info *sit_i = SIT_I(sbi);

	if (!sit_i)
		return;

	if (sit_i->sentries)
		kvfree(sit_i->bitmap);
	kfree(sit_i->tmp_map);

	kvfree(sit_i->sentries);
	kvfree(sit_i->sec_entries);
	kvfree(sit_i->dirty_sentries_bitmap);

	SM_I(sbi)->sit_info = NULL;
	kvfree(sit_i->sit_bitmap);
#ifdef CONFIG_F2FS_CHECK_FS
	kvfree(sit_i->sit_bitmap_mir);
	kvfree(sit_i->invalid_segmap);
#endif
	kfree(sit_i);
}

void f2fs_destroy_segment_manager(struct f2fs_sb_info *sbi)
{
	struct f2fs_sm_info *sm_info = SM_I(sbi);

	if (!sm_info)
		return;
	f2fs_destroy_flush_cmd_control(sbi, true);
	destroy_discard_cmd_control(sbi);
	destroy_dirty_segmap(sbi);
	destroy_curseg(sbi);
	destroy_free_segmap(sbi);
	destroy_sit_info(sbi);
	sbi->sm_info = NULL;
	kfree(sm_info);
}

int __init f2fs_create_segment_manager_caches(void)
{
	discard_entry_slab = f2fs_kmem_cache_create("f2fs_discard_entry",
			sizeof(struct discard_entry));
	if (!discard_entry_slab)
		goto fail;

	discard_cmd_slab = f2fs_kmem_cache_create("f2fs_discard_cmd",
			sizeof(struct discard_cmd));
	if (!discard_cmd_slab)
		goto destroy_discard_entry;

	sit_entry_set_slab = f2fs_kmem_cache_create("f2fs_sit_entry_set",
			sizeof(struct sit_entry_set));
	if (!sit_entry_set_slab)
		goto destroy_discard_cmd;

	revoke_entry_slab = f2fs_kmem_cache_create("f2fs_revoke_entry",
			sizeof(struct revoke_entry));
	if (!revoke_entry_slab)
		goto destroy_sit_entry_set;
	return 0;

destroy_sit_entry_set:
	kmem_cache_destroy(sit_entry_set_slab);
destroy_discard_cmd:
	kmem_cache_destroy(discard_cmd_slab);
destroy_discard_entry:
	kmem_cache_destroy(discard_entry_slab);
fail:
	return -ENOMEM;
}

void f2fs_destroy_segment_manager_caches(void)
{
	kmem_cache_destroy(sit_entry_set_slab);
	kmem_cache_destroy(discard_cmd_slab);
	kmem_cache_destroy(discard_entry_slab);
	kmem_cache_destroy(revoke_entry_slab);
}<|MERGE_RESOLUTION|>--- conflicted
+++ resolved
@@ -1050,21 +1050,12 @@
 		tmp_node = rb_prev(parent);
 	*prev_entry = rb_entry_safe(tmp_node, struct discard_cmd, rb_node);
 	return NULL;
-<<<<<<< HEAD
 
 lookup_neighbors:
 	/* lookup prev node for merging backward later */
 	tmp_node = rb_prev(&dc->rb_node);
 	*prev_entry = rb_entry_safe(tmp_node, struct discard_cmd, rb_node);
 
-=======
-
-lookup_neighbors:
-	/* lookup prev node for merging backward later */
-	tmp_node = rb_prev(&dc->rb_node);
-	*prev_entry = rb_entry_safe(tmp_node, struct discard_cmd, rb_node);
-
->>>>>>> 5def09cc
 	/* lookup next node for merging frontward later */
 	tmp_node = rb_next(&dc->rb_node);
 	*next_entry = rb_entry_safe(tmp_node, struct discard_cmd, rb_node);
