// SPDX-License-Identifier: GPL-2.0
/*
 *  linux/fs/ext4/inode.c
 *
 * Copyright (C) 1992, 1993, 1994, 1995
 * Remy Card (card@masi.ibp.fr)
 * Laboratoire MASI - Institut Blaise Pascal
 * Universite Pierre et Marie Curie (Paris VI)
 *
 *  from
 *
 *  linux/fs/minix/inode.c
 *
 *  Copyright (C) 1991, 1992  Linus Torvalds
 *
 *  64-bit file support on 64-bit platforms by Jakub Jelinek
 *	(jj@sunsite.ms.mff.cuni.cz)
 *
 *  Assorted race fixes, rewrite of ext4_get_block() by Al Viro, 2000
 */

#include <linux/fs.h>
#include <linux/mount.h>
#include <linux/time.h>
#include <linux/highuid.h>
#include <linux/pagemap.h>
#include <linux/dax.h>
#include <linux/quotaops.h>
#include <linux/string.h>
#include <linux/buffer_head.h>
#include <linux/writeback.h>
#include <linux/pagevec.h>
#include <linux/mpage.h>
#include <linux/namei.h>
#include <linux/uio.h>
#include <linux/bio.h>
#include <linux/workqueue.h>
#include <linux/kernel.h>
#include <linux/printk.h>
#include <linux/slab.h>
#include <linux/bitops.h>
#include <linux/iomap.h>
#include <linux/iversion.h>
#include <linux/dax.h>

#include "ext4_jbd2.h"
#include "xattr.h"
#include "acl.h"
#include "truncate.h"

#include <trace/events/ext4.h>

static __u32 ext4_inode_csum(struct inode *inode, struct ext4_inode *raw,
			      struct ext4_inode_info *ei)
{
	struct ext4_sb_info *sbi = EXT4_SB(inode->i_sb);
	__u32 csum;
	__u16 dummy_csum = 0;
	int offset = offsetof(struct ext4_inode, i_checksum_lo);
	unsigned int csum_size = sizeof(dummy_csum);

	csum = ext4_chksum(sbi, ei->i_csum_seed, (__u8 *)raw, offset);
	csum = ext4_chksum(sbi, csum, (__u8 *)&dummy_csum, csum_size);
	offset += csum_size;
	csum = ext4_chksum(sbi, csum, (__u8 *)raw + offset,
			   EXT4_GOOD_OLD_INODE_SIZE - offset);

	if (EXT4_INODE_SIZE(inode->i_sb) > EXT4_GOOD_OLD_INODE_SIZE) {
		offset = offsetof(struct ext4_inode, i_checksum_hi);
		csum = ext4_chksum(sbi, csum, (__u8 *)raw +
				   EXT4_GOOD_OLD_INODE_SIZE,
				   offset - EXT4_GOOD_OLD_INODE_SIZE);
		if (EXT4_FITS_IN_INODE(raw, ei, i_checksum_hi)) {
			csum = ext4_chksum(sbi, csum, (__u8 *)&dummy_csum,
					   csum_size);
			offset += csum_size;
		}
		csum = ext4_chksum(sbi, csum, (__u8 *)raw + offset,
				   EXT4_INODE_SIZE(inode->i_sb) - offset);
	}

	return csum;
}

static int ext4_inode_csum_verify(struct inode *inode, struct ext4_inode *raw,
				  struct ext4_inode_info *ei)
{
	__u32 provided, calculated;

	if (EXT4_SB(inode->i_sb)->s_es->s_creator_os !=
	    cpu_to_le32(EXT4_OS_LINUX) ||
	    !ext4_has_metadata_csum(inode->i_sb))
		return 1;

	provided = le16_to_cpu(raw->i_checksum_lo);
	calculated = ext4_inode_csum(inode, raw, ei);
	if (EXT4_INODE_SIZE(inode->i_sb) > EXT4_GOOD_OLD_INODE_SIZE &&
	    EXT4_FITS_IN_INODE(raw, ei, i_checksum_hi))
		provided |= ((__u32)le16_to_cpu(raw->i_checksum_hi)) << 16;
	else
		calculated &= 0xFFFF;

	return provided == calculated;
}

void ext4_inode_csum_set(struct inode *inode, struct ext4_inode *raw,
			 struct ext4_inode_info *ei)
{
	__u32 csum;

	if (EXT4_SB(inode->i_sb)->s_es->s_creator_os !=
	    cpu_to_le32(EXT4_OS_LINUX) ||
	    !ext4_has_metadata_csum(inode->i_sb))
		return;

	csum = ext4_inode_csum(inode, raw, ei);
	raw->i_checksum_lo = cpu_to_le16(csum & 0xFFFF);
	if (EXT4_INODE_SIZE(inode->i_sb) > EXT4_GOOD_OLD_INODE_SIZE &&
	    EXT4_FITS_IN_INODE(raw, ei, i_checksum_hi))
		raw->i_checksum_hi = cpu_to_le16(csum >> 16);
}

static inline int ext4_begin_ordered_truncate(struct inode *inode,
					      loff_t new_size)
{
	trace_ext4_begin_ordered_truncate(inode, new_size);
	/*
	 * If jinode is zero, then we never opened the file for
	 * writing, so there's no need to call
	 * jbd2_journal_begin_ordered_truncate() since there's no
	 * outstanding writes we need to flush.
	 */
	if (!EXT4_I(inode)->jinode)
		return 0;
	return jbd2_journal_begin_ordered_truncate(EXT4_JOURNAL(inode),
						   EXT4_I(inode)->jinode,
						   new_size);
}

static void ext4_invalidatepage(struct page *page, unsigned int offset,
				unsigned int length);
static int __ext4_journalled_writepage(struct page *page, unsigned int len);
static int ext4_meta_trans_blocks(struct inode *inode, int lblocks,
				  int pextents);

/*
 * Test whether an inode is a fast symlink.
 * A fast symlink has its symlink data stored in ext4_inode_info->i_data.
 */
int ext4_inode_is_fast_symlink(struct inode *inode)
{
	if (!(EXT4_I(inode)->i_flags & EXT4_EA_INODE_FL)) {
		int ea_blocks = EXT4_I(inode)->i_file_acl ?
				EXT4_CLUSTER_SIZE(inode->i_sb) >> 9 : 0;

		if (ext4_has_inline_data(inode))
			return 0;

		return (S_ISLNK(inode->i_mode) && inode->i_blocks - ea_blocks == 0);
	}
	return S_ISLNK(inode->i_mode) && inode->i_size &&
	       (inode->i_size < EXT4_N_BLOCKS * 4);
}

/*
 * Called at the last iput() if i_nlink is zero.
 */
void ext4_evict_inode(struct inode *inode)
{
	handle_t *handle;
	int err;
	/*
	 * Credits for final inode cleanup and freeing:
	 * sb + inode (ext4_orphan_del()), block bitmap, group descriptor
	 * (xattr block freeing), bitmap, group descriptor (inode freeing)
	 */
	int extra_credits = 6;
	struct ext4_xattr_inode_array *ea_inode_array = NULL;
	bool freeze_protected = false;

	trace_ext4_evict_inode(inode);

	if (inode->i_nlink) {
		/*
		 * When journalling data dirty buffers are tracked only in the
		 * journal. So although mm thinks everything is clean and
		 * ready for reaping the inode might still have some pages to
		 * write in the running transaction or waiting to be
		 * checkpointed. Thus calling jbd2_journal_invalidatepage()
		 * (via truncate_inode_pages()) to discard these buffers can
		 * cause data loss. Also even if we did not discard these
		 * buffers, we would have no way to find them after the inode
		 * is reaped and thus user could see stale data if he tries to
		 * read them before the transaction is checkpointed. So be
		 * careful and force everything to disk here... We use
		 * ei->i_datasync_tid to store the newest transaction
		 * containing inode's data.
		 *
		 * Note that directories do not have this problem because they
		 * don't use page cache.
		 */
		if (inode->i_ino != EXT4_JOURNAL_INO &&
		    ext4_should_journal_data(inode) &&
		    (S_ISLNK(inode->i_mode) || S_ISREG(inode->i_mode)) &&
		    inode->i_data.nrpages) {
			journal_t *journal = EXT4_SB(inode->i_sb)->s_journal;
			tid_t commit_tid = EXT4_I(inode)->i_datasync_tid;

			jbd2_complete_transaction(journal, commit_tid);
			filemap_write_and_wait(&inode->i_data);
		}
		truncate_inode_pages_final(&inode->i_data);

		goto no_delete;
	}

	if (is_bad_inode(inode))
		goto no_delete;
	dquot_initialize(inode);

	if (ext4_should_order_data(inode))
		ext4_begin_ordered_truncate(inode, 0);
	truncate_inode_pages_final(&inode->i_data);

	/*
	 * For inodes with journalled data, transaction commit could have
	 * dirtied the inode. Flush worker is ignoring it because of I_FREEING
	 * flag but we still need to remove the inode from the writeback lists.
	 */
	if (!list_empty_careful(&inode->i_io_list)) {
		WARN_ON_ONCE(!ext4_should_journal_data(inode));
		inode_io_list_del(inode);
	}

	/*
	 * Protect us against freezing - iput() caller didn't have to have any
	 * protection against it. When we are in a running transaction though,
	 * we are already protected against freezing and we cannot grab further
	 * protection due to lock ordering constraints.
	 */
	if (!ext4_journal_current_handle()) {
		sb_start_intwrite(inode->i_sb);
		freeze_protected = true;
	}

	if (!IS_NOQUOTA(inode))
		extra_credits += EXT4_MAXQUOTAS_DEL_BLOCKS(inode->i_sb);

	/*
	 * Block bitmap, group descriptor, and inode are accounted in both
	 * ext4_blocks_for_truncate() and extra_credits. So subtract 3.
	 */
	handle = ext4_journal_start(inode, EXT4_HT_TRUNCATE,
			 ext4_blocks_for_truncate(inode) + extra_credits - 3);
	if (IS_ERR(handle)) {
		ext4_std_error(inode->i_sb, PTR_ERR(handle));
		/*
		 * If we're going to skip the normal cleanup, we still need to
		 * make sure that the in-core orphan linked list is properly
		 * cleaned up.
		 */
		ext4_orphan_del(NULL, inode);
		if (freeze_protected)
			sb_end_intwrite(inode->i_sb);
		goto no_delete;
	}

	if (IS_SYNC(inode))
		ext4_handle_sync(handle);

	/*
	 * Set inode->i_size to 0 before calling ext4_truncate(). We need
	 * special handling of symlinks here because i_size is used to
	 * determine whether ext4_inode_info->i_data contains symlink data or
	 * block mappings. Setting i_size to 0 will remove its fast symlink
	 * status. Erase i_data so that it becomes a valid empty block map.
	 */
	if (ext4_inode_is_fast_symlink(inode))
		memset(EXT4_I(inode)->i_data, 0, sizeof(EXT4_I(inode)->i_data));
	inode->i_size = 0;
	err = ext4_mark_inode_dirty(handle, inode);
	if (err) {
		ext4_warning(inode->i_sb,
			     "couldn't mark inode dirty (err %d)", err);
		goto stop_handle;
	}
	if (inode->i_blocks) {
		err = ext4_truncate(inode);
		if (err) {
			ext4_error_err(inode->i_sb, -err,
				       "couldn't truncate inode %lu (err %d)",
				       inode->i_ino, err);
			goto stop_handle;
		}
	}

	/* Remove xattr references. */
	err = ext4_xattr_delete_inode(handle, inode, &ea_inode_array,
				      extra_credits);
	if (err) {
		ext4_warning(inode->i_sb, "xattr delete (err %d)", err);
stop_handle:
		ext4_journal_stop(handle);
		ext4_orphan_del(NULL, inode);
		if (freeze_protected)
			sb_end_intwrite(inode->i_sb);
		ext4_xattr_inode_array_free(ea_inode_array);
		goto no_delete;
	}

	/*
	 * Kill off the orphan record which ext4_truncate created.
	 * AKPM: I think this can be inside the above `if'.
	 * Note that ext4_orphan_del() has to be able to cope with the
	 * deletion of a non-existent orphan - this is because we don't
	 * know if ext4_truncate() actually created an orphan record.
	 * (Well, we could do this if we need to, but heck - it works)
	 */
	ext4_orphan_del(handle, inode);
	EXT4_I(inode)->i_dtime	= (__u32)ktime_get_real_seconds();

	/*
	 * One subtle ordering requirement: if anything has gone wrong
	 * (transaction abort, IO errors, whatever), then we can still
	 * do these next steps (the fs will already have been marked as
	 * having errors), but we can't free the inode if the mark_dirty
	 * fails.
	 */
	if (ext4_mark_inode_dirty(handle, inode))
		/* If that failed, just do the required in-core inode clear. */
		ext4_clear_inode(inode);
	else
		ext4_free_inode(handle, inode);
	ext4_journal_stop(handle);
	if (freeze_protected)
		sb_end_intwrite(inode->i_sb);
	ext4_xattr_inode_array_free(ea_inode_array);
	return;
no_delete:
	if (!list_empty(&EXT4_I(inode)->i_fc_list))
		ext4_fc_mark_ineligible(inode->i_sb, EXT4_FC_REASON_NOMEM, NULL);
	ext4_clear_inode(inode);	/* We must guarantee clearing of inode... */
}

#ifdef CONFIG_QUOTA
qsize_t *ext4_get_reserved_space(struct inode *inode)
{
	return &EXT4_I(inode)->i_reserved_quota;
}
#endif

/*
 * Called with i_data_sem down, which is important since we can call
 * ext4_discard_preallocations() from here.
 */
void ext4_da_update_reserve_space(struct inode *inode,
					int used, int quota_claim)
{
	struct ext4_sb_info *sbi = EXT4_SB(inode->i_sb);
	struct ext4_inode_info *ei = EXT4_I(inode);

	spin_lock(&ei->i_block_reservation_lock);
	trace_ext4_da_update_reserve_space(inode, used, quota_claim);
	if (unlikely(used > ei->i_reserved_data_blocks)) {
		ext4_warning(inode->i_sb, "%s: ino %lu, used %d "
			 "with only %d reserved data blocks",
			 __func__, inode->i_ino, used,
			 ei->i_reserved_data_blocks);
		WARN_ON(1);
		used = ei->i_reserved_data_blocks;
	}

	/* Update per-inode reservations */
	ei->i_reserved_data_blocks -= used;
	percpu_counter_sub(&sbi->s_dirtyclusters_counter, used);

	spin_unlock(&ei->i_block_reservation_lock);

	/* Update quota subsystem for data blocks */
	if (quota_claim)
		dquot_claim_block(inode, EXT4_C2B(sbi, used));
	else {
		/*
		 * We did fallocate with an offset that is already delayed
		 * allocated. So on delayed allocated writeback we should
		 * not re-claim the quota for fallocated blocks.
		 */
		dquot_release_reservation_block(inode, EXT4_C2B(sbi, used));
	}

	/*
	 * If we have done all the pending block allocations and if
	 * there aren't any writers on the inode, we can discard the
	 * inode's preallocations.
	 */
	if ((ei->i_reserved_data_blocks == 0) &&
	    !inode_is_open_for_write(inode))
		ext4_discard_preallocations(inode, 0);
}

static int __check_block_validity(struct inode *inode, const char *func,
				unsigned int line,
				struct ext4_map_blocks *map)
{
	if (ext4_has_feature_journal(inode->i_sb) &&
	    (inode->i_ino ==
	     le32_to_cpu(EXT4_SB(inode->i_sb)->s_es->s_journal_inum)))
		return 0;
	if (!ext4_inode_block_valid(inode, map->m_pblk, map->m_len)) {
		ext4_error_inode(inode, func, line, map->m_pblk,
				 "lblock %lu mapped to illegal pblock %llu "
				 "(length %d)", (unsigned long) map->m_lblk,
				 map->m_pblk, map->m_len);
		return -EFSCORRUPTED;
	}
	return 0;
}

int ext4_issue_zeroout(struct inode *inode, ext4_lblk_t lblk, ext4_fsblk_t pblk,
		       ext4_lblk_t len)
{
	int ret;

	if (IS_ENCRYPTED(inode) && S_ISREG(inode->i_mode))
		return fscrypt_zeroout_range(inode, lblk, pblk, len);

	ret = sb_issue_zeroout(inode->i_sb, pblk, len, GFP_NOFS);
	if (ret > 0)
		ret = 0;

	return ret;
}

#define check_block_validity(inode, map)	\
	__check_block_validity((inode), __func__, __LINE__, (map))

#ifdef ES_AGGRESSIVE_TEST
static void ext4_map_blocks_es_recheck(handle_t *handle,
				       struct inode *inode,
				       struct ext4_map_blocks *es_map,
				       struct ext4_map_blocks *map,
				       int flags)
{
	int retval;

	map->m_flags = 0;
	/*
	 * There is a race window that the result is not the same.
	 * e.g. xfstests #223 when dioread_nolock enables.  The reason
	 * is that we lookup a block mapping in extent status tree with
	 * out taking i_data_sem.  So at the time the unwritten extent
	 * could be converted.
	 */
	down_read(&EXT4_I(inode)->i_data_sem);
	if (ext4_test_inode_flag(inode, EXT4_INODE_EXTENTS)) {
		retval = ext4_ext_map_blocks(handle, inode, map, 0);
	} else {
		retval = ext4_ind_map_blocks(handle, inode, map, 0);
	}
	up_read((&EXT4_I(inode)->i_data_sem));

	/*
	 * We don't check m_len because extent will be collpased in status
	 * tree.  So the m_len might not equal.
	 */
	if (es_map->m_lblk != map->m_lblk ||
	    es_map->m_flags != map->m_flags ||
	    es_map->m_pblk != map->m_pblk) {
		printk("ES cache assertion failed for inode: %lu "
		       "es_cached ex [%d/%d/%llu/%x] != "
		       "found ex [%d/%d/%llu/%x] retval %d flags %x\n",
		       inode->i_ino, es_map->m_lblk, es_map->m_len,
		       es_map->m_pblk, es_map->m_flags, map->m_lblk,
		       map->m_len, map->m_pblk, map->m_flags,
		       retval, flags);
	}
}
#endif /* ES_AGGRESSIVE_TEST */

/*
 * The ext4_map_blocks() function tries to look up the requested blocks,
 * and returns if the blocks are already mapped.
 *
 * Otherwise it takes the write lock of the i_data_sem and allocate blocks
 * and store the allocated blocks in the result buffer head and mark it
 * mapped.
 *
 * If file type is extents based, it will call ext4_ext_map_blocks(),
 * Otherwise, call with ext4_ind_map_blocks() to handle indirect mapping
 * based files
 *
 * On success, it returns the number of blocks being mapped or allocated.  if
 * create==0 and the blocks are pre-allocated and unwritten, the resulting @map
 * is marked as unwritten. If the create == 1, it will mark @map as mapped.
 *
 * It returns 0 if plain look up failed (blocks have not been allocated), in
 * that case, @map is returned as unmapped but we still do fill map->m_len to
 * indicate the length of a hole starting at map->m_lblk.
 *
 * It returns the error in case of allocation failure.
 */
int ext4_map_blocks(handle_t *handle, struct inode *inode,
		    struct ext4_map_blocks *map, int flags)
{
	struct extent_status es;
	int retval;
	int ret = 0;
#ifdef ES_AGGRESSIVE_TEST
	struct ext4_map_blocks orig_map;

	memcpy(&orig_map, map, sizeof(*map));
#endif

	map->m_flags = 0;
	ext_debug(inode, "flag 0x%x, max_blocks %u, logical block %lu\n",
		  flags, map->m_len, (unsigned long) map->m_lblk);

	/*
	 * ext4_map_blocks returns an int, and m_len is an unsigned int
	 */
	if (unlikely(map->m_len > INT_MAX))
		map->m_len = INT_MAX;

	/* We can handle the block number less than EXT_MAX_BLOCKS */
	if (unlikely(map->m_lblk >= EXT_MAX_BLOCKS))
		return -EFSCORRUPTED;

	/* Lookup extent status tree firstly */
	if (!(EXT4_SB(inode->i_sb)->s_mount_state & EXT4_FC_REPLAY) &&
	    ext4_es_lookup_extent(inode, map->m_lblk, NULL, &es)) {
		if (ext4_es_is_written(&es) || ext4_es_is_unwritten(&es)) {
			map->m_pblk = ext4_es_pblock(&es) +
					map->m_lblk - es.es_lblk;
			map->m_flags |= ext4_es_is_written(&es) ?
					EXT4_MAP_MAPPED : EXT4_MAP_UNWRITTEN;
			retval = es.es_len - (map->m_lblk - es.es_lblk);
			if (retval > map->m_len)
				retval = map->m_len;
			map->m_len = retval;
		} else if (ext4_es_is_delayed(&es) || ext4_es_is_hole(&es)) {
			map->m_pblk = 0;
			retval = es.es_len - (map->m_lblk - es.es_lblk);
			if (retval > map->m_len)
				retval = map->m_len;
			map->m_len = retval;
			retval = 0;
		} else {
			BUG();
		}
#ifdef ES_AGGRESSIVE_TEST
		ext4_map_blocks_es_recheck(handle, inode, map,
					   &orig_map, flags);
#endif
		goto found;
	}

	/*
	 * Try to see if we can get the block without requesting a new
	 * file system block.
	 */
	down_read(&EXT4_I(inode)->i_data_sem);
	if (ext4_test_inode_flag(inode, EXT4_INODE_EXTENTS)) {
		retval = ext4_ext_map_blocks(handle, inode, map, 0);
	} else {
		retval = ext4_ind_map_blocks(handle, inode, map, 0);
	}
	if (retval > 0) {
		unsigned int status;

		if (unlikely(retval != map->m_len)) {
			ext4_warning(inode->i_sb,
				     "ES len assertion failed for inode "
				     "%lu: retval %d != map->m_len %d",
				     inode->i_ino, retval, map->m_len);
			WARN_ON(1);
		}

		status = map->m_flags & EXT4_MAP_UNWRITTEN ?
				EXTENT_STATUS_UNWRITTEN : EXTENT_STATUS_WRITTEN;
		if (!(flags & EXT4_GET_BLOCKS_DELALLOC_RESERVE) &&
		    !(status & EXTENT_STATUS_WRITTEN) &&
		    ext4_es_scan_range(inode, &ext4_es_is_delayed, map->m_lblk,
				       map->m_lblk + map->m_len - 1))
			status |= EXTENT_STATUS_DELAYED;
		ret = ext4_es_insert_extent(inode, map->m_lblk,
					    map->m_len, map->m_pblk, status);
		if (ret < 0)
			retval = ret;
	}
	up_read((&EXT4_I(inode)->i_data_sem));

found:
	if (retval > 0 && map->m_flags & EXT4_MAP_MAPPED) {
		ret = check_block_validity(inode, map);
		if (ret != 0)
			return ret;
	}

	/* If it is only a block(s) look up */
	if ((flags & EXT4_GET_BLOCKS_CREATE) == 0)
		return retval;

	/*
	 * Returns if the blocks have already allocated
	 *
	 * Note that if blocks have been preallocated
	 * ext4_ext_get_block() returns the create = 0
	 * with buffer head unmapped.
	 */
	if (retval > 0 && map->m_flags & EXT4_MAP_MAPPED)
		/*
		 * If we need to convert extent to unwritten
		 * we continue and do the actual work in
		 * ext4_ext_map_blocks()
		 */
		if (!(flags & EXT4_GET_BLOCKS_CONVERT_UNWRITTEN))
			return retval;

	/*
	 * Here we clear m_flags because after allocating an new extent,
	 * it will be set again.
	 */
	map->m_flags &= ~EXT4_MAP_FLAGS;

	/*
	 * New blocks allocate and/or writing to unwritten extent
	 * will possibly result in updating i_data, so we take
	 * the write lock of i_data_sem, and call get_block()
	 * with create == 1 flag.
	 */
	down_write(&EXT4_I(inode)->i_data_sem);

	/*
	 * We need to check for EXT4 here because migrate
	 * could have changed the inode type in between
	 */
	if (ext4_test_inode_flag(inode, EXT4_INODE_EXTENTS)) {
		retval = ext4_ext_map_blocks(handle, inode, map, flags);
	} else {
		retval = ext4_ind_map_blocks(handle, inode, map, flags);

		if (retval > 0 && map->m_flags & EXT4_MAP_NEW) {
			/*
			 * We allocated new blocks which will result in
			 * i_data's format changing.  Force the migrate
			 * to fail by clearing migrate flags
			 */
			ext4_clear_inode_state(inode, EXT4_STATE_EXT_MIGRATE);
		}

		/*
		 * Update reserved blocks/metadata blocks after successful
		 * block allocation which had been deferred till now. We don't
		 * support fallocate for non extent files. So we can update
		 * reserve space here.
		 */
		if ((retval > 0) &&
			(flags & EXT4_GET_BLOCKS_DELALLOC_RESERVE))
			ext4_da_update_reserve_space(inode, retval, 1);
	}

	if (retval > 0) {
		unsigned int status;

		if (unlikely(retval != map->m_len)) {
			ext4_warning(inode->i_sb,
				     "ES len assertion failed for inode "
				     "%lu: retval %d != map->m_len %d",
				     inode->i_ino, retval, map->m_len);
			WARN_ON(1);
		}

		/*
		 * We have to zeroout blocks before inserting them into extent
		 * status tree. Otherwise someone could look them up there and
		 * use them before they are really zeroed. We also have to
		 * unmap metadata before zeroing as otherwise writeback can
		 * overwrite zeros with stale data from block device.
		 */
		if (flags & EXT4_GET_BLOCKS_ZERO &&
		    map->m_flags & EXT4_MAP_MAPPED &&
		    map->m_flags & EXT4_MAP_NEW) {
			ret = ext4_issue_zeroout(inode, map->m_lblk,
						 map->m_pblk, map->m_len);
			if (ret) {
				retval = ret;
				goto out_sem;
			}
		}

		/*
		 * If the extent has been zeroed out, we don't need to update
		 * extent status tree.
		 */
		if ((flags & EXT4_GET_BLOCKS_PRE_IO) &&
		    ext4_es_lookup_extent(inode, map->m_lblk, NULL, &es)) {
			if (ext4_es_is_written(&es))
				goto out_sem;
		}
		status = map->m_flags & EXT4_MAP_UNWRITTEN ?
				EXTENT_STATUS_UNWRITTEN : EXTENT_STATUS_WRITTEN;
		if (!(flags & EXT4_GET_BLOCKS_DELALLOC_RESERVE) &&
		    !(status & EXTENT_STATUS_WRITTEN) &&
		    ext4_es_scan_range(inode, &ext4_es_is_delayed, map->m_lblk,
				       map->m_lblk + map->m_len - 1))
			status |= EXTENT_STATUS_DELAYED;
		ret = ext4_es_insert_extent(inode, map->m_lblk, map->m_len,
					    map->m_pblk, status);
		if (ret < 0) {
			retval = ret;
			goto out_sem;
		}
	}

out_sem:
	up_write((&EXT4_I(inode)->i_data_sem));
	if (retval > 0 && map->m_flags & EXT4_MAP_MAPPED) {
		ret = check_block_validity(inode, map);
		if (ret != 0)
			return ret;

		/*
		 * Inodes with freshly allocated blocks where contents will be
		 * visible after transaction commit must be on transaction's
		 * ordered data list.
		 */
		if (map->m_flags & EXT4_MAP_NEW &&
		    !(map->m_flags & EXT4_MAP_UNWRITTEN) &&
		    !(flags & EXT4_GET_BLOCKS_ZERO) &&
		    !ext4_is_quota_file(inode) &&
		    ext4_should_order_data(inode)) {
			loff_t start_byte =
				(loff_t)map->m_lblk << inode->i_blkbits;
			loff_t length = (loff_t)map->m_len << inode->i_blkbits;

			if (flags & EXT4_GET_BLOCKS_IO_SUBMIT)
				ret = ext4_jbd2_inode_add_wait(handle, inode,
						start_byte, length);
			else
				ret = ext4_jbd2_inode_add_write(handle, inode,
						start_byte, length);
			if (ret)
				return ret;
		}
	}
	if (retval > 0 && (map->m_flags & EXT4_MAP_UNWRITTEN ||
				map->m_flags & EXT4_MAP_MAPPED))
		ext4_fc_track_range(handle, inode, map->m_lblk,
					map->m_lblk + map->m_len - 1);
	if (retval < 0)
		ext_debug(inode, "failed with err %d\n", retval);
	return retval;
}

/*
 * Update EXT4_MAP_FLAGS in bh->b_state. For buffer heads attached to pages
 * we have to be careful as someone else may be manipulating b_state as well.
 */
static void ext4_update_bh_state(struct buffer_head *bh, unsigned long flags)
{
	unsigned long old_state;
	unsigned long new_state;

	flags &= EXT4_MAP_FLAGS;

	/* Dummy buffer_head? Set non-atomically. */
	if (!bh->b_page) {
		bh->b_state = (bh->b_state & ~EXT4_MAP_FLAGS) | flags;
		return;
	}
	/*
	 * Someone else may be modifying b_state. Be careful! This is ugly but
	 * once we get rid of using bh as a container for mapping information
	 * to pass to / from get_block functions, this can go away.
	 */
	do {
		old_state = READ_ONCE(bh->b_state);
		new_state = (old_state & ~EXT4_MAP_FLAGS) | flags;
	} while (unlikely(
		 cmpxchg(&bh->b_state, old_state, new_state) != old_state));
}

static int _ext4_get_block(struct inode *inode, sector_t iblock,
			   struct buffer_head *bh, int flags)
{
	struct ext4_map_blocks map;
	int ret = 0;

	if (ext4_has_inline_data(inode))
		return -ERANGE;

	map.m_lblk = iblock;
	map.m_len = bh->b_size >> inode->i_blkbits;

	ret = ext4_map_blocks(ext4_journal_current_handle(), inode, &map,
			      flags);
	if (ret > 0) {
		map_bh(bh, inode->i_sb, map.m_pblk);
		ext4_update_bh_state(bh, map.m_flags);
		bh->b_size = inode->i_sb->s_blocksize * map.m_len;
		ret = 0;
	} else if (ret == 0) {
		/* hole case, need to fill in bh->b_size */
		bh->b_size = inode->i_sb->s_blocksize * map.m_len;
	}
	return ret;
}

int ext4_get_block(struct inode *inode, sector_t iblock,
		   struct buffer_head *bh, int create)
{
	return _ext4_get_block(inode, iblock, bh,
			       create ? EXT4_GET_BLOCKS_CREATE : 0);
}

/*
 * Get block function used when preparing for buffered write if we require
 * creating an unwritten extent if blocks haven't been allocated.  The extent
 * will be converted to written after the IO is complete.
 */
int ext4_get_block_unwritten(struct inode *inode, sector_t iblock,
			     struct buffer_head *bh_result, int create)
{
	ext4_debug("ext4_get_block_unwritten: inode %lu, create flag %d\n",
		   inode->i_ino, create);
	return _ext4_get_block(inode, iblock, bh_result,
			       EXT4_GET_BLOCKS_IO_CREATE_EXT);
}

/* Maximum number of blocks we map for direct IO at once. */
#define DIO_MAX_BLOCKS 4096

/*
 * `handle' can be NULL if create is zero
 */
struct buffer_head *ext4_getblk(handle_t *handle, struct inode *inode,
				ext4_lblk_t block, int map_flags)
{
	struct ext4_map_blocks map;
	struct buffer_head *bh;
	int create = map_flags & EXT4_GET_BLOCKS_CREATE;
	int err;

	ASSERT((EXT4_SB(inode->i_sb)->s_mount_state & EXT4_FC_REPLAY)
		    || handle != NULL || create == 0);

	map.m_lblk = block;
	map.m_len = 1;
	err = ext4_map_blocks(handle, inode, &map, map_flags);

	if (err == 0)
		return create ? ERR_PTR(-ENOSPC) : NULL;
	if (err < 0)
		return ERR_PTR(err);

	bh = sb_getblk(inode->i_sb, map.m_pblk);
	if (unlikely(!bh))
		return ERR_PTR(-ENOMEM);
	if (map.m_flags & EXT4_MAP_NEW) {
		ASSERT(create != 0);
		ASSERT((EXT4_SB(inode->i_sb)->s_mount_state & EXT4_FC_REPLAY)
			    || (handle != NULL));

		/*
		 * Now that we do not always journal data, we should
		 * keep in mind whether this should always journal the
		 * new buffer as metadata.  For now, regular file
		 * writes use ext4_get_block instead, so it's not a
		 * problem.
		 */
		lock_buffer(bh);
		BUFFER_TRACE(bh, "call get_create_access");
		err = ext4_journal_get_create_access(handle, inode->i_sb, bh,
						     EXT4_JTR_NONE);
		if (unlikely(err)) {
			unlock_buffer(bh);
			goto errout;
		}
		if (!buffer_uptodate(bh)) {
			memset(bh->b_data, 0, inode->i_sb->s_blocksize);
			set_buffer_uptodate(bh);
		}
		unlock_buffer(bh);
		BUFFER_TRACE(bh, "call ext4_handle_dirty_metadata");
		err = ext4_handle_dirty_metadata(handle, inode, bh);
		if (unlikely(err))
			goto errout;
	} else
		BUFFER_TRACE(bh, "not a new buffer");
	return bh;
errout:
	brelse(bh);
	return ERR_PTR(err);
}

struct buffer_head *ext4_bread(handle_t *handle, struct inode *inode,
			       ext4_lblk_t block, int map_flags)
{
	struct buffer_head *bh;
	int ret;

	bh = ext4_getblk(handle, inode, block, map_flags);
	if (IS_ERR(bh))
		return bh;
	if (!bh || ext4_buffer_uptodate(bh))
		return bh;

	ret = ext4_read_bh_lock(bh, REQ_META | REQ_PRIO, true);
	if (ret) {
		put_bh(bh);
		return ERR_PTR(ret);
	}
	return bh;
}

/* Read a contiguous batch of blocks. */
int ext4_bread_batch(struct inode *inode, ext4_lblk_t block, int bh_count,
		     bool wait, struct buffer_head **bhs)
{
	int i, err;

	for (i = 0; i < bh_count; i++) {
		bhs[i] = ext4_getblk(NULL, inode, block + i, 0 /* map_flags */);
		if (IS_ERR(bhs[i])) {
			err = PTR_ERR(bhs[i]);
			bh_count = i;
			goto out_brelse;
		}
	}

	for (i = 0; i < bh_count; i++)
		/* Note that NULL bhs[i] is valid because of holes. */
		if (bhs[i] && !ext4_buffer_uptodate(bhs[i]))
			ext4_read_bh_lock(bhs[i], REQ_META | REQ_PRIO, false);

	if (!wait)
		return 0;

	for (i = 0; i < bh_count; i++)
		if (bhs[i])
			wait_on_buffer(bhs[i]);

	for (i = 0; i < bh_count; i++) {
		if (bhs[i] && !buffer_uptodate(bhs[i])) {
			err = -EIO;
			goto out_brelse;
		}
	}
	return 0;

out_brelse:
	for (i = 0; i < bh_count; i++) {
		brelse(bhs[i]);
		bhs[i] = NULL;
	}
	return err;
}

int ext4_walk_page_buffers(handle_t *handle, struct inode *inode,
			   struct buffer_head *head,
			   unsigned from,
			   unsigned to,
			   int *partial,
			   int (*fn)(handle_t *handle, struct inode *inode,
				     struct buffer_head *bh))
{
	struct buffer_head *bh;
	unsigned block_start, block_end;
	unsigned blocksize = head->b_size;
	int err, ret = 0;
	struct buffer_head *next;

	for (bh = head, block_start = 0;
	     ret == 0 && (bh != head || !block_start);
	     block_start = block_end, bh = next) {
		next = bh->b_this_page;
		block_end = block_start + blocksize;
		if (block_end <= from || block_start >= to) {
			if (partial && !buffer_uptodate(bh))
				*partial = 1;
			continue;
		}
		err = (*fn)(handle, inode, bh);
		if (!ret)
			ret = err;
	}
	return ret;
}

/*
 * To preserve ordering, it is essential that the hole instantiation and
 * the data write be encapsulated in a single transaction.  We cannot
 * close off a transaction and start a new one between the ext4_get_block()
 * and the commit_write().  So doing the jbd2_journal_start at the start of
 * prepare_write() is the right place.
 *
 * Also, this function can nest inside ext4_writepage().  In that case, we
 * *know* that ext4_writepage() has generated enough buffer credits to do the
 * whole page.  So we won't block on the journal in that case, which is good,
 * because the caller may be PF_MEMALLOC.
 *
 * By accident, ext4 can be reentered when a transaction is open via
 * quota file writes.  If we were to commit the transaction while thus
 * reentered, there can be a deadlock - we would be holding a quota
 * lock, and the commit would never complete if another thread had a
 * transaction open and was blocking on the quota lock - a ranking
 * violation.
 *
 * So what we do is to rely on the fact that jbd2_journal_stop/journal_start
 * will _not_ run commit under these circumstances because handle->h_ref
 * is elevated.  We'll still have enough credits for the tiny quotafile
 * write.
 */
int do_journal_get_write_access(handle_t *handle, struct inode *inode,
				struct buffer_head *bh)
{
	int dirty = buffer_dirty(bh);
	int ret;

	if (!buffer_mapped(bh) || buffer_freed(bh))
		return 0;
	/*
	 * __block_write_begin() could have dirtied some buffers. Clean
	 * the dirty bit as jbd2_journal_get_write_access() could complain
	 * otherwise about fs integrity issues. Setting of the dirty bit
	 * by __block_write_begin() isn't a real problem here as we clear
	 * the bit before releasing a page lock and thus writeback cannot
	 * ever write the buffer.
	 */
	if (dirty)
		clear_buffer_dirty(bh);
	BUFFER_TRACE(bh, "get write access");
	ret = ext4_journal_get_write_access(handle, inode->i_sb, bh,
					    EXT4_JTR_NONE);
	if (!ret && dirty)
		ret = ext4_handle_dirty_metadata(handle, NULL, bh);
	return ret;
}

#ifdef CONFIG_FS_ENCRYPTION
static int ext4_block_write_begin(struct page *page, loff_t pos, unsigned len,
				  get_block_t *get_block)
{
	unsigned from = pos & (PAGE_SIZE - 1);
	unsigned to = from + len;
	struct inode *inode = page->mapping->host;
	unsigned block_start, block_end;
	sector_t block;
	int err = 0;
	unsigned blocksize = inode->i_sb->s_blocksize;
	unsigned bbits;
	struct buffer_head *bh, *head, *wait[2];
	int nr_wait = 0;
	int i;

	BUG_ON(!PageLocked(page));
	BUG_ON(from > PAGE_SIZE);
	BUG_ON(to > PAGE_SIZE);
	BUG_ON(from > to);

	if (!page_has_buffers(page))
		create_empty_buffers(page, blocksize, 0);
	head = page_buffers(page);
	bbits = ilog2(blocksize);
	block = (sector_t)page->index << (PAGE_SHIFT - bbits);

	for (bh = head, block_start = 0; bh != head || !block_start;
	    block++, block_start = block_end, bh = bh->b_this_page) {
		block_end = block_start + blocksize;
		if (block_end <= from || block_start >= to) {
			if (PageUptodate(page)) {
				set_buffer_uptodate(bh);
			}
			continue;
		}
		if (buffer_new(bh))
			clear_buffer_new(bh);
		if (!buffer_mapped(bh)) {
			WARN_ON(bh->b_size != blocksize);
			err = get_block(inode, block, bh, 1);
			if (err)
				break;
			if (buffer_new(bh)) {
				if (PageUptodate(page)) {
					clear_buffer_new(bh);
					set_buffer_uptodate(bh);
					mark_buffer_dirty(bh);
					continue;
				}
				if (block_end > to || block_start < from)
					zero_user_segments(page, to, block_end,
							   block_start, from);
				continue;
			}
		}
		if (PageUptodate(page)) {
			set_buffer_uptodate(bh);
			continue;
		}
		if (!buffer_uptodate(bh) && !buffer_delay(bh) &&
		    !buffer_unwritten(bh) &&
		    (block_start < from || block_end > to)) {
			ext4_read_bh_lock(bh, 0, false);
			wait[nr_wait++] = bh;
		}
	}
	/*
	 * If we issued read requests, let them complete.
	 */
	for (i = 0; i < nr_wait; i++) {
		wait_on_buffer(wait[i]);
		if (!buffer_uptodate(wait[i]))
			err = -EIO;
	}
	if (unlikely(err)) {
		page_zero_new_buffers(page, from, to);
	} else if (fscrypt_inode_uses_fs_layer_crypto(inode)) {
		for (i = 0; i < nr_wait; i++) {
			int err2;

			err2 = fscrypt_decrypt_pagecache_blocks(page, blocksize,
								bh_offset(wait[i]));
			if (err2) {
				clear_buffer_uptodate(wait[i]);
				err = err2;
			}
		}
	}

	return err;
}
#endif

static int ext4_write_begin(struct file *file, struct address_space *mapping,
			    loff_t pos, unsigned len, unsigned flags,
			    struct page **pagep, void **fsdata)
{
	struct inode *inode = mapping->host;
	int ret, needed_blocks;
	handle_t *handle;
	int retries = 0;
	struct page *page;
	pgoff_t index;
	unsigned from, to;

	if (unlikely(ext4_forced_shutdown(EXT4_SB(inode->i_sb))))
		return -EIO;

	trace_ext4_write_begin(inode, pos, len, flags);
	/*
	 * Reserve one block more for addition to orphan list in case
	 * we allocate blocks but write fails for some reason
	 */
	needed_blocks = ext4_writepage_trans_blocks(inode) + 1;
	index = pos >> PAGE_SHIFT;
	from = pos & (PAGE_SIZE - 1);
	to = from + len;

	if (ext4_test_inode_state(inode, EXT4_STATE_MAY_INLINE_DATA)) {
		ret = ext4_try_to_write_inline_data(mapping, inode, pos, len,
						    flags, pagep);
		if (ret < 0)
			return ret;
		if (ret == 1)
			return 0;
	}

	/*
	 * grab_cache_page_write_begin() can take a long time if the
	 * system is thrashing due to memory pressure, or if the page
	 * is being written back.  So grab it first before we start
	 * the transaction handle.  This also allows us to allocate
	 * the page (if needed) without using GFP_NOFS.
	 */
retry_grab:
	page = grab_cache_page_write_begin(mapping, index, flags);
	if (!page)
		return -ENOMEM;
	unlock_page(page);

retry_journal:
	handle = ext4_journal_start(inode, EXT4_HT_WRITE_PAGE, needed_blocks);
	if (IS_ERR(handle)) {
		put_page(page);
		return PTR_ERR(handle);
	}

	lock_page(page);
	if (page->mapping != mapping) {
		/* The page got truncated from under us */
		unlock_page(page);
		put_page(page);
		ext4_journal_stop(handle);
		goto retry_grab;
	}
	/* In case writeback began while the page was unlocked */
	wait_for_stable_page(page);

#ifdef CONFIG_FS_ENCRYPTION
	if (ext4_should_dioread_nolock(inode))
		ret = ext4_block_write_begin(page, pos, len,
					     ext4_get_block_unwritten);
	else
		ret = ext4_block_write_begin(page, pos, len,
					     ext4_get_block);
#else
	if (ext4_should_dioread_nolock(inode))
		ret = __block_write_begin(page, pos, len,
					  ext4_get_block_unwritten);
	else
		ret = __block_write_begin(page, pos, len, ext4_get_block);
#endif
	if (!ret && ext4_should_journal_data(inode)) {
		ret = ext4_walk_page_buffers(handle, inode,
					     page_buffers(page), from, to, NULL,
					     do_journal_get_write_access);
	}

	if (ret) {
		bool extended = (pos + len > inode->i_size) &&
				!ext4_verity_in_progress(inode);

		unlock_page(page);
		/*
		 * __block_write_begin may have instantiated a few blocks
		 * outside i_size.  Trim these off again. Don't need
		 * i_size_read because we hold i_rwsem.
		 *
		 * Add inode to orphan list in case we crash before
		 * truncate finishes
		 */
		if (extended && ext4_can_truncate(inode))
			ext4_orphan_add(handle, inode);

		ext4_journal_stop(handle);
		if (extended) {
			ext4_truncate_failed_write(inode);
			/*
			 * If truncate failed early the inode might
			 * still be on the orphan list; we need to
			 * make sure the inode is removed from the
			 * orphan list in that case.
			 */
			if (inode->i_nlink)
				ext4_orphan_del(NULL, inode);
		}

		if (ret == -ENOSPC &&
		    ext4_should_retry_alloc(inode->i_sb, &retries))
			goto retry_journal;
		put_page(page);
		return ret;
	}
	*pagep = page;
	return ret;
}

/* For write_end() in data=journal mode */
static int write_end_fn(handle_t *handle, struct inode *inode,
			struct buffer_head *bh)
{
	int ret;
	if (!buffer_mapped(bh) || buffer_freed(bh))
		return 0;
	set_buffer_uptodate(bh);
	ret = ext4_handle_dirty_metadata(handle, NULL, bh);
	clear_buffer_meta(bh);
	clear_buffer_prio(bh);
	return ret;
}

/*
 * We need to pick up the new inode size which generic_commit_write gave us
 * `file' can be NULL - eg, when called from page_symlink().
 *
 * ext4 never places buffers on inode->i_mapping->private_list.  metadata
 * buffers are managed internally.
 */
static int ext4_write_end(struct file *file,
			  struct address_space *mapping,
			  loff_t pos, unsigned len, unsigned copied,
			  struct page *page, void *fsdata)
{
	handle_t *handle = ext4_journal_current_handle();
	struct inode *inode = mapping->host;
	loff_t old_size = inode->i_size;
	int ret = 0, ret2;
	int i_size_changed = 0;
	bool verity = ext4_verity_in_progress(inode);

	trace_ext4_write_end(inode, pos, len, copied);

	if (ext4_has_inline_data(inode))
		return ext4_write_inline_data_end(inode, pos, len, copied, page);

	copied = block_write_end(file, mapping, pos, len, copied, page, fsdata);
	/*
	 * it's important to update i_size while still holding page lock:
	 * page writeout could otherwise come in and zero beyond i_size.
	 *
	 * If FS_IOC_ENABLE_VERITY is running on this inode, then Merkle tree
	 * blocks are being written past EOF, so skip the i_size update.
	 */
	if (!verity)
		i_size_changed = ext4_update_inode_size(inode, pos + copied);
	unlock_page(page);
	put_page(page);

	if (old_size < pos && !verity)
		pagecache_isize_extended(inode, old_size, pos);
	/*
	 * Don't mark the inode dirty under page lock. First, it unnecessarily
	 * makes the holding time of page lock longer. Second, it forces lock
	 * ordering of page lock and transaction start for journaling
	 * filesystems.
	 */
	if (i_size_changed)
		ret = ext4_mark_inode_dirty(handle, inode);

	if (pos + len > inode->i_size && !verity && ext4_can_truncate(inode))
		/* if we have allocated more blocks and copied
		 * less. We will have blocks allocated outside
		 * inode->i_size. So truncate them
		 */
		ext4_orphan_add(handle, inode);

	ret2 = ext4_journal_stop(handle);
	if (!ret)
		ret = ret2;

	if (pos + len > inode->i_size && !verity) {
		ext4_truncate_failed_write(inode);
		/*
		 * If truncate failed early the inode might still be
		 * on the orphan list; we need to make sure the inode
		 * is removed from the orphan list in that case.
		 */
		if (inode->i_nlink)
			ext4_orphan_del(NULL, inode);
	}

	return ret ? ret : copied;
}

/*
 * This is a private version of page_zero_new_buffers() which doesn't
 * set the buffer to be dirty, since in data=journalled mode we need
 * to call ext4_handle_dirty_metadata() instead.
 */
static void ext4_journalled_zero_new_buffers(handle_t *handle,
					    struct inode *inode,
					    struct page *page,
					    unsigned from, unsigned to)
{
	unsigned int block_start = 0, block_end;
	struct buffer_head *head, *bh;

	bh = head = page_buffers(page);
	do {
		block_end = block_start + bh->b_size;
		if (buffer_new(bh)) {
			if (block_end > from && block_start < to) {
				if (!PageUptodate(page)) {
					unsigned start, size;

					start = max(from, block_start);
					size = min(to, block_end) - start;

					zero_user(page, start, size);
					write_end_fn(handle, inode, bh);
				}
				clear_buffer_new(bh);
			}
		}
		block_start = block_end;
		bh = bh->b_this_page;
	} while (bh != head);
}

static int ext4_journalled_write_end(struct file *file,
				     struct address_space *mapping,
				     loff_t pos, unsigned len, unsigned copied,
				     struct page *page, void *fsdata)
{
	handle_t *handle = ext4_journal_current_handle();
	struct inode *inode = mapping->host;
	loff_t old_size = inode->i_size;
	int ret = 0, ret2;
	int partial = 0;
	unsigned from, to;
	int size_changed = 0;
	bool verity = ext4_verity_in_progress(inode);

	trace_ext4_journalled_write_end(inode, pos, len, copied);
	from = pos & (PAGE_SIZE - 1);
	to = from + len;

	BUG_ON(!ext4_handle_valid(handle));

	if (ext4_has_inline_data(inode))
		return ext4_write_inline_data_end(inode, pos, len, copied, page);

	if (unlikely(copied < len) && !PageUptodate(page)) {
		copied = 0;
		ext4_journalled_zero_new_buffers(handle, inode, page, from, to);
	} else {
		if (unlikely(copied < len))
			ext4_journalled_zero_new_buffers(handle, inode, page,
							 from + copied, to);
		ret = ext4_walk_page_buffers(handle, inode, page_buffers(page),
					     from, from + copied, &partial,
					     write_end_fn);
		if (!partial)
			SetPageUptodate(page);
	}
	if (!verity)
		size_changed = ext4_update_inode_size(inode, pos + copied);
	ext4_set_inode_state(inode, EXT4_STATE_JDATA);
	EXT4_I(inode)->i_datasync_tid = handle->h_transaction->t_tid;
	unlock_page(page);
	put_page(page);

	if (old_size < pos && !verity)
		pagecache_isize_extended(inode, old_size, pos);

	if (size_changed) {
		ret2 = ext4_mark_inode_dirty(handle, inode);
		if (!ret)
			ret = ret2;
	}

	if (pos + len > inode->i_size && !verity && ext4_can_truncate(inode))
		/* if we have allocated more blocks and copied
		 * less. We will have blocks allocated outside
		 * inode->i_size. So truncate them
		 */
		ext4_orphan_add(handle, inode);

	ret2 = ext4_journal_stop(handle);
	if (!ret)
		ret = ret2;
	if (pos + len > inode->i_size && !verity) {
		ext4_truncate_failed_write(inode);
		/*
		 * If truncate failed early the inode might still be
		 * on the orphan list; we need to make sure the inode
		 * is removed from the orphan list in that case.
		 */
		if (inode->i_nlink)
			ext4_orphan_del(NULL, inode);
	}

	return ret ? ret : copied;
}

/*
 * Reserve space for a single cluster
 */
static int ext4_da_reserve_space(struct inode *inode)
{
	struct ext4_sb_info *sbi = EXT4_SB(inode->i_sb);
	struct ext4_inode_info *ei = EXT4_I(inode);
	int ret;

	/*
	 * We will charge metadata quota at writeout time; this saves
	 * us from metadata over-estimation, though we may go over by
	 * a small amount in the end.  Here we just reserve for data.
	 */
	ret = dquot_reserve_block(inode, EXT4_C2B(sbi, 1));
	if (ret)
		return ret;

	spin_lock(&ei->i_block_reservation_lock);
	if (ext4_claim_free_clusters(sbi, 1, 0)) {
		spin_unlock(&ei->i_block_reservation_lock);
		dquot_release_reservation_block(inode, EXT4_C2B(sbi, 1));
		return -ENOSPC;
	}
	ei->i_reserved_data_blocks++;
	trace_ext4_da_reserve_space(inode);
	spin_unlock(&ei->i_block_reservation_lock);

	return 0;       /* success */
}

void ext4_da_release_space(struct inode *inode, int to_free)
{
	struct ext4_sb_info *sbi = EXT4_SB(inode->i_sb);
	struct ext4_inode_info *ei = EXT4_I(inode);

	if (!to_free)
		return;		/* Nothing to release, exit */

	spin_lock(&EXT4_I(inode)->i_block_reservation_lock);

	trace_ext4_da_release_space(inode, to_free);
	if (unlikely(to_free > ei->i_reserved_data_blocks)) {
		/*
		 * if there aren't enough reserved blocks, then the
		 * counter is messed up somewhere.  Since this
		 * function is called from invalidate page, it's
		 * harmless to return without any action.
		 */
		ext4_warning(inode->i_sb, "ext4_da_release_space: "
			 "ino %lu, to_free %d with only %d reserved "
			 "data blocks", inode->i_ino, to_free,
			 ei->i_reserved_data_blocks);
		WARN_ON(1);
		to_free = ei->i_reserved_data_blocks;
	}
	ei->i_reserved_data_blocks -= to_free;

	/* update fs dirty data blocks counter */
	percpu_counter_sub(&sbi->s_dirtyclusters_counter, to_free);

	spin_unlock(&EXT4_I(inode)->i_block_reservation_lock);

	dquot_release_reservation_block(inode, EXT4_C2B(sbi, to_free));
}

/*
 * Delayed allocation stuff
 */

struct mpage_da_data {
	struct inode *inode;
	struct writeback_control *wbc;

	pgoff_t first_page;	/* The first page to write */
	pgoff_t next_page;	/* Current page to examine */
	pgoff_t last_page;	/* Last page to examine */
	/*
	 * Extent to map - this can be after first_page because that can be
	 * fully mapped. We somewhat abuse m_flags to store whether the extent
	 * is delalloc or unwritten.
	 */
	struct ext4_map_blocks map;
	struct ext4_io_submit io_submit;	/* IO submission data */
	unsigned int do_map:1;
	unsigned int scanned_until_end:1;
};

static void mpage_release_unused_pages(struct mpage_da_data *mpd,
				       bool invalidate)
{
	int nr_pages, i;
	pgoff_t index, end;
	struct pagevec pvec;
	struct inode *inode = mpd->inode;
	struct address_space *mapping = inode->i_mapping;

	/* This is necessary when next_page == 0. */
	if (mpd->first_page >= mpd->next_page)
		return;

	mpd->scanned_until_end = 0;
	index = mpd->first_page;
	end   = mpd->next_page - 1;
	if (invalidate) {
		ext4_lblk_t start, last;
		start = index << (PAGE_SHIFT - inode->i_blkbits);
		last = end << (PAGE_SHIFT - inode->i_blkbits);
		ext4_es_remove_extent(inode, start, last - start + 1);
	}

	pagevec_init(&pvec);
	while (index <= end) {
		nr_pages = pagevec_lookup_range(&pvec, mapping, &index, end);
		if (nr_pages == 0)
			break;
		for (i = 0; i < nr_pages; i++) {
			struct page *page = pvec.pages[i];

			BUG_ON(!PageLocked(page));
			BUG_ON(PageWriteback(page));
			if (invalidate) {
				if (page_mapped(page))
					clear_page_dirty_for_io(page);
				block_invalidatepage(page, 0, PAGE_SIZE);
				ClearPageUptodate(page);
			}
			unlock_page(page);
		}
		pagevec_release(&pvec);
	}
}

static void ext4_print_free_blocks(struct inode *inode)
{
	struct ext4_sb_info *sbi = EXT4_SB(inode->i_sb);
	struct super_block *sb = inode->i_sb;
	struct ext4_inode_info *ei = EXT4_I(inode);

	ext4_msg(sb, KERN_CRIT, "Total free blocks count %lld",
	       EXT4_C2B(EXT4_SB(inode->i_sb),
			ext4_count_free_clusters(sb)));
	ext4_msg(sb, KERN_CRIT, "Free/Dirty block details");
	ext4_msg(sb, KERN_CRIT, "free_blocks=%lld",
	       (long long) EXT4_C2B(EXT4_SB(sb),
		percpu_counter_sum(&sbi->s_freeclusters_counter)));
	ext4_msg(sb, KERN_CRIT, "dirty_blocks=%lld",
	       (long long) EXT4_C2B(EXT4_SB(sb),
		percpu_counter_sum(&sbi->s_dirtyclusters_counter)));
	ext4_msg(sb, KERN_CRIT, "Block reservation details");
	ext4_msg(sb, KERN_CRIT, "i_reserved_data_blocks=%u",
		 ei->i_reserved_data_blocks);
	return;
}

static int ext4_bh_delay_or_unwritten(handle_t *handle, struct inode *inode,
				      struct buffer_head *bh)
{
	return (buffer_delay(bh) || buffer_unwritten(bh)) && buffer_dirty(bh);
}

/*
 * ext4_insert_delayed_block - adds a delayed block to the extents status
 *                             tree, incrementing the reserved cluster/block
 *                             count or making a pending reservation
 *                             where needed
 *
 * @inode - file containing the newly added block
 * @lblk - logical block to be added
 *
 * Returns 0 on success, negative error code on failure.
 */
static int ext4_insert_delayed_block(struct inode *inode, ext4_lblk_t lblk)
{
	struct ext4_sb_info *sbi = EXT4_SB(inode->i_sb);
	int ret;
	bool allocated = false;
	bool reserved = false;

	/*
	 * If the cluster containing lblk is shared with a delayed,
	 * written, or unwritten extent in a bigalloc file system, it's
	 * already been accounted for and does not need to be reserved.
	 * A pending reservation must be made for the cluster if it's
	 * shared with a written or unwritten extent and doesn't already
	 * have one.  Written and unwritten extents can be purged from the
	 * extents status tree if the system is under memory pressure, so
	 * it's necessary to examine the extent tree if a search of the
	 * extents status tree doesn't get a match.
	 */
	if (sbi->s_cluster_ratio == 1) {
		ret = ext4_da_reserve_space(inode);
		if (ret != 0)   /* ENOSPC */
			goto errout;
		reserved = true;
	} else {   /* bigalloc */
		if (!ext4_es_scan_clu(inode, &ext4_es_is_delonly, lblk)) {
			if (!ext4_es_scan_clu(inode,
					      &ext4_es_is_mapped, lblk)) {
				ret = ext4_clu_mapped(inode,
						      EXT4_B2C(sbi, lblk));
				if (ret < 0)
					goto errout;
				if (ret == 0) {
					ret = ext4_da_reserve_space(inode);
					if (ret != 0)   /* ENOSPC */
						goto errout;
					reserved = true;
				} else {
					allocated = true;
				}
			} else {
				allocated = true;
			}
		}
	}

	ret = ext4_es_insert_delayed_block(inode, lblk, allocated);
	if (ret && reserved)
		ext4_da_release_space(inode, 1);

errout:
	return ret;
}

/*
 * This function is grabs code from the very beginning of
 * ext4_map_blocks, but assumes that the caller is from delayed write
 * time. This function looks up the requested blocks and sets the
 * buffer delay bit under the protection of i_data_sem.
 */
static int ext4_da_map_blocks(struct inode *inode, sector_t iblock,
			      struct ext4_map_blocks *map,
			      struct buffer_head *bh)
{
	struct extent_status es;
	int retval;
	sector_t invalid_block = ~((sector_t) 0xffff);
#ifdef ES_AGGRESSIVE_TEST
	struct ext4_map_blocks orig_map;

	memcpy(&orig_map, map, sizeof(*map));
#endif

	if (invalid_block < ext4_blocks_count(EXT4_SB(inode->i_sb)->s_es))
		invalid_block = ~0;

	map->m_flags = 0;
	ext_debug(inode, "max_blocks %u, logical block %lu\n", map->m_len,
		  (unsigned long) map->m_lblk);

	/* Lookup extent status tree firstly */
	if (ext4_es_lookup_extent(inode, iblock, NULL, &es)) {
		if (ext4_es_is_hole(&es)) {
			retval = 0;
			down_read(&EXT4_I(inode)->i_data_sem);
			goto add_delayed;
		}

		/*
		 * Delayed extent could be allocated by fallocate.
		 * So we need to check it.
		 */
		if (ext4_es_is_delayed(&es) && !ext4_es_is_unwritten(&es)) {
			map_bh(bh, inode->i_sb, invalid_block);
			set_buffer_new(bh);
			set_buffer_delay(bh);
			return 0;
		}

		map->m_pblk = ext4_es_pblock(&es) + iblock - es.es_lblk;
		retval = es.es_len - (iblock - es.es_lblk);
		if (retval > map->m_len)
			retval = map->m_len;
		map->m_len = retval;
		if (ext4_es_is_written(&es))
			map->m_flags |= EXT4_MAP_MAPPED;
		else if (ext4_es_is_unwritten(&es))
			map->m_flags |= EXT4_MAP_UNWRITTEN;
		else
			BUG();

#ifdef ES_AGGRESSIVE_TEST
		ext4_map_blocks_es_recheck(NULL, inode, map, &orig_map, 0);
#endif
		return retval;
	}

	/*
	 * Try to see if we can get the block without requesting a new
	 * file system block.
	 */
	down_read(&EXT4_I(inode)->i_data_sem);
	if (ext4_has_inline_data(inode))
		retval = 0;
	else if (ext4_test_inode_flag(inode, EXT4_INODE_EXTENTS))
		retval = ext4_ext_map_blocks(NULL, inode, map, 0);
	else
		retval = ext4_ind_map_blocks(NULL, inode, map, 0);

add_delayed:
	if (retval == 0) {
		int ret;

		/*
		 * XXX: __block_prepare_write() unmaps passed block,
		 * is it OK?
		 */

		ret = ext4_insert_delayed_block(inode, map->m_lblk);
		if (ret != 0) {
			retval = ret;
			goto out_unlock;
		}

		map_bh(bh, inode->i_sb, invalid_block);
		set_buffer_new(bh);
		set_buffer_delay(bh);
	} else if (retval > 0) {
		int ret;
		unsigned int status;

		if (unlikely(retval != map->m_len)) {
			ext4_warning(inode->i_sb,
				     "ES len assertion failed for inode "
				     "%lu: retval %d != map->m_len %d",
				     inode->i_ino, retval, map->m_len);
			WARN_ON(1);
		}

		status = map->m_flags & EXT4_MAP_UNWRITTEN ?
				EXTENT_STATUS_UNWRITTEN : EXTENT_STATUS_WRITTEN;
		ret = ext4_es_insert_extent(inode, map->m_lblk, map->m_len,
					    map->m_pblk, status);
		if (ret != 0)
			retval = ret;
	}

out_unlock:
	up_read((&EXT4_I(inode)->i_data_sem));

	return retval;
}

/*
 * This is a special get_block_t callback which is used by
 * ext4_da_write_begin().  It will either return mapped block or
 * reserve space for a single block.
 *
 * For delayed buffer_head we have BH_Mapped, BH_New, BH_Delay set.
 * We also have b_blocknr = -1 and b_bdev initialized properly
 *
 * For unwritten buffer_head we have BH_Mapped, BH_New, BH_Unwritten set.
 * We also have b_blocknr = physicalblock mapping unwritten extent and b_bdev
 * initialized properly.
 */
int ext4_da_get_block_prep(struct inode *inode, sector_t iblock,
			   struct buffer_head *bh, int create)
{
	struct ext4_map_blocks map;
	int ret = 0;

	BUG_ON(create == 0);
	BUG_ON(bh->b_size != inode->i_sb->s_blocksize);

	map.m_lblk = iblock;
	map.m_len = 1;

	/*
	 * first, we need to know whether the block is allocated already
	 * preallocated blocks are unmapped but should treated
	 * the same as allocated blocks.
	 */
	ret = ext4_da_map_blocks(inode, iblock, &map, bh);
	if (ret <= 0)
		return ret;

	map_bh(bh, inode->i_sb, map.m_pblk);
	ext4_update_bh_state(bh, map.m_flags);

	if (buffer_unwritten(bh)) {
		/* A delayed write to unwritten bh should be marked
		 * new and mapped.  Mapped ensures that we don't do
		 * get_block multiple times when we write to the same
		 * offset and new ensures that we do proper zero out
		 * for partial write.
		 */
		set_buffer_new(bh);
		set_buffer_mapped(bh);
	}
	return 0;
}

static int __ext4_journalled_writepage(struct page *page,
				       unsigned int len)
{
	struct address_space *mapping = page->mapping;
	struct inode *inode = mapping->host;
	handle_t *handle = NULL;
	int ret = 0, err = 0;
	int inline_data = ext4_has_inline_data(inode);
	struct buffer_head *inode_bh = NULL;
	loff_t size;

	ClearPageChecked(page);

	if (inline_data) {
		BUG_ON(page->index != 0);
		BUG_ON(len > ext4_get_max_inline_size(inode));
		inode_bh = ext4_journalled_write_inline_data(inode, len, page);
		if (inode_bh == NULL)
			goto out;
	}
	/*
	 * We need to release the page lock before we start the
	 * journal, so grab a reference so the page won't disappear
	 * out from under us.
	 */
	get_page(page);
	unlock_page(page);

	handle = ext4_journal_start(inode, EXT4_HT_WRITE_PAGE,
				    ext4_writepage_trans_blocks(inode));
	if (IS_ERR(handle)) {
		ret = PTR_ERR(handle);
		put_page(page);
		goto out_no_pagelock;
	}
	BUG_ON(!ext4_handle_valid(handle));

	lock_page(page);
	put_page(page);
	size = i_size_read(inode);
	if (page->mapping != mapping || page_offset(page) > size) {
		/* The page got truncated from under us */
		ext4_journal_stop(handle);
		ret = 0;
		goto out;
	}

	if (inline_data) {
		ret = ext4_mark_inode_dirty(handle, inode);
	} else {
		struct buffer_head *page_bufs = page_buffers(page);

		if (page->index == size >> PAGE_SHIFT)
			len = size & ~PAGE_MASK;
		else
			len = PAGE_SIZE;

		ret = ext4_walk_page_buffers(handle, inode, page_bufs, 0, len,
					     NULL, do_journal_get_write_access);

		err = ext4_walk_page_buffers(handle, inode, page_bufs, 0, len,
					     NULL, write_end_fn);
	}
	if (ret == 0)
		ret = err;
	err = ext4_jbd2_inode_add_write(handle, inode, page_offset(page), len);
	if (ret == 0)
		ret = err;
	EXT4_I(inode)->i_datasync_tid = handle->h_transaction->t_tid;
	err = ext4_journal_stop(handle);
	if (!ret)
		ret = err;

	ext4_set_inode_state(inode, EXT4_STATE_JDATA);
out:
	unlock_page(page);
out_no_pagelock:
	brelse(inode_bh);
	return ret;
}

/*
 * Note that we don't need to start a transaction unless we're journaling data
 * because we should have holes filled from ext4_page_mkwrite(). We even don't
 * need to file the inode to the transaction's list in ordered mode because if
 * we are writing back data added by write(), the inode is already there and if
 * we are writing back data modified via mmap(), no one guarantees in which
 * transaction the data will hit the disk. In case we are journaling data, we
 * cannot start transaction directly because transaction start ranks above page
 * lock so we have to do some magic.
 *
 * This function can get called via...
 *   - ext4_writepages after taking page lock (have journal handle)
 *   - journal_submit_inode_data_buffers (no journal handle)
 *   - shrink_page_list via the kswapd/direct reclaim (no journal handle)
 *   - grab_page_cache when doing write_begin (have journal handle)
 *
 * We don't do any block allocation in this function. If we have page with
 * multiple blocks we need to write those buffer_heads that are mapped. This
 * is important for mmaped based write. So if we do with blocksize 1K
 * truncate(f, 1024);
 * a = mmap(f, 0, 4096);
 * a[0] = 'a';
 * truncate(f, 4096);
 * we have in the page first buffer_head mapped via page_mkwrite call back
 * but other buffer_heads would be unmapped but dirty (dirty done via the
 * do_wp_page). So writepage should write the first block. If we modify
 * the mmap area beyond 1024 we will again get a page_fault and the
 * page_mkwrite callback will do the block allocation and mark the
 * buffer_heads mapped.
 *
 * We redirty the page if we have any buffer_heads that is either delay or
 * unwritten in the page.
 *
 * We can get recursively called as show below.
 *
 *	ext4_writepage() -> kmalloc() -> __alloc_pages() -> page_launder() ->
 *		ext4_writepage()
 *
 * But since we don't do any block allocation we should not deadlock.
 * Page also have the dirty flag cleared so we don't get recurive page_lock.
 */
static int ext4_writepage(struct page *page,
			  struct writeback_control *wbc)
{
	int ret = 0;
	loff_t size;
	unsigned int len;
	struct buffer_head *page_bufs = NULL;
	struct inode *inode = page->mapping->host;
	struct ext4_io_submit io_submit;
	bool keep_towrite = false;

	if (unlikely(ext4_forced_shutdown(EXT4_SB(inode->i_sb)))) {
		inode->i_mapping->a_ops->invalidatepage(page, 0, PAGE_SIZE);
		unlock_page(page);
		return -EIO;
	}

	trace_ext4_writepage(page);
	size = i_size_read(inode);
	if (page->index == size >> PAGE_SHIFT &&
	    !ext4_verity_in_progress(inode))
		len = size & ~PAGE_MASK;
	else
		len = PAGE_SIZE;

	page_bufs = page_buffers(page);
	/*
	 * We cannot do block allocation or other extent handling in this
	 * function. If there are buffers needing that, we have to redirty
	 * the page. But we may reach here when we do a journal commit via
	 * journal_submit_inode_data_buffers() and in that case we must write
	 * allocated buffers to achieve data=ordered mode guarantees.
	 *
	 * Also, if there is only one buffer per page (the fs block
	 * size == the page size), if one buffer needs block
	 * allocation or needs to modify the extent tree to clear the
	 * unwritten flag, we know that the page can't be written at
	 * all, so we might as well refuse the write immediately.
	 * Unfortunately if the block size != page size, we can't as
	 * easily detect this case using ext4_walk_page_buffers(), but
	 * for the extremely common case, this is an optimization that
	 * skips a useless round trip through ext4_bio_write_page().
	 */
	if (ext4_walk_page_buffers(NULL, inode, page_bufs, 0, len, NULL,
				   ext4_bh_delay_or_unwritten)) {
		redirty_page_for_writepage(wbc, page);
		if ((current->flags & PF_MEMALLOC) ||
		    (inode->i_sb->s_blocksize == PAGE_SIZE)) {
			/*
			 * For memory cleaning there's no point in writing only
			 * some buffers. So just bail out. Warn if we came here
			 * from direct reclaim.
			 */
			WARN_ON_ONCE((current->flags & (PF_MEMALLOC|PF_KSWAPD))
							== PF_MEMALLOC);
			unlock_page(page);
			return 0;
		}
		keep_towrite = true;
	}

	if (PageChecked(page) && ext4_should_journal_data(inode))
		/*
		 * It's mmapped pagecache.  Add buffers and journal it.  There
		 * doesn't seem much point in redirtying the page here.
		 */
		return __ext4_journalled_writepage(page, len);

	ext4_io_submit_init(&io_submit, wbc);
	io_submit.io_end = ext4_init_io_end(inode, GFP_NOFS);
	if (!io_submit.io_end) {
		redirty_page_for_writepage(wbc, page);
		unlock_page(page);
		return -ENOMEM;
	}
	ret = ext4_bio_write_page(&io_submit, page, len, keep_towrite);
	ext4_io_submit(&io_submit);
	/* Drop io_end reference we got from init */
	ext4_put_io_end_defer(io_submit.io_end);
	return ret;
}

static int mpage_submit_page(struct mpage_da_data *mpd, struct page *page)
{
	int len;
	loff_t size;
	int err;

	BUG_ON(page->index != mpd->first_page);
	clear_page_dirty_for_io(page);
	/*
	 * We have to be very careful here!  Nothing protects writeback path
	 * against i_size changes and the page can be writeably mapped into
	 * page tables. So an application can be growing i_size and writing
	 * data through mmap while writeback runs. clear_page_dirty_for_io()
	 * write-protects our page in page tables and the page cannot get
	 * written to again until we release page lock. So only after
	 * clear_page_dirty_for_io() we are safe to sample i_size for
	 * ext4_bio_write_page() to zero-out tail of the written page. We rely
	 * on the barrier provided by TestClearPageDirty in
	 * clear_page_dirty_for_io() to make sure i_size is really sampled only
	 * after page tables are updated.
	 */
	size = i_size_read(mpd->inode);
	if (page->index == size >> PAGE_SHIFT &&
	    !ext4_verity_in_progress(mpd->inode))
		len = size & ~PAGE_MASK;
	else
		len = PAGE_SIZE;
	err = ext4_bio_write_page(&mpd->io_submit, page, len, false);
	if (!err)
		mpd->wbc->nr_to_write--;
	mpd->first_page++;

	return err;
}

#define BH_FLAGS (BIT(BH_Unwritten) | BIT(BH_Delay))

/*
 * mballoc gives us at most this number of blocks...
 * XXX: That seems to be only a limitation of ext4_mb_normalize_request().
 * The rest of mballoc seems to handle chunks up to full group size.
 */
#define MAX_WRITEPAGES_EXTENT_LEN 2048

/*
 * mpage_add_bh_to_extent - try to add bh to extent of blocks to map
 *
 * @mpd - extent of blocks
 * @lblk - logical number of the block in the file
 * @bh - buffer head we want to add to the extent
 *
 * The function is used to collect contig. blocks in the same state. If the
 * buffer doesn't require mapping for writeback and we haven't started the
 * extent of buffers to map yet, the function returns 'true' immediately - the
 * caller can write the buffer right away. Otherwise the function returns true
 * if the block has been added to the extent, false if the block couldn't be
 * added.
 */
static bool mpage_add_bh_to_extent(struct mpage_da_data *mpd, ext4_lblk_t lblk,
				   struct buffer_head *bh)
{
	struct ext4_map_blocks *map = &mpd->map;

	/* Buffer that doesn't need mapping for writeback? */
	if (!buffer_dirty(bh) || !buffer_mapped(bh) ||
	    (!buffer_delay(bh) && !buffer_unwritten(bh))) {
		/* So far no extent to map => we write the buffer right away */
		if (map->m_len == 0)
			return true;
		return false;
	}

	/* First block in the extent? */
	if (map->m_len == 0) {
		/* We cannot map unless handle is started... */
		if (!mpd->do_map)
			return false;
		map->m_lblk = lblk;
		map->m_len = 1;
		map->m_flags = bh->b_state & BH_FLAGS;
		return true;
	}

	/* Don't go larger than mballoc is willing to allocate */
	if (map->m_len >= MAX_WRITEPAGES_EXTENT_LEN)
		return false;

	/* Can we merge the block to our big extent? */
	if (lblk == map->m_lblk + map->m_len &&
	    (bh->b_state & BH_FLAGS) == map->m_flags) {
		map->m_len++;
		return true;
	}
	return false;
}

/*
 * mpage_process_page_bufs - submit page buffers for IO or add them to extent
 *
 * @mpd - extent of blocks for mapping
 * @head - the first buffer in the page
 * @bh - buffer we should start processing from
 * @lblk - logical number of the block in the file corresponding to @bh
 *
 * Walk through page buffers from @bh upto @head (exclusive) and either submit
 * the page for IO if all buffers in this page were mapped and there's no
 * accumulated extent of buffers to map or add buffers in the page to the
 * extent of buffers to map. The function returns 1 if the caller can continue
 * by processing the next page, 0 if it should stop adding buffers to the
 * extent to map because we cannot extend it anymore. It can also return value
 * < 0 in case of error during IO submission.
 */
static int mpage_process_page_bufs(struct mpage_da_data *mpd,
				   struct buffer_head *head,
				   struct buffer_head *bh,
				   ext4_lblk_t lblk)
{
	struct inode *inode = mpd->inode;
	int err;
	ext4_lblk_t blocks = (i_size_read(inode) + i_blocksize(inode) - 1)
							>> inode->i_blkbits;

	if (ext4_verity_in_progress(inode))
		blocks = EXT_MAX_BLOCKS;

	do {
		BUG_ON(buffer_locked(bh));

		if (lblk >= blocks || !mpage_add_bh_to_extent(mpd, lblk, bh)) {
			/* Found extent to map? */
			if (mpd->map.m_len)
				return 0;
			/* Buffer needs mapping and handle is not started? */
			if (!mpd->do_map)
				return 0;
			/* Everything mapped so far and we hit EOF */
			break;
		}
	} while (lblk++, (bh = bh->b_this_page) != head);
	/* So far everything mapped? Submit the page for IO. */
	if (mpd->map.m_len == 0) {
		err = mpage_submit_page(mpd, head->b_page);
		if (err < 0)
			return err;
	}
	if (lblk >= blocks) {
		mpd->scanned_until_end = 1;
		return 0;
	}
	return 1;
}

/*
 * mpage_process_page - update page buffers corresponding to changed extent and
 *		       may submit fully mapped page for IO
 *
 * @mpd		- description of extent to map, on return next extent to map
 * @m_lblk	- logical block mapping.
 * @m_pblk	- corresponding physical mapping.
 * @map_bh	- determines on return whether this page requires any further
 *		  mapping or not.
 * Scan given page buffers corresponding to changed extent and update buffer
 * state according to new extent state.
 * We map delalloc buffers to their physical location, clear unwritten bits.
 * If the given page is not fully mapped, we update @map to the next extent in
 * the given page that needs mapping & return @map_bh as true.
 */
static int mpage_process_page(struct mpage_da_data *mpd, struct page *page,
			      ext4_lblk_t *m_lblk, ext4_fsblk_t *m_pblk,
			      bool *map_bh)
{
	struct buffer_head *head, *bh;
	ext4_io_end_t *io_end = mpd->io_submit.io_end;
	ext4_lblk_t lblk = *m_lblk;
	ext4_fsblk_t pblock = *m_pblk;
	int err = 0;
	int blkbits = mpd->inode->i_blkbits;
	ssize_t io_end_size = 0;
	struct ext4_io_end_vec *io_end_vec = ext4_last_io_end_vec(io_end);

	bh = head = page_buffers(page);
	do {
		if (lblk < mpd->map.m_lblk)
			continue;
		if (lblk >= mpd->map.m_lblk + mpd->map.m_len) {
			/*
			 * Buffer after end of mapped extent.
			 * Find next buffer in the page to map.
			 */
			mpd->map.m_len = 0;
			mpd->map.m_flags = 0;
			io_end_vec->size += io_end_size;

			err = mpage_process_page_bufs(mpd, head, bh, lblk);
			if (err > 0)
				err = 0;
			if (!err && mpd->map.m_len && mpd->map.m_lblk > lblk) {
				io_end_vec = ext4_alloc_io_end_vec(io_end);
				if (IS_ERR(io_end_vec)) {
					err = PTR_ERR(io_end_vec);
					goto out;
				}
				io_end_vec->offset = (loff_t)mpd->map.m_lblk << blkbits;
			}
			*map_bh = true;
			goto out;
		}
		if (buffer_delay(bh)) {
			clear_buffer_delay(bh);
			bh->b_blocknr = pblock++;
		}
		clear_buffer_unwritten(bh);
		io_end_size += (1 << blkbits);
	} while (lblk++, (bh = bh->b_this_page) != head);

	io_end_vec->size += io_end_size;
	*map_bh = false;
out:
	*m_lblk = lblk;
	*m_pblk = pblock;
	return err;
}

/*
 * mpage_map_buffers - update buffers corresponding to changed extent and
 *		       submit fully mapped pages for IO
 *
 * @mpd - description of extent to map, on return next extent to map
 *
 * Scan buffers corresponding to changed extent (we expect corresponding pages
 * to be already locked) and update buffer state according to new extent state.
 * We map delalloc buffers to their physical location, clear unwritten bits,
 * and mark buffers as uninit when we perform writes to unwritten extents
 * and do extent conversion after IO is finished. If the last page is not fully
 * mapped, we update @map to the next extent in the last page that needs
 * mapping. Otherwise we submit the page for IO.
 */
static int mpage_map_and_submit_buffers(struct mpage_da_data *mpd)
{
	struct pagevec pvec;
	int nr_pages, i;
	struct inode *inode = mpd->inode;
	int bpp_bits = PAGE_SHIFT - inode->i_blkbits;
	pgoff_t start, end;
	ext4_lblk_t lblk;
	ext4_fsblk_t pblock;
	int err;
	bool map_bh = false;

	start = mpd->map.m_lblk >> bpp_bits;
	end = (mpd->map.m_lblk + mpd->map.m_len - 1) >> bpp_bits;
	lblk = start << bpp_bits;
	pblock = mpd->map.m_pblk;

	pagevec_init(&pvec);
	while (start <= end) {
		nr_pages = pagevec_lookup_range(&pvec, inode->i_mapping,
						&start, end);
		if (nr_pages == 0)
			break;
		for (i = 0; i < nr_pages; i++) {
			struct page *page = pvec.pages[i];

			err = mpage_process_page(mpd, page, &lblk, &pblock,
						 &map_bh);
			/*
			 * If map_bh is true, means page may require further bh
			 * mapping, or maybe the page was submitted for IO.
			 * So we return to call further extent mapping.
			 */
			if (err < 0 || map_bh)
				goto out;
			/* Page fully mapped - let IO run! */
			err = mpage_submit_page(mpd, page);
			if (err < 0)
				goto out;
		}
		pagevec_release(&pvec);
	}
	/* Extent fully mapped and matches with page boundary. We are done. */
	mpd->map.m_len = 0;
	mpd->map.m_flags = 0;
	return 0;
out:
	pagevec_release(&pvec);
	return err;
}

static int mpage_map_one_extent(handle_t *handle, struct mpage_da_data *mpd)
{
	struct inode *inode = mpd->inode;
	struct ext4_map_blocks *map = &mpd->map;
	int get_blocks_flags;
	int err, dioread_nolock;

	trace_ext4_da_write_pages_extent(inode, map);
	/*
	 * Call ext4_map_blocks() to allocate any delayed allocation blocks, or
	 * to convert an unwritten extent to be initialized (in the case
	 * where we have written into one or more preallocated blocks).  It is
	 * possible that we're going to need more metadata blocks than
	 * previously reserved. However we must not fail because we're in
	 * writeback and there is nothing we can do about it so it might result
	 * in data loss.  So use reserved blocks to allocate metadata if
	 * possible.
	 *
	 * We pass in the magic EXT4_GET_BLOCKS_DELALLOC_RESERVE if
	 * the blocks in question are delalloc blocks.  This indicates
	 * that the blocks and quotas has already been checked when
	 * the data was copied into the page cache.
	 */
	get_blocks_flags = EXT4_GET_BLOCKS_CREATE |
			   EXT4_GET_BLOCKS_METADATA_NOFAIL |
			   EXT4_GET_BLOCKS_IO_SUBMIT;
	dioread_nolock = ext4_should_dioread_nolock(inode);
	if (dioread_nolock)
		get_blocks_flags |= EXT4_GET_BLOCKS_IO_CREATE_EXT;
	if (map->m_flags & BIT(BH_Delay))
		get_blocks_flags |= EXT4_GET_BLOCKS_DELALLOC_RESERVE;

	err = ext4_map_blocks(handle, inode, map, get_blocks_flags);
	if (err < 0)
		return err;
	if (dioread_nolock && (map->m_flags & EXT4_MAP_UNWRITTEN)) {
		if (!mpd->io_submit.io_end->handle &&
		    ext4_handle_valid(handle)) {
			mpd->io_submit.io_end->handle = handle->h_rsv_handle;
			handle->h_rsv_handle = NULL;
		}
		ext4_set_io_unwritten_flag(inode, mpd->io_submit.io_end);
	}

	BUG_ON(map->m_len == 0);
	return 0;
}

/*
 * mpage_map_and_submit_extent - map extent starting at mpd->lblk of length
 *				 mpd->len and submit pages underlying it for IO
 *
 * @handle - handle for journal operations
 * @mpd - extent to map
 * @give_up_on_write - we set this to true iff there is a fatal error and there
 *                     is no hope of writing the data. The caller should discard
 *                     dirty pages to avoid infinite loops.
 *
 * The function maps extent starting at mpd->lblk of length mpd->len. If it is
 * delayed, blocks are allocated, if it is unwritten, we may need to convert
 * them to initialized or split the described range from larger unwritten
 * extent. Note that we need not map all the described range since allocation
 * can return less blocks or the range is covered by more unwritten extents. We
 * cannot map more because we are limited by reserved transaction credits. On
 * the other hand we always make sure that the last touched page is fully
 * mapped so that it can be written out (and thus forward progress is
 * guaranteed). After mapping we submit all mapped pages for IO.
 */
static int mpage_map_and_submit_extent(handle_t *handle,
				       struct mpage_da_data *mpd,
				       bool *give_up_on_write)
{
	struct inode *inode = mpd->inode;
	struct ext4_map_blocks *map = &mpd->map;
	int err;
	loff_t disksize;
	int progress = 0;
	ext4_io_end_t *io_end = mpd->io_submit.io_end;
	struct ext4_io_end_vec *io_end_vec;

	io_end_vec = ext4_alloc_io_end_vec(io_end);
	if (IS_ERR(io_end_vec))
		return PTR_ERR(io_end_vec);
	io_end_vec->offset = ((loff_t)map->m_lblk) << inode->i_blkbits;
	do {
		err = mpage_map_one_extent(handle, mpd);
		if (err < 0) {
			struct super_block *sb = inode->i_sb;

			if (ext4_forced_shutdown(EXT4_SB(sb)) ||
			    ext4_test_mount_flag(sb, EXT4_MF_FS_ABORTED))
				goto invalidate_dirty_pages;
			/*
			 * Let the uper layers retry transient errors.
			 * In the case of ENOSPC, if ext4_count_free_blocks()
			 * is non-zero, a commit should free up blocks.
			 */
			if ((err == -ENOMEM) ||
			    (err == -ENOSPC && ext4_count_free_clusters(sb))) {
				if (progress)
					goto update_disksize;
				return err;
			}
			ext4_msg(sb, KERN_CRIT,
				 "Delayed block allocation failed for "
				 "inode %lu at logical offset %llu with"
				 " max blocks %u with error %d",
				 inode->i_ino,
				 (unsigned long long)map->m_lblk,
				 (unsigned)map->m_len, -err);
			ext4_msg(sb, KERN_CRIT,
				 "This should not happen!! Data will "
				 "be lost\n");
			if (err == -ENOSPC)
				ext4_print_free_blocks(inode);
		invalidate_dirty_pages:
			*give_up_on_write = true;
			return err;
		}
		progress = 1;
		/*
		 * Update buffer state, submit mapped pages, and get us new
		 * extent to map
		 */
		err = mpage_map_and_submit_buffers(mpd);
		if (err < 0)
			goto update_disksize;
	} while (map->m_len);

update_disksize:
	/*
	 * Update on-disk size after IO is submitted.  Races with
	 * truncate are avoided by checking i_size under i_data_sem.
	 */
	disksize = ((loff_t)mpd->first_page) << PAGE_SHIFT;
	if (disksize > READ_ONCE(EXT4_I(inode)->i_disksize)) {
		int err2;
		loff_t i_size;

		down_write(&EXT4_I(inode)->i_data_sem);
		i_size = i_size_read(inode);
		if (disksize > i_size)
			disksize = i_size;
		if (disksize > EXT4_I(inode)->i_disksize)
			EXT4_I(inode)->i_disksize = disksize;
		up_write(&EXT4_I(inode)->i_data_sem);
		err2 = ext4_mark_inode_dirty(handle, inode);
		if (err2) {
			ext4_error_err(inode->i_sb, -err2,
				       "Failed to mark inode %lu dirty",
				       inode->i_ino);
		}
		if (!err)
			err = err2;
	}
	return err;
}

/*
 * Calculate the total number of credits to reserve for one writepages
 * iteration. This is called from ext4_writepages(). We map an extent of
 * up to MAX_WRITEPAGES_EXTENT_LEN blocks and then we go on and finish mapping
 * the last partial page. So in total we can map MAX_WRITEPAGES_EXTENT_LEN +
 * bpp - 1 blocks in bpp different extents.
 */
static int ext4_da_writepages_trans_blocks(struct inode *inode)
{
	int bpp = ext4_journal_blocks_per_page(inode);

	return ext4_meta_trans_blocks(inode,
				MAX_WRITEPAGES_EXTENT_LEN + bpp - 1, bpp);
}

/*
 * mpage_prepare_extent_to_map - find & lock contiguous range of dirty pages
 * 				 and underlying extent to map
 *
 * @mpd - where to look for pages
 *
 * Walk dirty pages in the mapping. If they are fully mapped, submit them for
 * IO immediately. When we find a page which isn't mapped we start accumulating
 * extent of buffers underlying these pages that needs mapping (formed by
 * either delayed or unwritten buffers). We also lock the pages containing
 * these buffers. The extent found is returned in @mpd structure (starting at
 * mpd->lblk with length mpd->len blocks).
 *
 * Note that this function can attach bios to one io_end structure which are
 * neither logically nor physically contiguous. Although it may seem as an
 * unnecessary complication, it is actually inevitable in blocksize < pagesize
 * case as we need to track IO to all buffers underlying a page in one io_end.
 */
static int mpage_prepare_extent_to_map(struct mpage_da_data *mpd)
{
	struct address_space *mapping = mpd->inode->i_mapping;
	struct pagevec pvec;
	unsigned int nr_pages;
	long left = mpd->wbc->nr_to_write;
	pgoff_t index = mpd->first_page;
	pgoff_t end = mpd->last_page;
	xa_mark_t tag;
	int i, err = 0;
	int blkbits = mpd->inode->i_blkbits;
	ext4_lblk_t lblk;
	struct buffer_head *head;

	if (mpd->wbc->sync_mode == WB_SYNC_ALL || mpd->wbc->tagged_writepages)
		tag = PAGECACHE_TAG_TOWRITE;
	else
		tag = PAGECACHE_TAG_DIRTY;

	pagevec_init(&pvec);
	mpd->map.m_len = 0;
	mpd->next_page = index;
	while (index <= end) {
		nr_pages = pagevec_lookup_range_tag(&pvec, mapping, &index, end,
				tag);
		if (nr_pages == 0)
			break;

		for (i = 0; i < nr_pages; i++) {
			struct page *page = pvec.pages[i];

			/*
			 * Accumulated enough dirty pages? This doesn't apply
			 * to WB_SYNC_ALL mode. For integrity sync we have to
			 * keep going because someone may be concurrently
			 * dirtying pages, and we might have synced a lot of
			 * newly appeared dirty pages, but have not synced all
			 * of the old dirty pages.
			 */
			if (mpd->wbc->sync_mode == WB_SYNC_NONE && left <= 0)
				goto out;

			/* If we can't merge this page, we are done. */
			if (mpd->map.m_len > 0 && mpd->next_page != page->index)
				goto out;

			lock_page(page);
			/*
			 * If the page is no longer dirty, or its mapping no
			 * longer corresponds to inode we are writing (which
			 * means it has been truncated or invalidated), or the
			 * page is already under writeback and we are not doing
			 * a data integrity writeback, skip the page
			 */
			if (!PageDirty(page) ||
			    (PageWriteback(page) &&
			     (mpd->wbc->sync_mode == WB_SYNC_NONE)) ||
			    unlikely(page->mapping != mapping)) {
				unlock_page(page);
				continue;
			}

			wait_on_page_writeback(page);
			BUG_ON(PageWriteback(page));

			if (mpd->map.m_len == 0)
				mpd->first_page = page->index;
			mpd->next_page = page->index + 1;
			/* Add all dirty buffers to mpd */
			lblk = ((ext4_lblk_t)page->index) <<
				(PAGE_SHIFT - blkbits);
			head = page_buffers(page);
			err = mpage_process_page_bufs(mpd, head, head, lblk);
			if (err <= 0)
				goto out;
			err = 0;
			left--;
		}
		pagevec_release(&pvec);
		cond_resched();
	}
	mpd->scanned_until_end = 1;
	return 0;
out:
	pagevec_release(&pvec);
	return err;
}

static int ext4_writepages(struct address_space *mapping,
			   struct writeback_control *wbc)
{
	pgoff_t	writeback_index = 0;
	long nr_to_write = wbc->nr_to_write;
	int range_whole = 0;
	int cycled = 1;
	handle_t *handle = NULL;
	struct mpage_da_data mpd;
	struct inode *inode = mapping->host;
	int needed_blocks, rsv_blocks = 0, ret = 0;
	struct ext4_sb_info *sbi = EXT4_SB(mapping->host->i_sb);
	struct blk_plug plug;
	bool give_up_on_write = false;

	if (unlikely(ext4_forced_shutdown(EXT4_SB(inode->i_sb))))
		return -EIO;

	percpu_down_read(&sbi->s_writepages_rwsem);
	trace_ext4_writepages(inode, wbc);

	/*
	 * No pages to write? This is mainly a kludge to avoid starting
	 * a transaction for special inodes like journal inode on last iput()
	 * because that could violate lock ordering on umount
	 */
	if (!mapping->nrpages || !mapping_tagged(mapping, PAGECACHE_TAG_DIRTY))
		goto out_writepages;

	if (ext4_should_journal_data(inode)) {
		ret = generic_writepages(mapping, wbc);
		goto out_writepages;
	}

	/*
	 * If the filesystem has aborted, it is read-only, so return
	 * right away instead of dumping stack traces later on that
	 * will obscure the real source of the problem.  We test
	 * EXT4_MF_FS_ABORTED instead of sb->s_flag's SB_RDONLY because
	 * the latter could be true if the filesystem is mounted
	 * read-only, and in that case, ext4_writepages should
	 * *never* be called, so if that ever happens, we would want
	 * the stack trace.
	 */
	if (unlikely(ext4_forced_shutdown(EXT4_SB(mapping->host->i_sb)) ||
		     ext4_test_mount_flag(inode->i_sb, EXT4_MF_FS_ABORTED))) {
		ret = -EROFS;
		goto out_writepages;
	}

	/*
	 * If we have inline data and arrive here, it means that
	 * we will soon create the block for the 1st page, so
	 * we'd better clear the inline data here.
	 */
	if (ext4_has_inline_data(inode)) {
		/* Just inode will be modified... */
		handle = ext4_journal_start(inode, EXT4_HT_INODE, 1);
		if (IS_ERR(handle)) {
			ret = PTR_ERR(handle);
			goto out_writepages;
		}
		BUG_ON(ext4_test_inode_state(inode,
				EXT4_STATE_MAY_INLINE_DATA));
		ext4_destroy_inline_data(handle, inode);
		ext4_journal_stop(handle);
	}

	if (ext4_should_dioread_nolock(inode)) {
		/*
		 * We may need to convert up to one extent per block in
		 * the page and we may dirty the inode.
		 */
		rsv_blocks = 1 + ext4_chunk_trans_blocks(inode,
						PAGE_SIZE >> inode->i_blkbits);
	}

	if (wbc->range_start == 0 && wbc->range_end == LLONG_MAX)
		range_whole = 1;

	if (wbc->range_cyclic) {
		writeback_index = mapping->writeback_index;
		if (writeback_index)
			cycled = 0;
		mpd.first_page = writeback_index;
		mpd.last_page = -1;
	} else {
		mpd.first_page = wbc->range_start >> PAGE_SHIFT;
		mpd.last_page = wbc->range_end >> PAGE_SHIFT;
	}

	mpd.inode = inode;
	mpd.wbc = wbc;
	ext4_io_submit_init(&mpd.io_submit, wbc);
retry:
	if (wbc->sync_mode == WB_SYNC_ALL || wbc->tagged_writepages)
		tag_pages_for_writeback(mapping, mpd.first_page, mpd.last_page);
	blk_start_plug(&plug);

	/*
	 * First writeback pages that don't need mapping - we can avoid
	 * starting a transaction unnecessarily and also avoid being blocked
	 * in the block layer on device congestion while having transaction
	 * started.
	 */
	mpd.do_map = 0;
	mpd.scanned_until_end = 0;
	mpd.io_submit.io_end = ext4_init_io_end(inode, GFP_KERNEL);
	if (!mpd.io_submit.io_end) {
		ret = -ENOMEM;
		goto unplug;
	}
	ret = mpage_prepare_extent_to_map(&mpd);
	/* Unlock pages we didn't use */
	mpage_release_unused_pages(&mpd, false);
	/* Submit prepared bio */
	ext4_io_submit(&mpd.io_submit);
	ext4_put_io_end_defer(mpd.io_submit.io_end);
	mpd.io_submit.io_end = NULL;
	if (ret < 0)
		goto unplug;

	while (!mpd.scanned_until_end && wbc->nr_to_write > 0) {
		/* For each extent of pages we use new io_end */
		mpd.io_submit.io_end = ext4_init_io_end(inode, GFP_KERNEL);
		if (!mpd.io_submit.io_end) {
			ret = -ENOMEM;
			break;
		}

		/*
		 * We have two constraints: We find one extent to map and we
		 * must always write out whole page (makes a difference when
		 * blocksize < pagesize) so that we don't block on IO when we
		 * try to write out the rest of the page. Journalled mode is
		 * not supported by delalloc.
		 */
		BUG_ON(ext4_should_journal_data(inode));
		needed_blocks = ext4_da_writepages_trans_blocks(inode);

		/* start a new transaction */
		handle = ext4_journal_start_with_reserve(inode,
				EXT4_HT_WRITE_PAGE, needed_blocks, rsv_blocks);
		if (IS_ERR(handle)) {
			ret = PTR_ERR(handle);
			ext4_msg(inode->i_sb, KERN_CRIT, "%s: jbd2_start: "
			       "%ld pages, ino %lu; err %d", __func__,
				wbc->nr_to_write, inode->i_ino, ret);
			/* Release allocated io_end */
			ext4_put_io_end(mpd.io_submit.io_end);
			mpd.io_submit.io_end = NULL;
			break;
		}
		mpd.do_map = 1;

		trace_ext4_da_write_pages(inode, mpd.first_page, mpd.wbc);
		ret = mpage_prepare_extent_to_map(&mpd);
		if (!ret && mpd.map.m_len)
			ret = mpage_map_and_submit_extent(handle, &mpd,
					&give_up_on_write);
		/*
		 * Caution: If the handle is synchronous,
		 * ext4_journal_stop() can wait for transaction commit
		 * to finish which may depend on writeback of pages to
		 * complete or on page lock to be released.  In that
		 * case, we have to wait until after we have
		 * submitted all the IO, released page locks we hold,
		 * and dropped io_end reference (for extent conversion
		 * to be able to complete) before stopping the handle.
		 */
		if (!ext4_handle_valid(handle) || handle->h_sync == 0) {
			ext4_journal_stop(handle);
			handle = NULL;
			mpd.do_map = 0;
		}
		/* Unlock pages we didn't use */
		mpage_release_unused_pages(&mpd, give_up_on_write);
		/* Submit prepared bio */
		ext4_io_submit(&mpd.io_submit);

		/*
		 * Drop our io_end reference we got from init. We have
		 * to be careful and use deferred io_end finishing if
		 * we are still holding the transaction as we can
		 * release the last reference to io_end which may end
		 * up doing unwritten extent conversion.
		 */
		if (handle) {
			ext4_put_io_end_defer(mpd.io_submit.io_end);
			ext4_journal_stop(handle);
		} else
			ext4_put_io_end(mpd.io_submit.io_end);
		mpd.io_submit.io_end = NULL;

		if (ret == -ENOSPC && sbi->s_journal) {
			/*
			 * Commit the transaction which would
			 * free blocks released in the transaction
			 * and try again
			 */
			jbd2_journal_force_commit_nested(sbi->s_journal);
			ret = 0;
			continue;
		}
		/* Fatal error - ENOMEM, EIO... */
		if (ret)
			break;
	}
unplug:
	blk_finish_plug(&plug);
	if (!ret && !cycled && wbc->nr_to_write > 0) {
		cycled = 1;
		mpd.last_page = writeback_index - 1;
		mpd.first_page = 0;
		goto retry;
	}

	/* Update index */
	if (wbc->range_cyclic || (range_whole && wbc->nr_to_write > 0))
		/*
		 * Set the writeback_index so that range_cyclic
		 * mode will write it back later
		 */
		mapping->writeback_index = mpd.first_page;

out_writepages:
	trace_ext4_writepages_result(inode, wbc, ret,
				     nr_to_write - wbc->nr_to_write);
	percpu_up_read(&sbi->s_writepages_rwsem);
	return ret;
}

static int ext4_dax_writepages(struct address_space *mapping,
			       struct writeback_control *wbc)
{
	int ret;
	long nr_to_write = wbc->nr_to_write;
	struct inode *inode = mapping->host;
	struct ext4_sb_info *sbi = EXT4_SB(mapping->host->i_sb);

	if (unlikely(ext4_forced_shutdown(EXT4_SB(inode->i_sb))))
		return -EIO;

	percpu_down_read(&sbi->s_writepages_rwsem);
	trace_ext4_writepages(inode, wbc);

	ret = dax_writeback_mapping_range(mapping, sbi->s_daxdev, wbc);
	trace_ext4_writepages_result(inode, wbc, ret,
				     nr_to_write - wbc->nr_to_write);
	percpu_up_read(&sbi->s_writepages_rwsem);
	return ret;
}

static int ext4_nonda_switch(struct super_block *sb)
{
	s64 free_clusters, dirty_clusters;
	struct ext4_sb_info *sbi = EXT4_SB(sb);

	/*
	 * switch to non delalloc mode if we are running low
	 * on free block. The free block accounting via percpu
	 * counters can get slightly wrong with percpu_counter_batch getting
	 * accumulated on each CPU without updating global counters
	 * Delalloc need an accurate free block accounting. So switch
	 * to non delalloc when we are near to error range.
	 */
	free_clusters =
		percpu_counter_read_positive(&sbi->s_freeclusters_counter);
	dirty_clusters =
		percpu_counter_read_positive(&sbi->s_dirtyclusters_counter);
	/*
	 * Start pushing delalloc when 1/2 of free blocks are dirty.
	 */
	if (dirty_clusters && (free_clusters < 2 * dirty_clusters))
		try_to_writeback_inodes_sb(sb, WB_REASON_FS_FREE_SPACE);

	if (2 * free_clusters < 3 * dirty_clusters ||
	    free_clusters < (dirty_clusters + EXT4_FREECLUSTERS_WATERMARK)) {
		/*
		 * free block count is less than 150% of dirty blocks
		 * or free blocks is less than watermark
		 */
		return 1;
	}
	return 0;
}

static int ext4_da_write_begin(struct file *file, struct address_space *mapping,
			       loff_t pos, unsigned len, unsigned flags,
			       struct page **pagep, void **fsdata)
{
	int ret, retries = 0;
	struct page *page;
	pgoff_t index;
	struct inode *inode = mapping->host;

	if (unlikely(ext4_forced_shutdown(EXT4_SB(inode->i_sb))))
		return -EIO;

	index = pos >> PAGE_SHIFT;

	if (ext4_nonda_switch(inode->i_sb) || S_ISLNK(inode->i_mode) ||
	    ext4_verity_in_progress(inode)) {
		*fsdata = (void *)FALL_BACK_TO_NONDELALLOC;
		return ext4_write_begin(file, mapping, pos,
					len, flags, pagep, fsdata);
	}
	*fsdata = (void *)0;
	trace_ext4_da_write_begin(inode, pos, len, flags);

	if (ext4_test_inode_state(inode, EXT4_STATE_MAY_INLINE_DATA)) {
		ret = ext4_da_write_inline_data_begin(mapping, inode,
						      pos, len, flags,
						      pagep, fsdata);
		if (ret < 0)
			return ret;
		if (ret == 1)
			return 0;
	}

retry:
	page = grab_cache_page_write_begin(mapping, index, flags);
	if (!page)
		return -ENOMEM;

	/* In case writeback began while the page was unlocked */
	wait_for_stable_page(page);

#ifdef CONFIG_FS_ENCRYPTION
	ret = ext4_block_write_begin(page, pos, len,
				     ext4_da_get_block_prep);
#else
	ret = __block_write_begin(page, pos, len, ext4_da_get_block_prep);
#endif
	if (ret < 0) {
		unlock_page(page);
		put_page(page);
		/*
		 * block_write_begin may have instantiated a few blocks
		 * outside i_size.  Trim these off again. Don't need
		 * i_size_read because we hold inode lock.
		 */
		if (pos + len > inode->i_size)
			ext4_truncate_failed_write(inode);

		if (ret == -ENOSPC &&
		    ext4_should_retry_alloc(inode->i_sb, &retries))
			goto retry;
		return ret;
	}

	*pagep = page;
	return ret;
}

/*
 * Check if we should update i_disksize
 * when write to the end of file but not require block allocation
 */
static int ext4_da_should_update_i_disksize(struct page *page,
					    unsigned long offset)
{
	struct buffer_head *bh;
	struct inode *inode = page->mapping->host;
	unsigned int idx;
	int i;

	bh = page_buffers(page);
	idx = offset >> inode->i_blkbits;

	for (i = 0; i < idx; i++)
		bh = bh->b_this_page;

	if (!buffer_mapped(bh) || (buffer_delay(bh)) || buffer_unwritten(bh))
		return 0;
	return 1;
}

static int ext4_da_write_end(struct file *file,
			     struct address_space *mapping,
			     loff_t pos, unsigned len, unsigned copied,
			     struct page *page, void *fsdata)
{
	struct inode *inode = mapping->host;
	loff_t new_i_size;
	unsigned long start, end;
	int write_mode = (int)(unsigned long)fsdata;

	if (write_mode == FALL_BACK_TO_NONDELALLOC)
		return ext4_write_end(file, mapping, pos,
				      len, copied, page, fsdata);

	trace_ext4_da_write_end(inode, pos, len, copied);

	if (write_mode != CONVERT_INLINE_DATA &&
	    ext4_test_inode_state(inode, EXT4_STATE_MAY_INLINE_DATA) &&
	    ext4_has_inline_data(inode))
		return ext4_write_inline_data_end(inode, pos, len, copied, page);

	start = pos & (PAGE_SIZE - 1);
	end = start + copied - 1;

	/*
	 * Since we are holding inode lock, we are sure i_disksize <=
	 * i_size. We also know that if i_disksize < i_size, there are
	 * delalloc writes pending in the range upto i_size. If the end of
	 * the current write is <= i_size, there's no need to touch
	 * i_disksize since writeback will push i_disksize upto i_size
	 * eventually. If the end of the current write is > i_size and
	 * inside an allocated block (ext4_da_should_update_i_disksize()
	 * check), we need to update i_disksize here as neither
	 * ext4_writepage() nor certain ext4_writepages() paths not
	 * allocating blocks update i_disksize.
	 *
	 * Note that we defer inode dirtying to generic_write_end() /
	 * ext4_da_write_inline_data_end().
	 */
	new_i_size = pos + copied;
	if (copied && new_i_size > inode->i_size &&
	    ext4_da_should_update_i_disksize(page, end))
		ext4_update_i_disksize(inode, new_i_size);

	return generic_write_end(file, mapping, pos, len, copied, page, fsdata);
}

/*
 * Force all delayed allocation blocks to be allocated for a given inode.
 */
int ext4_alloc_da_blocks(struct inode *inode)
{
	trace_ext4_alloc_da_blocks(inode);

	if (!EXT4_I(inode)->i_reserved_data_blocks)
		return 0;

	/*
	 * We do something simple for now.  The filemap_flush() will
	 * also start triggering a write of the data blocks, which is
	 * not strictly speaking necessary (and for users of
	 * laptop_mode, not even desirable).  However, to do otherwise
	 * would require replicating code paths in:
	 *
	 * ext4_writepages() ->
	 *    write_cache_pages() ---> (via passed in callback function)
	 *        __mpage_da_writepage() -->
	 *           mpage_add_bh_to_extent()
	 *           mpage_da_map_blocks()
	 *
	 * The problem is that write_cache_pages(), located in
	 * mm/page-writeback.c, marks pages clean in preparation for
	 * doing I/O, which is not desirable if we're not planning on
	 * doing I/O at all.
	 *
	 * We could call write_cache_pages(), and then redirty all of
	 * the pages by calling redirty_page_for_writepage() but that
	 * would be ugly in the extreme.  So instead we would need to
	 * replicate parts of the code in the above functions,
	 * simplifying them because we wouldn't actually intend to
	 * write out the pages, but rather only collect contiguous
	 * logical block extents, call the multi-block allocator, and
	 * then update the buffer heads with the block allocations.
	 *
	 * For now, though, we'll cheat by calling filemap_flush(),
	 * which will map the blocks, and start the I/O, but not
	 * actually wait for the I/O to complete.
	 */
	return filemap_flush(inode->i_mapping);
}

/*
 * bmap() is special.  It gets used by applications such as lilo and by
 * the swapper to find the on-disk block of a specific piece of data.
 *
 * Naturally, this is dangerous if the block concerned is still in the
 * journal.  If somebody makes a swapfile on an ext4 data-journaling
 * filesystem and enables swap, then they may get a nasty shock when the
 * data getting swapped to that swapfile suddenly gets overwritten by
 * the original zero's written out previously to the journal and
 * awaiting writeback in the kernel's buffer cache.
 *
 * So, if we see any bmap calls here on a modified, data-journaled file,
 * take extra steps to flush any blocks which might be in the cache.
 */
static sector_t ext4_bmap(struct address_space *mapping, sector_t block)
{
	struct inode *inode = mapping->host;
	journal_t *journal;
	int err;

	/*
	 * We can get here for an inline file via the FIBMAP ioctl
	 */
	if (ext4_has_inline_data(inode))
		return 0;

	if (mapping_tagged(mapping, PAGECACHE_TAG_DIRTY) &&
			test_opt(inode->i_sb, DELALLOC)) {
		/*
		 * With delalloc we want to sync the file
		 * so that we can make sure we allocate
		 * blocks for file
		 */
		filemap_write_and_wait(mapping);
	}

	if (EXT4_JOURNAL(inode) &&
	    ext4_test_inode_state(inode, EXT4_STATE_JDATA)) {
		/*
		 * This is a REALLY heavyweight approach, but the use of
		 * bmap on dirty files is expected to be extremely rare:
		 * only if we run lilo or swapon on a freshly made file
		 * do we expect this to happen.
		 *
		 * (bmap requires CAP_SYS_RAWIO so this does not
		 * represent an unprivileged user DOS attack --- we'd be
		 * in trouble if mortal users could trigger this path at
		 * will.)
		 *
		 * NB. EXT4_STATE_JDATA is not set on files other than
		 * regular files.  If somebody wants to bmap a directory
		 * or symlink and gets confused because the buffer
		 * hasn't yet been flushed to disk, they deserve
		 * everything they get.
		 */

		ext4_clear_inode_state(inode, EXT4_STATE_JDATA);
		journal = EXT4_JOURNAL(inode);
		jbd2_journal_lock_updates(journal);
		err = jbd2_journal_flush(journal, 0);
		jbd2_journal_unlock_updates(journal);

		if (err)
			return 0;
	}

	return iomap_bmap(mapping, block, &ext4_iomap_ops);
}

static int ext4_readpage(struct file *file, struct page *page)
{
	int ret = -EAGAIN;
	struct inode *inode = page->mapping->host;

	trace_ext4_readpage(page);

	if (ext4_has_inline_data(inode))
		ret = ext4_readpage_inline(inode, page);

	if (ret == -EAGAIN)
		return ext4_mpage_readpages(inode, NULL, page);

	return ret;
}

static void ext4_readahead(struct readahead_control *rac)
{
	struct inode *inode = rac->mapping->host;

	/* If the file has inline data, no need to do readahead. */
	if (ext4_has_inline_data(inode))
		return;

	ext4_mpage_readpages(inode, rac, NULL);
}

static void ext4_invalidatepage(struct page *page, unsigned int offset,
				unsigned int length)
{
	trace_ext4_invalidatepage(page, offset, length);

	/* No journalling happens on data buffers when this function is used */
	WARN_ON(page_has_buffers(page) && buffer_jbd(page_buffers(page)));

	block_invalidatepage(page, offset, length);
}

static int __ext4_journalled_invalidatepage(struct page *page,
					    unsigned int offset,
					    unsigned int length)
{
	journal_t *journal = EXT4_JOURNAL(page->mapping->host);

	trace_ext4_journalled_invalidatepage(page, offset, length);

	/*
	 * If it's a full truncate we just forget about the pending dirtying
	 */
	if (offset == 0 && length == PAGE_SIZE)
		ClearPageChecked(page);

	return jbd2_journal_invalidatepage(journal, page, offset, length);
}

/* Wrapper for aops... */
static void ext4_journalled_invalidatepage(struct page *page,
					   unsigned int offset,
					   unsigned int length)
{
	WARN_ON(__ext4_journalled_invalidatepage(page, offset, length) < 0);
}

static int ext4_releasepage(struct page *page, gfp_t wait)
{
	journal_t *journal = EXT4_JOURNAL(page->mapping->host);

	trace_ext4_releasepage(page);

	/* Page has dirty journalled data -> cannot release */
	if (PageChecked(page))
		return 0;
	if (journal)
		return jbd2_journal_try_to_free_buffers(journal, page);
	else
		return try_to_free_buffers(page);
}

static bool ext4_inode_datasync_dirty(struct inode *inode)
{
	journal_t *journal = EXT4_SB(inode->i_sb)->s_journal;

	if (journal) {
		if (jbd2_transaction_committed(journal,
			EXT4_I(inode)->i_datasync_tid))
			return false;
		if (test_opt2(inode->i_sb, JOURNAL_FAST_COMMIT))
			return !list_empty(&EXT4_I(inode)->i_fc_list);
		return true;
	}

	/* Any metadata buffers to write? */
	if (!list_empty(&inode->i_mapping->private_list))
		return true;
	return inode->i_state & I_DIRTY_DATASYNC;
}

static void ext4_set_iomap(struct inode *inode, struct iomap *iomap,
			   struct ext4_map_blocks *map, loff_t offset,
			   loff_t length, unsigned int flags)
{
	u8 blkbits = inode->i_blkbits;

	/*
	 * Writes that span EOF might trigger an I/O size update on completion,
	 * so consider them to be dirty for the purpose of O_DSYNC, even if
	 * there is no other metadata changes being made or are pending.
	 */
	iomap->flags = 0;
	if (ext4_inode_datasync_dirty(inode) ||
	    offset + length > i_size_read(inode))
		iomap->flags |= IOMAP_F_DIRTY;

	if (map->m_flags & EXT4_MAP_NEW)
		iomap->flags |= IOMAP_F_NEW;

	if (flags & IOMAP_DAX)
		iomap->dax_dev = EXT4_SB(inode->i_sb)->s_daxdev;
	else
		iomap->bdev = inode->i_sb->s_bdev;
	iomap->offset = (u64) map->m_lblk << blkbits;
	iomap->length = (u64) map->m_len << blkbits;

	if ((map->m_flags & EXT4_MAP_MAPPED) &&
	    !ext4_test_inode_flag(inode, EXT4_INODE_EXTENTS))
		iomap->flags |= IOMAP_F_MERGED;

	/*
	 * Flags passed to ext4_map_blocks() for direct I/O writes can result
	 * in m_flags having both EXT4_MAP_MAPPED and EXT4_MAP_UNWRITTEN bits
	 * set. In order for any allocated unwritten extents to be converted
	 * into written extents correctly within the ->end_io() handler, we
	 * need to ensure that the iomap->type is set appropriately. Hence, the
	 * reason why we need to check whether the EXT4_MAP_UNWRITTEN bit has
	 * been set first.
	 */
	if (map->m_flags & EXT4_MAP_UNWRITTEN) {
		iomap->type = IOMAP_UNWRITTEN;
		iomap->addr = (u64) map->m_pblk << blkbits;
		if (flags & IOMAP_DAX)
			iomap->addr += EXT4_SB(inode->i_sb)->s_dax_part_off;
	} else if (map->m_flags & EXT4_MAP_MAPPED) {
		iomap->type = IOMAP_MAPPED;
		iomap->addr = (u64) map->m_pblk << blkbits;
		if (flags & IOMAP_DAX)
			iomap->addr += EXT4_SB(inode->i_sb)->s_dax_part_off;
	} else {
		iomap->type = IOMAP_HOLE;
		iomap->addr = IOMAP_NULL_ADDR;
	}
}

static int ext4_iomap_alloc(struct inode *inode, struct ext4_map_blocks *map,
			    unsigned int flags)
{
	handle_t *handle;
	u8 blkbits = inode->i_blkbits;
	int ret, dio_credits, m_flags = 0, retries = 0;

	/*
	 * Trim the mapping request to the maximum value that we can map at
	 * once for direct I/O.
	 */
	if (map->m_len > DIO_MAX_BLOCKS)
		map->m_len = DIO_MAX_BLOCKS;
	dio_credits = ext4_chunk_trans_blocks(inode, map->m_len);

retry:
	/*
	 * Either we allocate blocks and then don't get an unwritten extent, so
	 * in that case we have reserved enough credits. Or, the blocks are
	 * already allocated and unwritten. In that case, the extent conversion
	 * fits into the credits as well.
	 */
	handle = ext4_journal_start(inode, EXT4_HT_MAP_BLOCKS, dio_credits);
	if (IS_ERR(handle))
		return PTR_ERR(handle);

	/*
	 * DAX and direct I/O are the only two operations that are currently
	 * supported with IOMAP_WRITE.
	 */
	WARN_ON(!(flags & (IOMAP_DAX | IOMAP_DIRECT)));
	if (flags & IOMAP_DAX)
		m_flags = EXT4_GET_BLOCKS_CREATE_ZERO;
	/*
	 * We use i_size instead of i_disksize here because delalloc writeback
	 * can complete at any point during the I/O and subsequently push the
	 * i_disksize out to i_size. This could be beyond where direct I/O is
	 * happening and thus expose allocated blocks to direct I/O reads.
	 */
	else if (((loff_t)map->m_lblk << blkbits) >= i_size_read(inode))
		m_flags = EXT4_GET_BLOCKS_CREATE;
	else if (ext4_test_inode_flag(inode, EXT4_INODE_EXTENTS))
		m_flags = EXT4_GET_BLOCKS_IO_CREATE_EXT;

	ret = ext4_map_blocks(handle, inode, map, m_flags);

	/*
	 * We cannot fill holes in indirect tree based inodes as that could
	 * expose stale data in the case of a crash. Use the magic error code
	 * to fallback to buffered I/O.
	 */
	if (!m_flags && !ret)
		ret = -ENOTBLK;

	ext4_journal_stop(handle);
	if (ret == -ENOSPC && ext4_should_retry_alloc(inode->i_sb, &retries))
		goto retry;

	return ret;
}


static int ext4_iomap_begin(struct inode *inode, loff_t offset, loff_t length,
		unsigned flags, struct iomap *iomap, struct iomap *srcmap)
{
	int ret;
	struct ext4_map_blocks map;
	u8 blkbits = inode->i_blkbits;

	if ((offset >> blkbits) > EXT4_MAX_LOGICAL_BLOCK)
		return -EINVAL;

	if (WARN_ON_ONCE(ext4_has_inline_data(inode)))
		return -ERANGE;

	/*
	 * Calculate the first and last logical blocks respectively.
	 */
	map.m_lblk = offset >> blkbits;
	map.m_len = min_t(loff_t, (offset + length - 1) >> blkbits,
			  EXT4_MAX_LOGICAL_BLOCK) - map.m_lblk + 1;

	if (flags & IOMAP_WRITE) {
		/*
		 * We check here if the blocks are already allocated, then we
		 * don't need to start a journal txn and we can directly return
		 * the mapping information. This could boost performance
		 * especially in multi-threaded overwrite requests.
		 */
		if (offset + length <= i_size_read(inode)) {
			ret = ext4_map_blocks(NULL, inode, &map, 0);
			if (ret > 0 && (map.m_flags & EXT4_MAP_MAPPED))
				goto out;
		}
		ret = ext4_iomap_alloc(inode, &map, flags);
	} else {
		ret = ext4_map_blocks(NULL, inode, &map, 0);
	}

	if (ret < 0)
		return ret;
out:
<<<<<<< HEAD

	/*
	 * When inline encryption is enabled, sometimes I/O to an encrypted file
	 * has to be broken up to guarantee DUN contiguity. Handle this by
=======
	/*
	 * When inline encryption is enabled, sometimes I/O to an encrypted file
	 * has to be broken up to guarantee DUN contiguity.  Handle this by
>>>>>>> 881b5687
	 * limiting the length of the mapping returned.
	 */
	map.m_len = fscrypt_limit_io_blocks(inode, map.m_lblk, map.m_len);

	ext4_set_iomap(inode, iomap, &map, offset, length, flags);

	return 0;
}

static int ext4_iomap_overwrite_begin(struct inode *inode, loff_t offset,
		loff_t length, unsigned flags, struct iomap *iomap,
		struct iomap *srcmap)
{
	int ret;

	/*
	 * Even for writes we don't need to allocate blocks, so just pretend
	 * we are reading to save overhead of starting a transaction.
	 */
	flags &= ~IOMAP_WRITE;
	ret = ext4_iomap_begin(inode, offset, length, flags, iomap, srcmap);
	WARN_ON_ONCE(iomap->type != IOMAP_MAPPED);
	return ret;
}

static int ext4_iomap_end(struct inode *inode, loff_t offset, loff_t length,
			  ssize_t written, unsigned flags, struct iomap *iomap)
{
	/*
	 * Check to see whether an error occurred while writing out the data to
	 * the allocated blocks. If so, return the magic error code so that we
	 * fallback to buffered I/O and attempt to complete the remainder of
	 * the I/O. Any blocks that may have been allocated in preparation for
	 * the direct I/O will be reused during buffered I/O.
	 */
	if (flags & (IOMAP_WRITE | IOMAP_DIRECT) && written == 0)
		return -ENOTBLK;

	return 0;
}

const struct iomap_ops ext4_iomap_ops = {
	.iomap_begin		= ext4_iomap_begin,
	.iomap_end		= ext4_iomap_end,
};

const struct iomap_ops ext4_iomap_overwrite_ops = {
	.iomap_begin		= ext4_iomap_overwrite_begin,
	.iomap_end		= ext4_iomap_end,
};

static bool ext4_iomap_is_delalloc(struct inode *inode,
				   struct ext4_map_blocks *map)
{
	struct extent_status es;
	ext4_lblk_t offset = 0, end = map->m_lblk + map->m_len - 1;

	ext4_es_find_extent_range(inode, &ext4_es_is_delayed,
				  map->m_lblk, end, &es);

	if (!es.es_len || es.es_lblk > end)
		return false;

	if (es.es_lblk > map->m_lblk) {
		map->m_len = es.es_lblk - map->m_lblk;
		return false;
	}

	offset = map->m_lblk - es.es_lblk;
	map->m_len = es.es_len - offset;

	return true;
}

static int ext4_iomap_begin_report(struct inode *inode, loff_t offset,
				   loff_t length, unsigned int flags,
				   struct iomap *iomap, struct iomap *srcmap)
{
	int ret;
	bool delalloc = false;
	struct ext4_map_blocks map;
	u8 blkbits = inode->i_blkbits;

	if ((offset >> blkbits) > EXT4_MAX_LOGICAL_BLOCK)
		return -EINVAL;

	if (ext4_has_inline_data(inode)) {
		ret = ext4_inline_data_iomap(inode, iomap);
		if (ret != -EAGAIN) {
			if (ret == 0 && offset >= iomap->length)
				ret = -ENOENT;
			return ret;
		}
	}

	/*
	 * Calculate the first and last logical block respectively.
	 */
	map.m_lblk = offset >> blkbits;
	map.m_len = min_t(loff_t, (offset + length - 1) >> blkbits,
			  EXT4_MAX_LOGICAL_BLOCK) - map.m_lblk + 1;

	/*
	 * Fiemap callers may call for offset beyond s_bitmap_maxbytes.
	 * So handle it here itself instead of querying ext4_map_blocks().
	 * Since ext4_map_blocks() will warn about it and will return
	 * -EIO error.
	 */
	if (!(ext4_test_inode_flag(inode, EXT4_INODE_EXTENTS))) {
		struct ext4_sb_info *sbi = EXT4_SB(inode->i_sb);

		if (offset >= sbi->s_bitmap_maxbytes) {
			map.m_flags = 0;
			goto set_iomap;
		}
	}

	ret = ext4_map_blocks(NULL, inode, &map, 0);
	if (ret < 0)
		return ret;
	if (ret == 0)
		delalloc = ext4_iomap_is_delalloc(inode, &map);

set_iomap:
	ext4_set_iomap(inode, iomap, &map, offset, length, flags);
	if (delalloc && iomap->type == IOMAP_HOLE)
		iomap->type = IOMAP_DELALLOC;

	return 0;
}

const struct iomap_ops ext4_iomap_report_ops = {
	.iomap_begin = ext4_iomap_begin_report,
};

/*
 * Pages can be marked dirty completely asynchronously from ext4's journalling
 * activity.  By filemap_sync_pte(), try_to_unmap_one(), etc.  We cannot do
 * much here because ->set_page_dirty is called under VFS locks.  The page is
 * not necessarily locked.
 *
 * We cannot just dirty the page and leave attached buffers clean, because the
 * buffers' dirty state is "definitive".  We cannot just set the buffers dirty
 * or jbddirty because all the journalling code will explode.
 *
 * So what we do is to mark the page "pending dirty" and next time writepage
 * is called, propagate that into the buffers appropriately.
 */
static int ext4_journalled_set_page_dirty(struct page *page)
{
	SetPageChecked(page);
	return __set_page_dirty_nobuffers(page);
}

static int ext4_set_page_dirty(struct page *page)
{
	WARN_ON_ONCE(!PageLocked(page) && !PageDirty(page));
	WARN_ON_ONCE(!page_has_buffers(page));
	return __set_page_dirty_buffers(page);
}

static int ext4_iomap_swap_activate(struct swap_info_struct *sis,
				    struct file *file, sector_t *span)
{
	return iomap_swapfile_activate(sis, file, span,
				       &ext4_iomap_report_ops);
}

static const struct address_space_operations ext4_aops = {
	.readpage		= ext4_readpage,
	.readahead		= ext4_readahead,
	.writepage		= ext4_writepage,
	.writepages		= ext4_writepages,
	.write_begin		= ext4_write_begin,
	.write_end		= ext4_write_end,
	.set_page_dirty		= ext4_set_page_dirty,
	.bmap			= ext4_bmap,
	.invalidatepage		= ext4_invalidatepage,
	.releasepage		= ext4_releasepage,
	.direct_IO		= noop_direct_IO,
	.migratepage		= buffer_migrate_page,
	.is_partially_uptodate  = block_is_partially_uptodate,
	.error_remove_page	= generic_error_remove_page,
	.swap_activate		= ext4_iomap_swap_activate,
};

static const struct address_space_operations ext4_journalled_aops = {
	.readpage		= ext4_readpage,
	.readahead		= ext4_readahead,
	.writepage		= ext4_writepage,
	.writepages		= ext4_writepages,
	.write_begin		= ext4_write_begin,
	.write_end		= ext4_journalled_write_end,
	.set_page_dirty		= ext4_journalled_set_page_dirty,
	.bmap			= ext4_bmap,
	.invalidatepage		= ext4_journalled_invalidatepage,
	.releasepage		= ext4_releasepage,
	.direct_IO		= noop_direct_IO,
	.is_partially_uptodate  = block_is_partially_uptodate,
	.error_remove_page	= generic_error_remove_page,
	.swap_activate		= ext4_iomap_swap_activate,
};

static const struct address_space_operations ext4_da_aops = {
	.readpage		= ext4_readpage,
	.readahead		= ext4_readahead,
	.writepage		= ext4_writepage,
	.writepages		= ext4_writepages,
	.write_begin		= ext4_da_write_begin,
	.write_end		= ext4_da_write_end,
	.set_page_dirty		= ext4_set_page_dirty,
	.bmap			= ext4_bmap,
	.invalidatepage		= ext4_invalidatepage,
	.releasepage		= ext4_releasepage,
	.direct_IO		= noop_direct_IO,
	.migratepage		= buffer_migrate_page,
	.is_partially_uptodate  = block_is_partially_uptodate,
	.error_remove_page	= generic_error_remove_page,
	.swap_activate		= ext4_iomap_swap_activate,
};

static const struct address_space_operations ext4_dax_aops = {
	.writepages		= ext4_dax_writepages,
	.direct_IO		= noop_direct_IO,
	.set_page_dirty		= __set_page_dirty_no_writeback,
	.bmap			= ext4_bmap,
	.invalidatepage		= noop_invalidatepage,
	.swap_activate		= ext4_iomap_swap_activate,
};

void ext4_set_aops(struct inode *inode)
{
	switch (ext4_inode_journal_mode(inode)) {
	case EXT4_INODE_ORDERED_DATA_MODE:
	case EXT4_INODE_WRITEBACK_DATA_MODE:
		break;
	case EXT4_INODE_JOURNAL_DATA_MODE:
		inode->i_mapping->a_ops = &ext4_journalled_aops;
		return;
	default:
		BUG();
	}
	if (IS_DAX(inode))
		inode->i_mapping->a_ops = &ext4_dax_aops;
	else if (test_opt(inode->i_sb, DELALLOC))
		inode->i_mapping->a_ops = &ext4_da_aops;
	else
		inode->i_mapping->a_ops = &ext4_aops;
}

static int __ext4_block_zero_page_range(handle_t *handle,
		struct address_space *mapping, loff_t from, loff_t length)
{
	ext4_fsblk_t index = from >> PAGE_SHIFT;
	unsigned offset = from & (PAGE_SIZE-1);
	unsigned blocksize, pos;
	ext4_lblk_t iblock;
	struct inode *inode = mapping->host;
	struct buffer_head *bh;
	struct page *page;
	int err = 0;

	page = find_or_create_page(mapping, from >> PAGE_SHIFT,
				   mapping_gfp_constraint(mapping, ~__GFP_FS));
	if (!page)
		return -ENOMEM;

	blocksize = inode->i_sb->s_blocksize;

	iblock = index << (PAGE_SHIFT - inode->i_sb->s_blocksize_bits);

	if (!page_has_buffers(page))
		create_empty_buffers(page, blocksize, 0);

	/* Find the buffer that contains "offset" */
	bh = page_buffers(page);
	pos = blocksize;
	while (offset >= pos) {
		bh = bh->b_this_page;
		iblock++;
		pos += blocksize;
	}
	if (buffer_freed(bh)) {
		BUFFER_TRACE(bh, "freed: skip");
		goto unlock;
	}
	if (!buffer_mapped(bh)) {
		BUFFER_TRACE(bh, "unmapped");
		ext4_get_block(inode, iblock, bh, 0);
		/* unmapped? It's a hole - nothing to do */
		if (!buffer_mapped(bh)) {
			BUFFER_TRACE(bh, "still unmapped");
			goto unlock;
		}
	}

	/* Ok, it's mapped. Make sure it's up-to-date */
	if (PageUptodate(page))
		set_buffer_uptodate(bh);

	if (!buffer_uptodate(bh)) {
		err = ext4_read_bh_lock(bh, 0, true);
		if (err)
			goto unlock;
		if (fscrypt_inode_uses_fs_layer_crypto(inode)) {
			/* We expect the key to be set. */
			BUG_ON(!fscrypt_has_encryption_key(inode));
			err = fscrypt_decrypt_pagecache_blocks(page, blocksize,
							       bh_offset(bh));
			if (err) {
				clear_buffer_uptodate(bh);
				goto unlock;
			}
		}
	}
	if (ext4_should_journal_data(inode)) {
		BUFFER_TRACE(bh, "get write access");
		err = ext4_journal_get_write_access(handle, inode->i_sb, bh,
						    EXT4_JTR_NONE);
		if (err)
			goto unlock;
	}
	zero_user(page, offset, length);
	BUFFER_TRACE(bh, "zeroed end of block");

	if (ext4_should_journal_data(inode)) {
		err = ext4_handle_dirty_metadata(handle, inode, bh);
	} else {
		err = 0;
		mark_buffer_dirty(bh);
		if (ext4_should_order_data(inode))
			err = ext4_jbd2_inode_add_write(handle, inode, from,
					length);
	}

unlock:
	unlock_page(page);
	put_page(page);
	return err;
}

/*
 * ext4_block_zero_page_range() zeros out a mapping of length 'length'
 * starting from file offset 'from'.  The range to be zero'd must
 * be contained with in one block.  If the specified range exceeds
 * the end of the block it will be shortened to end of the block
 * that corresponds to 'from'
 */
static int ext4_block_zero_page_range(handle_t *handle,
		struct address_space *mapping, loff_t from, loff_t length)
{
	struct inode *inode = mapping->host;
	unsigned offset = from & (PAGE_SIZE-1);
	unsigned blocksize = inode->i_sb->s_blocksize;
	unsigned max = blocksize - (offset & (blocksize - 1));

	/*
	 * correct length if it does not fall between
	 * 'from' and the end of the block
	 */
	if (length > max || length < 0)
		length = max;

	if (IS_DAX(inode)) {
		return dax_zero_range(inode, from, length, NULL,
				      &ext4_iomap_ops);
	}
	return __ext4_block_zero_page_range(handle, mapping, from, length);
}

/*
 * ext4_block_truncate_page() zeroes out a mapping from file offset `from'
 * up to the end of the block which corresponds to `from'.
 * This required during truncate. We need to physically zero the tail end
 * of that block so it doesn't yield old data if the file is later grown.
 */
static int ext4_block_truncate_page(handle_t *handle,
		struct address_space *mapping, loff_t from)
{
	unsigned offset = from & (PAGE_SIZE-1);
	unsigned length;
	unsigned blocksize;
	struct inode *inode = mapping->host;

	/* If we are processing an encrypted inode during orphan list handling */
	if (IS_ENCRYPTED(inode) && !fscrypt_has_encryption_key(inode))
		return 0;

	blocksize = inode->i_sb->s_blocksize;
	length = blocksize - (offset & (blocksize - 1));

	return ext4_block_zero_page_range(handle, mapping, from, length);
}

int ext4_zero_partial_blocks(handle_t *handle, struct inode *inode,
			     loff_t lstart, loff_t length)
{
	struct super_block *sb = inode->i_sb;
	struct address_space *mapping = inode->i_mapping;
	unsigned partial_start, partial_end;
	ext4_fsblk_t start, end;
	loff_t byte_end = (lstart + length - 1);
	int err = 0;

	partial_start = lstart & (sb->s_blocksize - 1);
	partial_end = byte_end & (sb->s_blocksize - 1);

	start = lstart >> sb->s_blocksize_bits;
	end = byte_end >> sb->s_blocksize_bits;

	/* Handle partial zero within the single block */
	if (start == end &&
	    (partial_start || (partial_end != sb->s_blocksize - 1))) {
		err = ext4_block_zero_page_range(handle, mapping,
						 lstart, length);
		return err;
	}
	/* Handle partial zero out on the start of the range */
	if (partial_start) {
		err = ext4_block_zero_page_range(handle, mapping,
						 lstart, sb->s_blocksize);
		if (err)
			return err;
	}
	/* Handle partial zero out on the end of the range */
	if (partial_end != sb->s_blocksize - 1)
		err = ext4_block_zero_page_range(handle, mapping,
						 byte_end - partial_end,
						 partial_end + 1);
	return err;
}

int ext4_can_truncate(struct inode *inode)
{
	if (S_ISREG(inode->i_mode))
		return 1;
	if (S_ISDIR(inode->i_mode))
		return 1;
	if (S_ISLNK(inode->i_mode))
		return !ext4_inode_is_fast_symlink(inode);
	return 0;
}

/*
 * We have to make sure i_disksize gets properly updated before we truncate
 * page cache due to hole punching or zero range. Otherwise i_disksize update
 * can get lost as it may have been postponed to submission of writeback but
 * that will never happen after we truncate page cache.
 */
int ext4_update_disksize_before_punch(struct inode *inode, loff_t offset,
				      loff_t len)
{
	handle_t *handle;
	int ret;

	loff_t size = i_size_read(inode);

	WARN_ON(!inode_is_locked(inode));
	if (offset > size || offset + len < size)
		return 0;

	if (EXT4_I(inode)->i_disksize >= size)
		return 0;

	handle = ext4_journal_start(inode, EXT4_HT_MISC, 1);
	if (IS_ERR(handle))
		return PTR_ERR(handle);
	ext4_update_i_disksize(inode, size);
	ret = ext4_mark_inode_dirty(handle, inode);
	ext4_journal_stop(handle);

	return ret;
}

static void ext4_wait_dax_page(struct inode *inode)
{
	filemap_invalidate_unlock(inode->i_mapping);
	schedule();
	filemap_invalidate_lock(inode->i_mapping);
}

int ext4_break_layouts(struct inode *inode)
{
	struct page *page;
	int error;

	if (WARN_ON_ONCE(!rwsem_is_locked(&inode->i_mapping->invalidate_lock)))
		return -EINVAL;

	do {
		page = dax_layout_busy_page(inode->i_mapping);
		if (!page)
			return 0;

		error = ___wait_var_event(&page->_refcount,
				atomic_read(&page->_refcount) == 1,
				TASK_INTERRUPTIBLE, 0, 0,
				ext4_wait_dax_page(inode));
	} while (error == 0);

	return error;
}

/*
 * ext4_punch_hole: punches a hole in a file by releasing the blocks
 * associated with the given offset and length
 *
 * @inode:  File inode
 * @offset: The offset where the hole will begin
 * @len:    The length of the hole
 *
 * Returns: 0 on success or negative on failure
 */

int ext4_punch_hole(struct inode *inode, loff_t offset, loff_t length)
{
	struct super_block *sb = inode->i_sb;
	ext4_lblk_t first_block, stop_block;
	struct address_space *mapping = inode->i_mapping;
	loff_t first_block_offset, last_block_offset;
	handle_t *handle;
	unsigned int credits;
	int ret = 0, ret2 = 0;

	trace_ext4_punch_hole(inode, offset, length, 0);

	ext4_clear_inode_state(inode, EXT4_STATE_MAY_INLINE_DATA);
	if (ext4_has_inline_data(inode)) {
		filemap_invalidate_lock(mapping);
		ret = ext4_convert_inline_data(inode);
		filemap_invalidate_unlock(mapping);
		if (ret)
			return ret;
	}

	/*
	 * Write out all dirty pages to avoid race conditions
	 * Then release them.
	 */
	if (mapping_tagged(mapping, PAGECACHE_TAG_DIRTY)) {
		ret = filemap_write_and_wait_range(mapping, offset,
						   offset + length - 1);
		if (ret)
			return ret;
	}

	inode_lock(inode);

	/* No need to punch hole beyond i_size */
	if (offset >= inode->i_size)
		goto out_mutex;

	/*
	 * If the hole extends beyond i_size, set the hole
	 * to end after the page that contains i_size
	 */
	if (offset + length > inode->i_size) {
		length = inode->i_size +
		   PAGE_SIZE - (inode->i_size & (PAGE_SIZE - 1)) -
		   offset;
	}

	if (offset & (sb->s_blocksize - 1) ||
	    (offset + length) & (sb->s_blocksize - 1)) {
		/*
		 * Attach jinode to inode for jbd2 if we do any zeroing of
		 * partial block
		 */
		ret = ext4_inode_attach_jinode(inode);
		if (ret < 0)
			goto out_mutex;

	}

	/* Wait all existing dio workers, newcomers will block on i_rwsem */
	inode_dio_wait(inode);

	/*
	 * Prevent page faults from reinstantiating pages we have released from
	 * page cache.
	 */
	filemap_invalidate_lock(mapping);

	ret = ext4_break_layouts(inode);
	if (ret)
		goto out_dio;

	first_block_offset = round_up(offset, sb->s_blocksize);
	last_block_offset = round_down((offset + length), sb->s_blocksize) - 1;

	/* Now release the pages and zero block aligned part of pages*/
	if (last_block_offset > first_block_offset) {
		ret = ext4_update_disksize_before_punch(inode, offset, length);
		if (ret)
			goto out_dio;
		truncate_pagecache_range(inode, first_block_offset,
					 last_block_offset);
	}

	if (ext4_test_inode_flag(inode, EXT4_INODE_EXTENTS))
		credits = ext4_writepage_trans_blocks(inode);
	else
		credits = ext4_blocks_for_truncate(inode);
	handle = ext4_journal_start(inode, EXT4_HT_TRUNCATE, credits);
	if (IS_ERR(handle)) {
		ret = PTR_ERR(handle);
		ext4_std_error(sb, ret);
		goto out_dio;
	}

	ret = ext4_zero_partial_blocks(handle, inode, offset,
				       length);
	if (ret)
		goto out_stop;

	first_block = (offset + sb->s_blocksize - 1) >>
		EXT4_BLOCK_SIZE_BITS(sb);
	stop_block = (offset + length) >> EXT4_BLOCK_SIZE_BITS(sb);

	/* If there are blocks to remove, do it */
	if (stop_block > first_block) {

		down_write(&EXT4_I(inode)->i_data_sem);
		ext4_discard_preallocations(inode, 0);

		ret = ext4_es_remove_extent(inode, first_block,
					    stop_block - first_block);
		if (ret) {
			up_write(&EXT4_I(inode)->i_data_sem);
			goto out_stop;
		}

		if (ext4_test_inode_flag(inode, EXT4_INODE_EXTENTS))
			ret = ext4_ext_remove_space(inode, first_block,
						    stop_block - 1);
		else
			ret = ext4_ind_remove_space(handle, inode, first_block,
						    stop_block);

		up_write(&EXT4_I(inode)->i_data_sem);
	}
	ext4_fc_track_range(handle, inode, first_block, stop_block);
	if (IS_SYNC(inode))
		ext4_handle_sync(handle);

	inode->i_mtime = inode->i_ctime = current_time(inode);
	ret2 = ext4_mark_inode_dirty(handle, inode);
	if (unlikely(ret2))
		ret = ret2;
	if (ret >= 0)
		ext4_update_inode_fsync_trans(handle, inode, 1);
out_stop:
	ext4_journal_stop(handle);
out_dio:
	filemap_invalidate_unlock(mapping);
out_mutex:
	inode_unlock(inode);
	return ret;
}

int ext4_inode_attach_jinode(struct inode *inode)
{
	struct ext4_inode_info *ei = EXT4_I(inode);
	struct jbd2_inode *jinode;

	if (ei->jinode || !EXT4_SB(inode->i_sb)->s_journal)
		return 0;

	jinode = jbd2_alloc_inode(GFP_KERNEL);
	spin_lock(&inode->i_lock);
	if (!ei->jinode) {
		if (!jinode) {
			spin_unlock(&inode->i_lock);
			return -ENOMEM;
		}
		ei->jinode = jinode;
		jbd2_journal_init_jbd_inode(ei->jinode, inode);
		jinode = NULL;
	}
	spin_unlock(&inode->i_lock);
	if (unlikely(jinode != NULL))
		jbd2_free_inode(jinode);
	return 0;
}

/*
 * ext4_truncate()
 *
 * We block out ext4_get_block() block instantiations across the entire
 * transaction, and VFS/VM ensures that ext4_truncate() cannot run
 * simultaneously on behalf of the same inode.
 *
 * As we work through the truncate and commit bits of it to the journal there
 * is one core, guiding principle: the file's tree must always be consistent on
 * disk.  We must be able to restart the truncate after a crash.
 *
 * The file's tree may be transiently inconsistent in memory (although it
 * probably isn't), but whenever we close off and commit a journal transaction,
 * the contents of (the filesystem + the journal) must be consistent and
 * restartable.  It's pretty simple, really: bottom up, right to left (although
 * left-to-right works OK too).
 *
 * Note that at recovery time, journal replay occurs *before* the restart of
 * truncate against the orphan inode list.
 *
 * The committed inode has the new, desired i_size (which is the same as
 * i_disksize in this case).  After a crash, ext4_orphan_cleanup() will see
 * that this inode's truncate did not complete and it will again call
 * ext4_truncate() to have another go.  So there will be instantiated blocks
 * to the right of the truncation point in a crashed ext4 filesystem.  But
 * that's fine - as long as they are linked from the inode, the post-crash
 * ext4_truncate() run will find them and release them.
 */
int ext4_truncate(struct inode *inode)
{
	struct ext4_inode_info *ei = EXT4_I(inode);
	unsigned int credits;
	int err = 0, err2;
	handle_t *handle;
	struct address_space *mapping = inode->i_mapping;

	/*
	 * There is a possibility that we're either freeing the inode
	 * or it's a completely new inode. In those cases we might not
	 * have i_rwsem locked because it's not necessary.
	 */
	if (!(inode->i_state & (I_NEW|I_FREEING)))
		WARN_ON(!inode_is_locked(inode));
	trace_ext4_truncate_enter(inode);

	if (!ext4_can_truncate(inode))
		goto out_trace;

	if (inode->i_size == 0 && !test_opt(inode->i_sb, NO_AUTO_DA_ALLOC))
		ext4_set_inode_state(inode, EXT4_STATE_DA_ALLOC_CLOSE);

	if (ext4_has_inline_data(inode)) {
		int has_inline = 1;

		err = ext4_inline_data_truncate(inode, &has_inline);
		if (err || has_inline)
			goto out_trace;
	}

	/* If we zero-out tail of the page, we have to create jinode for jbd2 */
	if (inode->i_size & (inode->i_sb->s_blocksize - 1)) {
		if (ext4_inode_attach_jinode(inode) < 0)
			goto out_trace;
	}

	if (ext4_test_inode_flag(inode, EXT4_INODE_EXTENTS))
		credits = ext4_writepage_trans_blocks(inode);
	else
		credits = ext4_blocks_for_truncate(inode);

	handle = ext4_journal_start(inode, EXT4_HT_TRUNCATE, credits);
	if (IS_ERR(handle)) {
		err = PTR_ERR(handle);
		goto out_trace;
	}

	if (inode->i_size & (inode->i_sb->s_blocksize - 1))
		ext4_block_truncate_page(handle, mapping, inode->i_size);

	/*
	 * We add the inode to the orphan list, so that if this
	 * truncate spans multiple transactions, and we crash, we will
	 * resume the truncate when the filesystem recovers.  It also
	 * marks the inode dirty, to catch the new size.
	 *
	 * Implication: the file must always be in a sane, consistent
	 * truncatable state while each transaction commits.
	 */
	err = ext4_orphan_add(handle, inode);
	if (err)
		goto out_stop;

	down_write(&EXT4_I(inode)->i_data_sem);

	ext4_discard_preallocations(inode, 0);

	if (ext4_test_inode_flag(inode, EXT4_INODE_EXTENTS))
		err = ext4_ext_truncate(handle, inode);
	else
		ext4_ind_truncate(handle, inode);

	up_write(&ei->i_data_sem);
	if (err)
		goto out_stop;

	if (IS_SYNC(inode))
		ext4_handle_sync(handle);

out_stop:
	/*
	 * If this was a simple ftruncate() and the file will remain alive,
	 * then we need to clear up the orphan record which we created above.
	 * However, if this was a real unlink then we were called by
	 * ext4_evict_inode(), and we allow that function to clean up the
	 * orphan info for us.
	 */
	if (inode->i_nlink)
		ext4_orphan_del(handle, inode);

	inode->i_mtime = inode->i_ctime = current_time(inode);
	err2 = ext4_mark_inode_dirty(handle, inode);
	if (unlikely(err2 && !err))
		err = err2;
	ext4_journal_stop(handle);

out_trace:
	trace_ext4_truncate_exit(inode);
	return err;
}

static inline u64 ext4_inode_peek_iversion(const struct inode *inode)
{
	if (unlikely(EXT4_I(inode)->i_flags & EXT4_EA_INODE_FL))
		return inode_peek_iversion_raw(inode);
	else
		return inode_peek_iversion(inode);
}

static int ext4_inode_blocks_set(struct ext4_inode *raw_inode,
				 struct ext4_inode_info *ei)
{
	struct inode *inode = &(ei->vfs_inode);
	u64 i_blocks = READ_ONCE(inode->i_blocks);
	struct super_block *sb = inode->i_sb;

	if (i_blocks <= ~0U) {
		/*
		 * i_blocks can be represented in a 32 bit variable
		 * as multiple of 512 bytes
		 */
		raw_inode->i_blocks_lo   = cpu_to_le32(i_blocks);
		raw_inode->i_blocks_high = 0;
		ext4_clear_inode_flag(inode, EXT4_INODE_HUGE_FILE);
		return 0;
	}

	/*
	 * This should never happen since sb->s_maxbytes should not have
	 * allowed this, sb->s_maxbytes was set according to the huge_file
	 * feature in ext4_fill_super().
	 */
	if (!ext4_has_feature_huge_file(sb))
		return -EFSCORRUPTED;

	if (i_blocks <= 0xffffffffffffULL) {
		/*
		 * i_blocks can be represented in a 48 bit variable
		 * as multiple of 512 bytes
		 */
		raw_inode->i_blocks_lo   = cpu_to_le32(i_blocks);
		raw_inode->i_blocks_high = cpu_to_le16(i_blocks >> 32);
		ext4_clear_inode_flag(inode, EXT4_INODE_HUGE_FILE);
	} else {
		ext4_set_inode_flag(inode, EXT4_INODE_HUGE_FILE);
		/* i_block is stored in file system block size */
		i_blocks = i_blocks >> (inode->i_blkbits - 9);
		raw_inode->i_blocks_lo   = cpu_to_le32(i_blocks);
		raw_inode->i_blocks_high = cpu_to_le16(i_blocks >> 32);
	}
	return 0;
}

static int ext4_fill_raw_inode(struct inode *inode, struct ext4_inode *raw_inode)
{
	struct ext4_inode_info *ei = EXT4_I(inode);
	uid_t i_uid;
	gid_t i_gid;
	projid_t i_projid;
	int block;
	int err;

	err = ext4_inode_blocks_set(raw_inode, ei);

	raw_inode->i_mode = cpu_to_le16(inode->i_mode);
	i_uid = i_uid_read(inode);
	i_gid = i_gid_read(inode);
	i_projid = from_kprojid(&init_user_ns, ei->i_projid);
	if (!(test_opt(inode->i_sb, NO_UID32))) {
		raw_inode->i_uid_low = cpu_to_le16(low_16_bits(i_uid));
		raw_inode->i_gid_low = cpu_to_le16(low_16_bits(i_gid));
		/*
		 * Fix up interoperability with old kernels. Otherwise,
		 * old inodes get re-used with the upper 16 bits of the
		 * uid/gid intact.
		 */
		if (ei->i_dtime && list_empty(&ei->i_orphan)) {
			raw_inode->i_uid_high = 0;
			raw_inode->i_gid_high = 0;
		} else {
			raw_inode->i_uid_high =
				cpu_to_le16(high_16_bits(i_uid));
			raw_inode->i_gid_high =
				cpu_to_le16(high_16_bits(i_gid));
		}
	} else {
		raw_inode->i_uid_low = cpu_to_le16(fs_high2lowuid(i_uid));
		raw_inode->i_gid_low = cpu_to_le16(fs_high2lowgid(i_gid));
		raw_inode->i_uid_high = 0;
		raw_inode->i_gid_high = 0;
	}
	raw_inode->i_links_count = cpu_to_le16(inode->i_nlink);

	EXT4_INODE_SET_XTIME(i_ctime, inode, raw_inode);
	EXT4_INODE_SET_XTIME(i_mtime, inode, raw_inode);
	EXT4_INODE_SET_XTIME(i_atime, inode, raw_inode);
	EXT4_EINODE_SET_XTIME(i_crtime, ei, raw_inode);

	raw_inode->i_dtime = cpu_to_le32(ei->i_dtime);
	raw_inode->i_flags = cpu_to_le32(ei->i_flags & 0xFFFFFFFF);
	if (likely(!test_opt2(inode->i_sb, HURD_COMPAT)))
		raw_inode->i_file_acl_high =
			cpu_to_le16(ei->i_file_acl >> 32);
	raw_inode->i_file_acl_lo = cpu_to_le32(ei->i_file_acl);
	ext4_isize_set(raw_inode, ei->i_disksize);

	raw_inode->i_generation = cpu_to_le32(inode->i_generation);
	if (S_ISCHR(inode->i_mode) || S_ISBLK(inode->i_mode)) {
		if (old_valid_dev(inode->i_rdev)) {
			raw_inode->i_block[0] =
				cpu_to_le32(old_encode_dev(inode->i_rdev));
			raw_inode->i_block[1] = 0;
		} else {
			raw_inode->i_block[0] = 0;
			raw_inode->i_block[1] =
				cpu_to_le32(new_encode_dev(inode->i_rdev));
			raw_inode->i_block[2] = 0;
		}
	} else if (!ext4_has_inline_data(inode)) {
		for (block = 0; block < EXT4_N_BLOCKS; block++)
			raw_inode->i_block[block] = ei->i_data[block];
	}

	if (likely(!test_opt2(inode->i_sb, HURD_COMPAT))) {
		u64 ivers = ext4_inode_peek_iversion(inode);

		raw_inode->i_disk_version = cpu_to_le32(ivers);
		if (ei->i_extra_isize) {
			if (EXT4_FITS_IN_INODE(raw_inode, ei, i_version_hi))
				raw_inode->i_version_hi =
					cpu_to_le32(ivers >> 32);
			raw_inode->i_extra_isize =
				cpu_to_le16(ei->i_extra_isize);
		}
	}

	if (i_projid != EXT4_DEF_PROJID &&
	    !ext4_has_feature_project(inode->i_sb))
		err = err ?: -EFSCORRUPTED;

	if (EXT4_INODE_SIZE(inode->i_sb) > EXT4_GOOD_OLD_INODE_SIZE &&
	    EXT4_FITS_IN_INODE(raw_inode, ei, i_projid))
		raw_inode->i_projid = cpu_to_le32(i_projid);

	ext4_inode_csum_set(inode, raw_inode, ei);
	return err;
}

/*
 * ext4_get_inode_loc returns with an extra refcount against the inode's
 * underlying buffer_head on success. If we pass 'inode' and it does not
 * have in-inode xattr, we have all inode data in memory that is needed
 * to recreate the on-disk version of this inode.
 */
static int __ext4_get_inode_loc(struct super_block *sb, unsigned long ino,
				struct inode *inode, struct ext4_iloc *iloc,
				ext4_fsblk_t *ret_block)
{
	struct ext4_group_desc	*gdp;
	struct buffer_head	*bh;
	ext4_fsblk_t		block;
	struct blk_plug		plug;
	int			inodes_per_block, inode_offset;

	iloc->bh = NULL;
	if (ino < EXT4_ROOT_INO ||
	    ino > le32_to_cpu(EXT4_SB(sb)->s_es->s_inodes_count))
		return -EFSCORRUPTED;

	iloc->block_group = (ino - 1) / EXT4_INODES_PER_GROUP(sb);
	gdp = ext4_get_group_desc(sb, iloc->block_group, NULL);
	if (!gdp)
		return -EIO;

	/*
	 * Figure out the offset within the block group inode table
	 */
	inodes_per_block = EXT4_SB(sb)->s_inodes_per_block;
	inode_offset = ((ino - 1) %
			EXT4_INODES_PER_GROUP(sb));
	block = ext4_inode_table(sb, gdp) + (inode_offset / inodes_per_block);
	iloc->offset = (inode_offset % inodes_per_block) * EXT4_INODE_SIZE(sb);

	bh = sb_getblk(sb, block);
	if (unlikely(!bh))
		return -ENOMEM;
	if (ext4_buffer_uptodate(bh))
		goto has_buffer;

	lock_buffer(bh);
	if (ext4_buffer_uptodate(bh)) {
		/* Someone brought it uptodate while we waited */
		unlock_buffer(bh);
		goto has_buffer;
	}

	/*
	 * If we have all information of the inode in memory and this
	 * is the only valid inode in the block, we need not read the
	 * block.
	 */
	if (inode && !ext4_test_inode_state(inode, EXT4_STATE_XATTR)) {
		struct buffer_head *bitmap_bh;
		int i, start;

		start = inode_offset & ~(inodes_per_block - 1);

		/* Is the inode bitmap in cache? */
		bitmap_bh = sb_getblk(sb, ext4_inode_bitmap(sb, gdp));
		if (unlikely(!bitmap_bh))
			goto make_io;

		/*
		 * If the inode bitmap isn't in cache then the
		 * optimisation may end up performing two reads instead
		 * of one, so skip it.
		 */
		if (!buffer_uptodate(bitmap_bh)) {
			brelse(bitmap_bh);
			goto make_io;
		}
		for (i = start; i < start + inodes_per_block; i++) {
			if (i == inode_offset)
				continue;
			if (ext4_test_bit(i, bitmap_bh->b_data))
				break;
		}
		brelse(bitmap_bh);
		if (i == start + inodes_per_block) {
			struct ext4_inode *raw_inode =
				(struct ext4_inode *) (bh->b_data + iloc->offset);

			/* all other inodes are free, so skip I/O */
			memset(bh->b_data, 0, bh->b_size);
			if (!ext4_test_inode_state(inode, EXT4_STATE_NEW))
				ext4_fill_raw_inode(inode, raw_inode);
			set_buffer_uptodate(bh);
			unlock_buffer(bh);
			goto has_buffer;
		}
	}

make_io:
	/*
	 * If we need to do any I/O, try to pre-readahead extra
	 * blocks from the inode table.
	 */
	blk_start_plug(&plug);
	if (EXT4_SB(sb)->s_inode_readahead_blks) {
		ext4_fsblk_t b, end, table;
		unsigned num;
		__u32 ra_blks = EXT4_SB(sb)->s_inode_readahead_blks;

		table = ext4_inode_table(sb, gdp);
		/* s_inode_readahead_blks is always a power of 2 */
		b = block & ~((ext4_fsblk_t) ra_blks - 1);
		if (table > b)
			b = table;
		end = b + ra_blks;
		num = EXT4_INODES_PER_GROUP(sb);
		if (ext4_has_group_desc_csum(sb))
			num -= ext4_itable_unused_count(sb, gdp);
		table += num / inodes_per_block;
		if (end > table)
			end = table;
		while (b <= end)
			ext4_sb_breadahead_unmovable(sb, b++);
	}

	/*
	 * There are other valid inodes in the buffer, this inode
	 * has in-inode xattrs, or we don't have this inode in memory.
	 * Read the block from disk.
	 */
	trace_ext4_load_inode(sb, ino);
	ext4_read_bh_nowait(bh, REQ_META | REQ_PRIO, NULL);
	blk_finish_plug(&plug);
	wait_on_buffer(bh);
	ext4_simulate_fail_bh(sb, bh, EXT4_SIM_INODE_EIO);
	if (!buffer_uptodate(bh)) {
		if (ret_block)
			*ret_block = block;
		brelse(bh);
		return -EIO;
	}
has_buffer:
	iloc->bh = bh;
	return 0;
}

static int __ext4_get_inode_loc_noinmem(struct inode *inode,
					struct ext4_iloc *iloc)
{
	ext4_fsblk_t err_blk = 0;
	int ret;

	ret = __ext4_get_inode_loc(inode->i_sb, inode->i_ino, NULL, iloc,
					&err_blk);

	if (ret == -EIO)
		ext4_error_inode_block(inode, err_blk, EIO,
					"unable to read itable block");

	return ret;
}

int ext4_get_inode_loc(struct inode *inode, struct ext4_iloc *iloc)
{
	ext4_fsblk_t err_blk = 0;
	int ret;

	ret = __ext4_get_inode_loc(inode->i_sb, inode->i_ino, inode, iloc,
					&err_blk);

	if (ret == -EIO)
		ext4_error_inode_block(inode, err_blk, EIO,
					"unable to read itable block");

	return ret;
}


int ext4_get_fc_inode_loc(struct super_block *sb, unsigned long ino,
			  struct ext4_iloc *iloc)
{
	return __ext4_get_inode_loc(sb, ino, NULL, iloc, NULL);
}

static bool ext4_should_enable_dax(struct inode *inode)
{
	struct ext4_sb_info *sbi = EXT4_SB(inode->i_sb);

	if (test_opt2(inode->i_sb, DAX_NEVER))
		return false;
	if (!S_ISREG(inode->i_mode))
		return false;
	if (ext4_should_journal_data(inode))
		return false;
	if (ext4_has_inline_data(inode))
		return false;
	if (ext4_test_inode_flag(inode, EXT4_INODE_ENCRYPT))
		return false;
	if (ext4_test_inode_flag(inode, EXT4_INODE_VERITY))
		return false;
	if (!test_bit(EXT4_FLAGS_BDEV_IS_DAX, &sbi->s_ext4_flags))
		return false;
	if (test_opt(inode->i_sb, DAX_ALWAYS))
		return true;

	return ext4_test_inode_flag(inode, EXT4_INODE_DAX);
}

void ext4_set_inode_flags(struct inode *inode, bool init)
{
	unsigned int flags = EXT4_I(inode)->i_flags;
	unsigned int new_fl = 0;

	WARN_ON_ONCE(IS_DAX(inode) && init);

	if (flags & EXT4_SYNC_FL)
		new_fl |= S_SYNC;
	if (flags & EXT4_APPEND_FL)
		new_fl |= S_APPEND;
	if (flags & EXT4_IMMUTABLE_FL)
		new_fl |= S_IMMUTABLE;
	if (flags & EXT4_NOATIME_FL)
		new_fl |= S_NOATIME;
	if (flags & EXT4_DIRSYNC_FL)
		new_fl |= S_DIRSYNC;

	/* Because of the way inode_set_flags() works we must preserve S_DAX
	 * here if already set. */
	new_fl |= (inode->i_flags & S_DAX);
	if (init && ext4_should_enable_dax(inode))
		new_fl |= S_DAX;

	if (flags & EXT4_ENCRYPT_FL)
		new_fl |= S_ENCRYPTED;
	if (flags & EXT4_CASEFOLD_FL)
		new_fl |= S_CASEFOLD;
	if (flags & EXT4_VERITY_FL)
		new_fl |= S_VERITY;
	inode_set_flags(inode, new_fl,
			S_SYNC|S_APPEND|S_IMMUTABLE|S_NOATIME|S_DIRSYNC|S_DAX|
			S_ENCRYPTED|S_CASEFOLD|S_VERITY);
}

static blkcnt_t ext4_inode_blocks(struct ext4_inode *raw_inode,
				  struct ext4_inode_info *ei)
{
	blkcnt_t i_blocks ;
	struct inode *inode = &(ei->vfs_inode);
	struct super_block *sb = inode->i_sb;

	if (ext4_has_feature_huge_file(sb)) {
		/* we are using combined 48 bit field */
		i_blocks = ((u64)le16_to_cpu(raw_inode->i_blocks_high)) << 32 |
					le32_to_cpu(raw_inode->i_blocks_lo);
		if (ext4_test_inode_flag(inode, EXT4_INODE_HUGE_FILE)) {
			/* i_blocks represent file system block size */
			return i_blocks  << (inode->i_blkbits - 9);
		} else {
			return i_blocks;
		}
	} else {
		return le32_to_cpu(raw_inode->i_blocks_lo);
	}
}

static inline int ext4_iget_extra_inode(struct inode *inode,
					 struct ext4_inode *raw_inode,
					 struct ext4_inode_info *ei)
{
	__le32 *magic = (void *)raw_inode +
			EXT4_GOOD_OLD_INODE_SIZE + ei->i_extra_isize;

	if (EXT4_GOOD_OLD_INODE_SIZE + ei->i_extra_isize + sizeof(__le32) <=
	    EXT4_INODE_SIZE(inode->i_sb) &&
	    *magic == cpu_to_le32(EXT4_XATTR_MAGIC)) {
		ext4_set_inode_state(inode, EXT4_STATE_XATTR);
		return ext4_find_inline_data_nolock(inode);
	} else
		EXT4_I(inode)->i_inline_off = 0;
	return 0;
}

int ext4_get_projid(struct inode *inode, kprojid_t *projid)
{
	if (!ext4_has_feature_project(inode->i_sb))
		return -EOPNOTSUPP;
	*projid = EXT4_I(inode)->i_projid;
	return 0;
}

/*
 * ext4 has self-managed i_version for ea inodes, it stores the lower 32bit of
 * refcount in i_version, so use raw values if inode has EXT4_EA_INODE_FL flag
 * set.
 */
static inline void ext4_inode_set_iversion_queried(struct inode *inode, u64 val)
{
	if (unlikely(EXT4_I(inode)->i_flags & EXT4_EA_INODE_FL))
		inode_set_iversion_raw(inode, val);
	else
		inode_set_iversion_queried(inode, val);
}

struct inode *__ext4_iget(struct super_block *sb, unsigned long ino,
			  ext4_iget_flags flags, const char *function,
			  unsigned int line)
{
	struct ext4_iloc iloc;
	struct ext4_inode *raw_inode;
	struct ext4_inode_info *ei;
	struct ext4_super_block *es = EXT4_SB(sb)->s_es;
	struct inode *inode;
	journal_t *journal = EXT4_SB(sb)->s_journal;
	long ret;
	loff_t size;
	int block;
	uid_t i_uid;
	gid_t i_gid;
	projid_t i_projid;

	if ((!(flags & EXT4_IGET_SPECIAL) &&
	     ((ino < EXT4_FIRST_INO(sb) && ino != EXT4_ROOT_INO) ||
	      ino == le32_to_cpu(es->s_usr_quota_inum) ||
	      ino == le32_to_cpu(es->s_grp_quota_inum) ||
	      ino == le32_to_cpu(es->s_prj_quota_inum) ||
	      ino == le32_to_cpu(es->s_orphan_file_inum))) ||
	    (ino < EXT4_ROOT_INO) ||
	    (ino > le32_to_cpu(es->s_inodes_count))) {
		if (flags & EXT4_IGET_HANDLE)
			return ERR_PTR(-ESTALE);
		__ext4_error(sb, function, line, false, EFSCORRUPTED, 0,
			     "inode #%lu: comm %s: iget: illegal inode #",
			     ino, current->comm);
		return ERR_PTR(-EFSCORRUPTED);
	}

	inode = iget_locked(sb, ino);
	if (!inode)
		return ERR_PTR(-ENOMEM);
	if (!(inode->i_state & I_NEW))
		return inode;

	ei = EXT4_I(inode);
	iloc.bh = NULL;

	ret = __ext4_get_inode_loc_noinmem(inode, &iloc);
	if (ret < 0)
		goto bad_inode;
	raw_inode = ext4_raw_inode(&iloc);

	if ((ino == EXT4_ROOT_INO) && (raw_inode->i_links_count == 0)) {
		ext4_error_inode(inode, function, line, 0,
				 "iget: root inode unallocated");
		ret = -EFSCORRUPTED;
		goto bad_inode;
	}

	if ((flags & EXT4_IGET_HANDLE) &&
	    (raw_inode->i_links_count == 0) && (raw_inode->i_mode == 0)) {
		ret = -ESTALE;
		goto bad_inode;
	}

	if (EXT4_INODE_SIZE(inode->i_sb) > EXT4_GOOD_OLD_INODE_SIZE) {
		ei->i_extra_isize = le16_to_cpu(raw_inode->i_extra_isize);
		if (EXT4_GOOD_OLD_INODE_SIZE + ei->i_extra_isize >
			EXT4_INODE_SIZE(inode->i_sb) ||
		    (ei->i_extra_isize & 3)) {
			ext4_error_inode(inode, function, line, 0,
					 "iget: bad extra_isize %u "
					 "(inode size %u)",
					 ei->i_extra_isize,
					 EXT4_INODE_SIZE(inode->i_sb));
			ret = -EFSCORRUPTED;
			goto bad_inode;
		}
	} else
		ei->i_extra_isize = 0;

	/* Precompute checksum seed for inode metadata */
	if (ext4_has_metadata_csum(sb)) {
		struct ext4_sb_info *sbi = EXT4_SB(inode->i_sb);
		__u32 csum;
		__le32 inum = cpu_to_le32(inode->i_ino);
		__le32 gen = raw_inode->i_generation;
		csum = ext4_chksum(sbi, sbi->s_csum_seed, (__u8 *)&inum,
				   sizeof(inum));
		ei->i_csum_seed = ext4_chksum(sbi, csum, (__u8 *)&gen,
					      sizeof(gen));
	}

	if ((!ext4_inode_csum_verify(inode, raw_inode, ei) ||
	    ext4_simulate_fail(sb, EXT4_SIM_INODE_CRC)) &&
	     (!(EXT4_SB(sb)->s_mount_state & EXT4_FC_REPLAY))) {
		ext4_error_inode_err(inode, function, line, 0,
				EFSBADCRC, "iget: checksum invalid");
		ret = -EFSBADCRC;
		goto bad_inode;
	}

	inode->i_mode = le16_to_cpu(raw_inode->i_mode);
	i_uid = (uid_t)le16_to_cpu(raw_inode->i_uid_low);
	i_gid = (gid_t)le16_to_cpu(raw_inode->i_gid_low);
	if (ext4_has_feature_project(sb) &&
	    EXT4_INODE_SIZE(sb) > EXT4_GOOD_OLD_INODE_SIZE &&
	    EXT4_FITS_IN_INODE(raw_inode, ei, i_projid))
		i_projid = (projid_t)le32_to_cpu(raw_inode->i_projid);
	else
		i_projid = EXT4_DEF_PROJID;

	if (!(test_opt(inode->i_sb, NO_UID32))) {
		i_uid |= le16_to_cpu(raw_inode->i_uid_high) << 16;
		i_gid |= le16_to_cpu(raw_inode->i_gid_high) << 16;
	}
	i_uid_write(inode, i_uid);
	i_gid_write(inode, i_gid);
	ei->i_projid = make_kprojid(&init_user_ns, i_projid);
	set_nlink(inode, le16_to_cpu(raw_inode->i_links_count));

	ext4_clear_state_flags(ei);	/* Only relevant on 32-bit archs */
	ei->i_inline_off = 0;
	ei->i_dir_start_lookup = 0;
	ei->i_dtime = le32_to_cpu(raw_inode->i_dtime);
	/* We now have enough fields to check if the inode was active or not.
	 * This is needed because nfsd might try to access dead inodes
	 * the test is that same one that e2fsck uses
	 * NeilBrown 1999oct15
	 */
	if (inode->i_nlink == 0) {
		if ((inode->i_mode == 0 ||
		     !(EXT4_SB(inode->i_sb)->s_mount_state & EXT4_ORPHAN_FS)) &&
		    ino != EXT4_BOOT_LOADER_INO) {
			/* this inode is deleted */
			ret = -ESTALE;
			goto bad_inode;
		}
		/* The only unlinked inodes we let through here have
		 * valid i_mode and are being read by the orphan
		 * recovery code: that's fine, we're about to complete
		 * the process of deleting those.
		 * OR it is the EXT4_BOOT_LOADER_INO which is
		 * not initialized on a new filesystem. */
	}
	ei->i_flags = le32_to_cpu(raw_inode->i_flags);
	ext4_set_inode_flags(inode, true);
	inode->i_blocks = ext4_inode_blocks(raw_inode, ei);
	ei->i_file_acl = le32_to_cpu(raw_inode->i_file_acl_lo);
	if (ext4_has_feature_64bit(sb))
		ei->i_file_acl |=
			((__u64)le16_to_cpu(raw_inode->i_file_acl_high)) << 32;
	inode->i_size = ext4_isize(sb, raw_inode);
	if ((size = i_size_read(inode)) < 0) {
		ext4_error_inode(inode, function, line, 0,
				 "iget: bad i_size value: %lld", size);
		ret = -EFSCORRUPTED;
		goto bad_inode;
	}
	/*
	 * If dir_index is not enabled but there's dir with INDEX flag set,
	 * we'd normally treat htree data as empty space. But with metadata
	 * checksumming that corrupts checksums so forbid that.
	 */
	if (!ext4_has_feature_dir_index(sb) && ext4_has_metadata_csum(sb) &&
	    ext4_test_inode_flag(inode, EXT4_INODE_INDEX)) {
		ext4_error_inode(inode, function, line, 0,
			 "iget: Dir with htree data on filesystem without dir_index feature.");
		ret = -EFSCORRUPTED;
		goto bad_inode;
	}
	ei->i_disksize = inode->i_size;
#ifdef CONFIG_QUOTA
	ei->i_reserved_quota = 0;
#endif
	inode->i_generation = le32_to_cpu(raw_inode->i_generation);
	ei->i_block_group = iloc.block_group;
	ei->i_last_alloc_group = ~0;
	/*
	 * NOTE! The in-memory inode i_data array is in little-endian order
	 * even on big-endian machines: we do NOT byteswap the block numbers!
	 */
	for (block = 0; block < EXT4_N_BLOCKS; block++)
		ei->i_data[block] = raw_inode->i_block[block];
	INIT_LIST_HEAD(&ei->i_orphan);
	ext4_fc_init_inode(&ei->vfs_inode);

	/*
	 * Set transaction id's of transactions that have to be committed
	 * to finish f[data]sync. We set them to currently running transaction
	 * as we cannot be sure that the inode or some of its metadata isn't
	 * part of the transaction - the inode could have been reclaimed and
	 * now it is reread from disk.
	 */
	if (journal) {
		transaction_t *transaction;
		tid_t tid;

		read_lock(&journal->j_state_lock);
		if (journal->j_running_transaction)
			transaction = journal->j_running_transaction;
		else
			transaction = journal->j_committing_transaction;
		if (transaction)
			tid = transaction->t_tid;
		else
			tid = journal->j_commit_sequence;
		read_unlock(&journal->j_state_lock);
		ei->i_sync_tid = tid;
		ei->i_datasync_tid = tid;
	}

	if (EXT4_INODE_SIZE(inode->i_sb) > EXT4_GOOD_OLD_INODE_SIZE) {
		if (ei->i_extra_isize == 0) {
			/* The extra space is currently unused. Use it. */
			BUILD_BUG_ON(sizeof(struct ext4_inode) & 3);
			ei->i_extra_isize = sizeof(struct ext4_inode) -
					    EXT4_GOOD_OLD_INODE_SIZE;
		} else {
			ret = ext4_iget_extra_inode(inode, raw_inode, ei);
			if (ret)
				goto bad_inode;
		}
	}

	EXT4_INODE_GET_XTIME(i_ctime, inode, raw_inode);
	EXT4_INODE_GET_XTIME(i_mtime, inode, raw_inode);
	EXT4_INODE_GET_XTIME(i_atime, inode, raw_inode);
	EXT4_EINODE_GET_XTIME(i_crtime, ei, raw_inode);

	if (likely(!test_opt2(inode->i_sb, HURD_COMPAT))) {
		u64 ivers = le32_to_cpu(raw_inode->i_disk_version);

		if (EXT4_INODE_SIZE(inode->i_sb) > EXT4_GOOD_OLD_INODE_SIZE) {
			if (EXT4_FITS_IN_INODE(raw_inode, ei, i_version_hi))
				ivers |=
		    (__u64)(le32_to_cpu(raw_inode->i_version_hi)) << 32;
		}
		ext4_inode_set_iversion_queried(inode, ivers);
	}

	ret = 0;
	if (ei->i_file_acl &&
	    !ext4_inode_block_valid(inode, ei->i_file_acl, 1)) {
		ext4_error_inode(inode, function, line, 0,
				 "iget: bad extended attribute block %llu",
				 ei->i_file_acl);
		ret = -EFSCORRUPTED;
		goto bad_inode;
	} else if (!ext4_has_inline_data(inode)) {
		/* validate the block references in the inode */
		if (!(EXT4_SB(sb)->s_mount_state & EXT4_FC_REPLAY) &&
			(S_ISREG(inode->i_mode) || S_ISDIR(inode->i_mode) ||
			(S_ISLNK(inode->i_mode) &&
			!ext4_inode_is_fast_symlink(inode)))) {
			if (ext4_test_inode_flag(inode, EXT4_INODE_EXTENTS))
				ret = ext4_ext_check_inode(inode);
			else
				ret = ext4_ind_check_inode(inode);
		}
	}
	if (ret)
		goto bad_inode;

	if (S_ISREG(inode->i_mode)) {
		inode->i_op = &ext4_file_inode_operations;
		inode->i_fop = &ext4_file_operations;
		ext4_set_aops(inode);
	} else if (S_ISDIR(inode->i_mode)) {
		inode->i_op = &ext4_dir_inode_operations;
		inode->i_fop = &ext4_dir_operations;
	} else if (S_ISLNK(inode->i_mode)) {
		/* VFS does not allow setting these so must be corruption */
		if (IS_APPEND(inode) || IS_IMMUTABLE(inode)) {
			ext4_error_inode(inode, function, line, 0,
					 "iget: immutable or append flags "
					 "not allowed on symlinks");
			ret = -EFSCORRUPTED;
			goto bad_inode;
		}
		if (IS_ENCRYPTED(inode)) {
			inode->i_op = &ext4_encrypted_symlink_inode_operations;
			ext4_set_aops(inode);
		} else if (ext4_inode_is_fast_symlink(inode)) {
			inode->i_link = (char *)ei->i_data;
			inode->i_op = &ext4_fast_symlink_inode_operations;
			nd_terminate_link(ei->i_data, inode->i_size,
				sizeof(ei->i_data) - 1);
		} else {
			inode->i_op = &ext4_symlink_inode_operations;
			ext4_set_aops(inode);
		}
		inode_nohighmem(inode);
	} else if (S_ISCHR(inode->i_mode) || S_ISBLK(inode->i_mode) ||
	      S_ISFIFO(inode->i_mode) || S_ISSOCK(inode->i_mode)) {
		inode->i_op = &ext4_special_inode_operations;
		if (raw_inode->i_block[0])
			init_special_inode(inode, inode->i_mode,
			   old_decode_dev(le32_to_cpu(raw_inode->i_block[0])));
		else
			init_special_inode(inode, inode->i_mode,
			   new_decode_dev(le32_to_cpu(raw_inode->i_block[1])));
	} else if (ino == EXT4_BOOT_LOADER_INO) {
		make_bad_inode(inode);
	} else {
		ret = -EFSCORRUPTED;
		ext4_error_inode(inode, function, line, 0,
				 "iget: bogus i_mode (%o)", inode->i_mode);
		goto bad_inode;
	}
	if (IS_CASEFOLDED(inode) && !ext4_has_feature_casefold(inode->i_sb))
		ext4_error_inode(inode, function, line, 0,
				 "casefold flag without casefold feature");
	brelse(iloc.bh);

	unlock_new_inode(inode);
	return inode;

bad_inode:
	brelse(iloc.bh);
	iget_failed(inode);
	return ERR_PTR(ret);
}

static void __ext4_update_other_inode_time(struct super_block *sb,
					   unsigned long orig_ino,
					   unsigned long ino,
					   struct ext4_inode *raw_inode)
{
	struct inode *inode;

	inode = find_inode_by_ino_rcu(sb, ino);
	if (!inode)
		return;

	if (!inode_is_dirtytime_only(inode))
		return;

	spin_lock(&inode->i_lock);
	if (inode_is_dirtytime_only(inode)) {
		struct ext4_inode_info	*ei = EXT4_I(inode);

		inode->i_state &= ~I_DIRTY_TIME;
		spin_unlock(&inode->i_lock);

		spin_lock(&ei->i_raw_lock);
		EXT4_INODE_SET_XTIME(i_ctime, inode, raw_inode);
		EXT4_INODE_SET_XTIME(i_mtime, inode, raw_inode);
		EXT4_INODE_SET_XTIME(i_atime, inode, raw_inode);
		ext4_inode_csum_set(inode, raw_inode, ei);
		spin_unlock(&ei->i_raw_lock);
		trace_ext4_other_inode_update_time(inode, orig_ino);
		return;
	}
	spin_unlock(&inode->i_lock);
}

/*
 * Opportunistically update the other time fields for other inodes in
 * the same inode table block.
 */
static void ext4_update_other_inodes_time(struct super_block *sb,
					  unsigned long orig_ino, char *buf)
{
	unsigned long ino;
	int i, inodes_per_block = EXT4_SB(sb)->s_inodes_per_block;
	int inode_size = EXT4_INODE_SIZE(sb);

	/*
	 * Calculate the first inode in the inode table block.  Inode
	 * numbers are one-based.  That is, the first inode in a block
	 * (assuming 4k blocks and 256 byte inodes) is (n*16 + 1).
	 */
	ino = ((orig_ino - 1) & ~(inodes_per_block - 1)) + 1;
	rcu_read_lock();
	for (i = 0; i < inodes_per_block; i++, ino++, buf += inode_size) {
		if (ino == orig_ino)
			continue;
		__ext4_update_other_inode_time(sb, orig_ino, ino,
					       (struct ext4_inode *)buf);
	}
	rcu_read_unlock();
}

/*
 * Post the struct inode info into an on-disk inode location in the
 * buffer-cache.  This gobbles the caller's reference to the
 * buffer_head in the inode location struct.
 *
 * The caller must have write access to iloc->bh.
 */
static int ext4_do_update_inode(handle_t *handle,
				struct inode *inode,
				struct ext4_iloc *iloc)
{
	struct ext4_inode *raw_inode = ext4_raw_inode(iloc);
	struct ext4_inode_info *ei = EXT4_I(inode);
	struct buffer_head *bh = iloc->bh;
	struct super_block *sb = inode->i_sb;
	int err;
	int need_datasync = 0, set_large_file = 0;

	spin_lock(&ei->i_raw_lock);

	/*
	 * For fields not tracked in the in-memory inode, initialise them
	 * to zero for new inodes.
	 */
	if (ext4_test_inode_state(inode, EXT4_STATE_NEW))
		memset(raw_inode, 0, EXT4_SB(inode->i_sb)->s_inode_size);

	if (READ_ONCE(ei->i_disksize) != ext4_isize(inode->i_sb, raw_inode))
		need_datasync = 1;
	if (ei->i_disksize > 0x7fffffffULL) {
		if (!ext4_has_feature_large_file(sb) ||
		    EXT4_SB(sb)->s_es->s_rev_level == cpu_to_le32(EXT4_GOOD_OLD_REV))
			set_large_file = 1;
	}

	err = ext4_fill_raw_inode(inode, raw_inode);
	spin_unlock(&ei->i_raw_lock);
	if (err) {
		EXT4_ERROR_INODE(inode, "corrupted inode contents");
		goto out_brelse;
	}

	if (inode->i_sb->s_flags & SB_LAZYTIME)
		ext4_update_other_inodes_time(inode->i_sb, inode->i_ino,
					      bh->b_data);

	BUFFER_TRACE(bh, "call ext4_handle_dirty_metadata");
	err = ext4_handle_dirty_metadata(handle, NULL, bh);
	if (err)
		goto out_error;
	ext4_clear_inode_state(inode, EXT4_STATE_NEW);
	if (set_large_file) {
		BUFFER_TRACE(EXT4_SB(sb)->s_sbh, "get write access");
		err = ext4_journal_get_write_access(handle, sb,
						    EXT4_SB(sb)->s_sbh,
						    EXT4_JTR_NONE);
		if (err)
			goto out_error;
		lock_buffer(EXT4_SB(sb)->s_sbh);
		ext4_set_feature_large_file(sb);
		ext4_superblock_csum_set(sb);
		unlock_buffer(EXT4_SB(sb)->s_sbh);
		ext4_handle_sync(handle);
		err = ext4_handle_dirty_metadata(handle, NULL,
						 EXT4_SB(sb)->s_sbh);
	}
	ext4_update_inode_fsync_trans(handle, inode, need_datasync);
out_error:
	ext4_std_error(inode->i_sb, err);
out_brelse:
	brelse(bh);
	return err;
}

/*
 * ext4_write_inode()
 *
 * We are called from a few places:
 *
 * - Within generic_file_aio_write() -> generic_write_sync() for O_SYNC files.
 *   Here, there will be no transaction running. We wait for any running
 *   transaction to commit.
 *
 * - Within flush work (sys_sync(), kupdate and such).
 *   We wait on commit, if told to.
 *
 * - Within iput_final() -> write_inode_now()
 *   We wait on commit, if told to.
 *
 * In all cases it is actually safe for us to return without doing anything,
 * because the inode has been copied into a raw inode buffer in
 * ext4_mark_inode_dirty().  This is a correctness thing for WB_SYNC_ALL
 * writeback.
 *
 * Note that we are absolutely dependent upon all inode dirtiers doing the
 * right thing: they *must* call mark_inode_dirty() after dirtying info in
 * which we are interested.
 *
 * It would be a bug for them to not do this.  The code:
 *
 *	mark_inode_dirty(inode)
 *	stuff();
 *	inode->i_size = expr;
 *
 * is in error because write_inode() could occur while `stuff()' is running,
 * and the new i_size will be lost.  Plus the inode will no longer be on the
 * superblock's dirty inode list.
 */
int ext4_write_inode(struct inode *inode, struct writeback_control *wbc)
{
	int err;

	if (WARN_ON_ONCE(current->flags & PF_MEMALLOC) ||
	    sb_rdonly(inode->i_sb))
		return 0;

	if (unlikely(ext4_forced_shutdown(EXT4_SB(inode->i_sb))))
		return -EIO;

	if (EXT4_SB(inode->i_sb)->s_journal) {
		if (ext4_journal_current_handle()) {
			jbd_debug(1, "called recursively, non-PF_MEMALLOC!\n");
			dump_stack();
			return -EIO;
		}

		/*
		 * No need to force transaction in WB_SYNC_NONE mode. Also
		 * ext4_sync_fs() will force the commit after everything is
		 * written.
		 */
		if (wbc->sync_mode != WB_SYNC_ALL || wbc->for_sync)
			return 0;

		err = ext4_fc_commit(EXT4_SB(inode->i_sb)->s_journal,
						EXT4_I(inode)->i_sync_tid);
	} else {
		struct ext4_iloc iloc;

		err = __ext4_get_inode_loc_noinmem(inode, &iloc);
		if (err)
			return err;
		/*
		 * sync(2) will flush the whole buffer cache. No need to do
		 * it here separately for each inode.
		 */
		if (wbc->sync_mode == WB_SYNC_ALL && !wbc->for_sync)
			sync_dirty_buffer(iloc.bh);
		if (buffer_req(iloc.bh) && !buffer_uptodate(iloc.bh)) {
			ext4_error_inode_block(inode, iloc.bh->b_blocknr, EIO,
					       "IO error syncing inode");
			err = -EIO;
		}
		brelse(iloc.bh);
	}
	return err;
}

/*
 * In data=journal mode ext4_journalled_invalidatepage() may fail to invalidate
 * buffers that are attached to a page stradding i_size and are undergoing
 * commit. In that case we have to wait for commit to finish and try again.
 */
static void ext4_wait_for_tail_page_commit(struct inode *inode)
{
	struct page *page;
	unsigned offset;
	journal_t *journal = EXT4_SB(inode->i_sb)->s_journal;
	tid_t commit_tid = 0;
	int ret;

	offset = inode->i_size & (PAGE_SIZE - 1);
	/*
	 * If the page is fully truncated, we don't need to wait for any commit
	 * (and we even should not as __ext4_journalled_invalidatepage() may
	 * strip all buffers from the page but keep the page dirty which can then
	 * confuse e.g. concurrent ext4_writepage() seeing dirty page without
	 * buffers). Also we don't need to wait for any commit if all buffers in
	 * the page remain valid. This is most beneficial for the common case of
	 * blocksize == PAGESIZE.
	 */
	if (!offset || offset > (PAGE_SIZE - i_blocksize(inode)))
		return;
	while (1) {
		page = find_lock_page(inode->i_mapping,
				      inode->i_size >> PAGE_SHIFT);
		if (!page)
			return;
		ret = __ext4_journalled_invalidatepage(page, offset,
						PAGE_SIZE - offset);
		unlock_page(page);
		put_page(page);
		if (ret != -EBUSY)
			return;
		commit_tid = 0;
		read_lock(&journal->j_state_lock);
		if (journal->j_committing_transaction)
			commit_tid = journal->j_committing_transaction->t_tid;
		read_unlock(&journal->j_state_lock);
		if (commit_tid)
			jbd2_log_wait_commit(journal, commit_tid);
	}
}

/*
 * ext4_setattr()
 *
 * Called from notify_change.
 *
 * We want to trap VFS attempts to truncate the file as soon as
 * possible.  In particular, we want to make sure that when the VFS
 * shrinks i_size, we put the inode on the orphan list and modify
 * i_disksize immediately, so that during the subsequent flushing of
 * dirty pages and freeing of disk blocks, we can guarantee that any
 * commit will leave the blocks being flushed in an unused state on
 * disk.  (On recovery, the inode will get truncated and the blocks will
 * be freed, so we have a strong guarantee that no future commit will
 * leave these blocks visible to the user.)
 *
 * Another thing we have to assure is that if we are in ordered mode
 * and inode is still attached to the committing transaction, we must
 * we start writeout of all the dirty pages which are being truncated.
 * This way we are sure that all the data written in the previous
 * transaction are already on disk (truncate waits for pages under
 * writeback).
 *
 * Called with inode->i_rwsem down.
 */
int ext4_setattr(struct user_namespace *mnt_userns, struct dentry *dentry,
		 struct iattr *attr)
{
	struct inode *inode = d_inode(dentry);
	int error, rc = 0;
	int orphan = 0;
	const unsigned int ia_valid = attr->ia_valid;

	if (unlikely(ext4_forced_shutdown(EXT4_SB(inode->i_sb))))
		return -EIO;

	if (unlikely(IS_IMMUTABLE(inode)))
		return -EPERM;

	if (unlikely(IS_APPEND(inode) &&
		     (ia_valid & (ATTR_MODE | ATTR_UID |
				  ATTR_GID | ATTR_TIMES_SET))))
		return -EPERM;

	error = setattr_prepare(mnt_userns, dentry, attr);
	if (error)
		return error;

	error = fscrypt_prepare_setattr(dentry, attr);
	if (error)
		return error;

	error = fsverity_prepare_setattr(dentry, attr);
	if (error)
		return error;

	if (is_quota_modification(inode, attr)) {
		error = dquot_initialize(inode);
		if (error)
			return error;
	}

	if ((ia_valid & ATTR_UID && !uid_eq(attr->ia_uid, inode->i_uid)) ||
	    (ia_valid & ATTR_GID && !gid_eq(attr->ia_gid, inode->i_gid))) {
		handle_t *handle;

		/* (user+group)*(old+new) structure, inode write (sb,
		 * inode block, ? - but truncate inode update has it) */
		handle = ext4_journal_start(inode, EXT4_HT_QUOTA,
			(EXT4_MAXQUOTAS_INIT_BLOCKS(inode->i_sb) +
			 EXT4_MAXQUOTAS_DEL_BLOCKS(inode->i_sb)) + 3);
		if (IS_ERR(handle)) {
			error = PTR_ERR(handle);
			goto err_out;
		}

		/* dquot_transfer() calls back ext4_get_inode_usage() which
		 * counts xattr inode references.
		 */
		down_read(&EXT4_I(inode)->xattr_sem);
		error = dquot_transfer(inode, attr);
		up_read(&EXT4_I(inode)->xattr_sem);

		if (error) {
			ext4_journal_stop(handle);
			return error;
		}
		/* Update corresponding info in inode so that everything is in
		 * one transaction */
		if (attr->ia_valid & ATTR_UID)
			inode->i_uid = attr->ia_uid;
		if (attr->ia_valid & ATTR_GID)
			inode->i_gid = attr->ia_gid;
		error = ext4_mark_inode_dirty(handle, inode);
		ext4_journal_stop(handle);
		if (unlikely(error)) {
			return error;
		}
	}

	if (attr->ia_valid & ATTR_SIZE) {
		handle_t *handle;
		loff_t oldsize = inode->i_size;
		int shrink = (attr->ia_size < inode->i_size);

		if (!(ext4_test_inode_flag(inode, EXT4_INODE_EXTENTS))) {
			struct ext4_sb_info *sbi = EXT4_SB(inode->i_sb);

			if (attr->ia_size > sbi->s_bitmap_maxbytes) {
				return -EFBIG;
			}
		}
		if (!S_ISREG(inode->i_mode)) {
			return -EINVAL;
		}

		if (IS_I_VERSION(inode) && attr->ia_size != inode->i_size)
			inode_inc_iversion(inode);

		if (shrink) {
			if (ext4_should_order_data(inode)) {
				error = ext4_begin_ordered_truncate(inode,
							    attr->ia_size);
				if (error)
					goto err_out;
			}
			/*
			 * Blocks are going to be removed from the inode. Wait
			 * for dio in flight.
			 */
			inode_dio_wait(inode);
		}

		filemap_invalidate_lock(inode->i_mapping);

		rc = ext4_break_layouts(inode);
		if (rc) {
			filemap_invalidate_unlock(inode->i_mapping);
			goto err_out;
		}

		if (attr->ia_size != inode->i_size) {
			handle = ext4_journal_start(inode, EXT4_HT_INODE, 3);
			if (IS_ERR(handle)) {
				error = PTR_ERR(handle);
				goto out_mmap_sem;
			}
			if (ext4_handle_valid(handle) && shrink) {
				error = ext4_orphan_add(handle, inode);
				orphan = 1;
			}
			/*
			 * Update c/mtime on truncate up, ext4_truncate() will
			 * update c/mtime in shrink case below
			 */
			if (!shrink) {
				inode->i_mtime = current_time(inode);
				inode->i_ctime = inode->i_mtime;
			}

			if (shrink)
				ext4_fc_track_range(handle, inode,
					(attr->ia_size > 0 ? attr->ia_size - 1 : 0) >>
					inode->i_sb->s_blocksize_bits,
					EXT_MAX_BLOCKS - 1);
			else
				ext4_fc_track_range(
					handle, inode,
					(oldsize > 0 ? oldsize - 1 : oldsize) >>
					inode->i_sb->s_blocksize_bits,
					(attr->ia_size > 0 ? attr->ia_size - 1 : 0) >>
					inode->i_sb->s_blocksize_bits);

			down_write(&EXT4_I(inode)->i_data_sem);
			EXT4_I(inode)->i_disksize = attr->ia_size;
			rc = ext4_mark_inode_dirty(handle, inode);
			if (!error)
				error = rc;
			/*
			 * We have to update i_size under i_data_sem together
			 * with i_disksize to avoid races with writeback code
			 * running ext4_wb_update_i_disksize().
			 */
			if (!error)
				i_size_write(inode, attr->ia_size);
			up_write(&EXT4_I(inode)->i_data_sem);
			ext4_journal_stop(handle);
			if (error)
				goto out_mmap_sem;
			if (!shrink) {
				pagecache_isize_extended(inode, oldsize,
							 inode->i_size);
			} else if (ext4_should_journal_data(inode)) {
				ext4_wait_for_tail_page_commit(inode);
			}
		}

		/*
		 * Truncate pagecache after we've waited for commit
		 * in data=journal mode to make pages freeable.
		 */
		truncate_pagecache(inode, inode->i_size);
		/*
		 * Call ext4_truncate() even if i_size didn't change to
		 * truncate possible preallocated blocks.
		 */
		if (attr->ia_size <= oldsize) {
			rc = ext4_truncate(inode);
			if (rc)
				error = rc;
		}
out_mmap_sem:
		filemap_invalidate_unlock(inode->i_mapping);
	}

	if (!error) {
		setattr_copy(mnt_userns, inode, attr);
		mark_inode_dirty(inode);
	}

	/*
	 * If the call to ext4_truncate failed to get a transaction handle at
	 * all, we need to clean up the in-core orphan list manually.
	 */
	if (orphan && inode->i_nlink)
		ext4_orphan_del(NULL, inode);

	if (!error && (ia_valid & ATTR_MODE))
		rc = posix_acl_chmod(mnt_userns, inode, inode->i_mode);

err_out:
	if  (error)
		ext4_std_error(inode->i_sb, error);
	if (!error)
		error = rc;
	return error;
}

int ext4_getattr(struct user_namespace *mnt_userns, const struct path *path,
		 struct kstat *stat, u32 request_mask, unsigned int query_flags)
{
	struct inode *inode = d_inode(path->dentry);
	struct ext4_inode *raw_inode;
	struct ext4_inode_info *ei = EXT4_I(inode);
	unsigned int flags;

	if ((request_mask & STATX_BTIME) &&
	    EXT4_FITS_IN_INODE(raw_inode, ei, i_crtime)) {
		stat->result_mask |= STATX_BTIME;
		stat->btime.tv_sec = ei->i_crtime.tv_sec;
		stat->btime.tv_nsec = ei->i_crtime.tv_nsec;
	}

	flags = ei->i_flags & EXT4_FL_USER_VISIBLE;
	if (flags & EXT4_APPEND_FL)
		stat->attributes |= STATX_ATTR_APPEND;
	if (flags & EXT4_COMPR_FL)
		stat->attributes |= STATX_ATTR_COMPRESSED;
	if (flags & EXT4_ENCRYPT_FL)
		stat->attributes |= STATX_ATTR_ENCRYPTED;
	if (flags & EXT4_IMMUTABLE_FL)
		stat->attributes |= STATX_ATTR_IMMUTABLE;
	if (flags & EXT4_NODUMP_FL)
		stat->attributes |= STATX_ATTR_NODUMP;
	if (flags & EXT4_VERITY_FL)
		stat->attributes |= STATX_ATTR_VERITY;

	stat->attributes_mask |= (STATX_ATTR_APPEND |
				  STATX_ATTR_COMPRESSED |
				  STATX_ATTR_ENCRYPTED |
				  STATX_ATTR_IMMUTABLE |
				  STATX_ATTR_NODUMP |
				  STATX_ATTR_VERITY);

	generic_fillattr(mnt_userns, inode, stat);
	return 0;
}

int ext4_file_getattr(struct user_namespace *mnt_userns,
		      const struct path *path, struct kstat *stat,
		      u32 request_mask, unsigned int query_flags)
{
	struct inode *inode = d_inode(path->dentry);
	u64 delalloc_blocks;

	ext4_getattr(mnt_userns, path, stat, request_mask, query_flags);

	/*
	 * If there is inline data in the inode, the inode will normally not
	 * have data blocks allocated (it may have an external xattr block).
	 * Report at least one sector for such files, so tools like tar, rsync,
	 * others don't incorrectly think the file is completely sparse.
	 */
	if (unlikely(ext4_has_inline_data(inode)))
		stat->blocks += (stat->size + 511) >> 9;

	/*
	 * We can't update i_blocks if the block allocation is delayed
	 * otherwise in the case of system crash before the real block
	 * allocation is done, we will have i_blocks inconsistent with
	 * on-disk file blocks.
	 * We always keep i_blocks updated together with real
	 * allocation. But to not confuse with user, stat
	 * will return the blocks that include the delayed allocation
	 * blocks for this file.
	 */
	delalloc_blocks = EXT4_C2B(EXT4_SB(inode->i_sb),
				   EXT4_I(inode)->i_reserved_data_blocks);
	stat->blocks += delalloc_blocks << (inode->i_sb->s_blocksize_bits - 9);
	return 0;
}

static int ext4_index_trans_blocks(struct inode *inode, int lblocks,
				   int pextents)
{
	if (!(ext4_test_inode_flag(inode, EXT4_INODE_EXTENTS)))
		return ext4_ind_trans_blocks(inode, lblocks);
	return ext4_ext_index_trans_blocks(inode, pextents);
}

/*
 * Account for index blocks, block groups bitmaps and block group
 * descriptor blocks if modify datablocks and index blocks
 * worse case, the indexs blocks spread over different block groups
 *
 * If datablocks are discontiguous, they are possible to spread over
 * different block groups too. If they are contiguous, with flexbg,
 * they could still across block group boundary.
 *
 * Also account for superblock, inode, quota and xattr blocks
 */
static int ext4_meta_trans_blocks(struct inode *inode, int lblocks,
				  int pextents)
{
	ext4_group_t groups, ngroups = ext4_get_groups_count(inode->i_sb);
	int gdpblocks;
	int idxblocks;
	int ret = 0;

	/*
	 * How many index blocks need to touch to map @lblocks logical blocks
	 * to @pextents physical extents?
	 */
	idxblocks = ext4_index_trans_blocks(inode, lblocks, pextents);

	ret = idxblocks;

	/*
	 * Now let's see how many group bitmaps and group descriptors need
	 * to account
	 */
	groups = idxblocks + pextents;
	gdpblocks = groups;
	if (groups > ngroups)
		groups = ngroups;
	if (groups > EXT4_SB(inode->i_sb)->s_gdb_count)
		gdpblocks = EXT4_SB(inode->i_sb)->s_gdb_count;

	/* bitmaps and block group descriptor blocks */
	ret += groups + gdpblocks;

	/* Blocks for super block, inode, quota and xattr blocks */
	ret += EXT4_META_TRANS_BLOCKS(inode->i_sb);

	return ret;
}

/*
 * Calculate the total number of credits to reserve to fit
 * the modification of a single pages into a single transaction,
 * which may include multiple chunks of block allocations.
 *
 * This could be called via ext4_write_begin()
 *
 * We need to consider the worse case, when
 * one new block per extent.
 */
int ext4_writepage_trans_blocks(struct inode *inode)
{
	int bpp = ext4_journal_blocks_per_page(inode);
	int ret;

	ret = ext4_meta_trans_blocks(inode, bpp, bpp);

	/* Account for data blocks for journalled mode */
	if (ext4_should_journal_data(inode))
		ret += bpp;
	return ret;
}

/*
 * Calculate the journal credits for a chunk of data modification.
 *
 * This is called from DIO, fallocate or whoever calling
 * ext4_map_blocks() to map/allocate a chunk of contiguous disk blocks.
 *
 * journal buffers for data blocks are not included here, as DIO
 * and fallocate do no need to journal data buffers.
 */
int ext4_chunk_trans_blocks(struct inode *inode, int nrblocks)
{
	return ext4_meta_trans_blocks(inode, nrblocks, 1);
}

/*
 * The caller must have previously called ext4_reserve_inode_write().
 * Give this, we know that the caller already has write access to iloc->bh.
 */
int ext4_mark_iloc_dirty(handle_t *handle,
			 struct inode *inode, struct ext4_iloc *iloc)
{
	int err = 0;

	if (unlikely(ext4_forced_shutdown(EXT4_SB(inode->i_sb)))) {
		put_bh(iloc->bh);
		return -EIO;
	}
	ext4_fc_track_inode(handle, inode);

	if (IS_I_VERSION(inode))
		inode_inc_iversion(inode);

	/* the do_update_inode consumes one bh->b_count */
	get_bh(iloc->bh);

	/* ext4_do_update_inode() does jbd2_journal_dirty_metadata */
	err = ext4_do_update_inode(handle, inode, iloc);
	put_bh(iloc->bh);
	return err;
}

/*
 * On success, We end up with an outstanding reference count against
 * iloc->bh.  This _must_ be cleaned up later.
 */

int
ext4_reserve_inode_write(handle_t *handle, struct inode *inode,
			 struct ext4_iloc *iloc)
{
	int err;

	if (unlikely(ext4_forced_shutdown(EXT4_SB(inode->i_sb))))
		return -EIO;

	err = ext4_get_inode_loc(inode, iloc);
	if (!err) {
		BUFFER_TRACE(iloc->bh, "get_write_access");
		err = ext4_journal_get_write_access(handle, inode->i_sb,
						    iloc->bh, EXT4_JTR_NONE);
		if (err) {
			brelse(iloc->bh);
			iloc->bh = NULL;
		}
	}
	ext4_std_error(inode->i_sb, err);
	return err;
}

static int __ext4_expand_extra_isize(struct inode *inode,
				     unsigned int new_extra_isize,
				     struct ext4_iloc *iloc,
				     handle_t *handle, int *no_expand)
{
	struct ext4_inode *raw_inode;
	struct ext4_xattr_ibody_header *header;
	unsigned int inode_size = EXT4_INODE_SIZE(inode->i_sb);
	struct ext4_inode_info *ei = EXT4_I(inode);
	int error;

	/* this was checked at iget time, but double check for good measure */
	if ((EXT4_GOOD_OLD_INODE_SIZE + ei->i_extra_isize > inode_size) ||
	    (ei->i_extra_isize & 3)) {
		EXT4_ERROR_INODE(inode, "bad extra_isize %u (inode size %u)",
				 ei->i_extra_isize,
				 EXT4_INODE_SIZE(inode->i_sb));
		return -EFSCORRUPTED;
	}
	if ((new_extra_isize < ei->i_extra_isize) ||
	    (new_extra_isize < 4) ||
	    (new_extra_isize > inode_size - EXT4_GOOD_OLD_INODE_SIZE))
		return -EINVAL;	/* Should never happen */

	raw_inode = ext4_raw_inode(iloc);

	header = IHDR(inode, raw_inode);

	/* No extended attributes present */
	if (!ext4_test_inode_state(inode, EXT4_STATE_XATTR) ||
	    header->h_magic != cpu_to_le32(EXT4_XATTR_MAGIC)) {
		memset((void *)raw_inode + EXT4_GOOD_OLD_INODE_SIZE +
		       EXT4_I(inode)->i_extra_isize, 0,
		       new_extra_isize - EXT4_I(inode)->i_extra_isize);
		EXT4_I(inode)->i_extra_isize = new_extra_isize;
		return 0;
	}

	/* try to expand with EAs present */
	error = ext4_expand_extra_isize_ea(inode, new_extra_isize,
					   raw_inode, handle);
	if (error) {
		/*
		 * Inode size expansion failed; don't try again
		 */
		*no_expand = 1;
	}

	return error;
}

/*
 * Expand an inode by new_extra_isize bytes.
 * Returns 0 on success or negative error number on failure.
 */
static int ext4_try_to_expand_extra_isize(struct inode *inode,
					  unsigned int new_extra_isize,
					  struct ext4_iloc iloc,
					  handle_t *handle)
{
	int no_expand;
	int error;

	if (ext4_test_inode_state(inode, EXT4_STATE_NO_EXPAND))
		return -EOVERFLOW;

	/*
	 * In nojournal mode, we can immediately attempt to expand
	 * the inode.  When journaled, we first need to obtain extra
	 * buffer credits since we may write into the EA block
	 * with this same handle. If journal_extend fails, then it will
	 * only result in a minor loss of functionality for that inode.
	 * If this is felt to be critical, then e2fsck should be run to
	 * force a large enough s_min_extra_isize.
	 */
	if (ext4_journal_extend(handle,
				EXT4_DATA_TRANS_BLOCKS(inode->i_sb), 0) != 0)
		return -ENOSPC;

	if (ext4_write_trylock_xattr(inode, &no_expand) == 0)
		return -EBUSY;

	error = __ext4_expand_extra_isize(inode, new_extra_isize, &iloc,
					  handle, &no_expand);
	ext4_write_unlock_xattr(inode, &no_expand);

	return error;
}

int ext4_expand_extra_isize(struct inode *inode,
			    unsigned int new_extra_isize,
			    struct ext4_iloc *iloc)
{
	handle_t *handle;
	int no_expand;
	int error, rc;

	if (ext4_test_inode_state(inode, EXT4_STATE_NO_EXPAND)) {
		brelse(iloc->bh);
		return -EOVERFLOW;
	}

	handle = ext4_journal_start(inode, EXT4_HT_INODE,
				    EXT4_DATA_TRANS_BLOCKS(inode->i_sb));
	if (IS_ERR(handle)) {
		error = PTR_ERR(handle);
		brelse(iloc->bh);
		return error;
	}

	ext4_write_lock_xattr(inode, &no_expand);

	BUFFER_TRACE(iloc->bh, "get_write_access");
	error = ext4_journal_get_write_access(handle, inode->i_sb, iloc->bh,
					      EXT4_JTR_NONE);
	if (error) {
		brelse(iloc->bh);
		goto out_unlock;
	}

	error = __ext4_expand_extra_isize(inode, new_extra_isize, iloc,
					  handle, &no_expand);

	rc = ext4_mark_iloc_dirty(handle, inode, iloc);
	if (!error)
		error = rc;

out_unlock:
	ext4_write_unlock_xattr(inode, &no_expand);
	ext4_journal_stop(handle);
	return error;
}

/*
 * What we do here is to mark the in-core inode as clean with respect to inode
 * dirtiness (it may still be data-dirty).
 * This means that the in-core inode may be reaped by prune_icache
 * without having to perform any I/O.  This is a very good thing,
 * because *any* task may call prune_icache - even ones which
 * have a transaction open against a different journal.
 *
 * Is this cheating?  Not really.  Sure, we haven't written the
 * inode out, but prune_icache isn't a user-visible syncing function.
 * Whenever the user wants stuff synced (sys_sync, sys_msync, sys_fsync)
 * we start and wait on commits.
 */
int __ext4_mark_inode_dirty(handle_t *handle, struct inode *inode,
				const char *func, unsigned int line)
{
	struct ext4_iloc iloc;
	struct ext4_sb_info *sbi = EXT4_SB(inode->i_sb);
	int err;

	might_sleep();
	trace_ext4_mark_inode_dirty(inode, _RET_IP_);
	err = ext4_reserve_inode_write(handle, inode, &iloc);
	if (err)
		goto out;

	if (EXT4_I(inode)->i_extra_isize < sbi->s_want_extra_isize)
		ext4_try_to_expand_extra_isize(inode, sbi->s_want_extra_isize,
					       iloc, handle);

	err = ext4_mark_iloc_dirty(handle, inode, &iloc);
out:
	if (unlikely(err))
		ext4_error_inode_err(inode, func, line, 0, err,
					"mark_inode_dirty error");
	return err;
}

/*
 * ext4_dirty_inode() is called from __mark_inode_dirty()
 *
 * We're really interested in the case where a file is being extended.
 * i_size has been changed by generic_commit_write() and we thus need
 * to include the updated inode in the current transaction.
 *
 * Also, dquot_alloc_block() will always dirty the inode when blocks
 * are allocated to the file.
 *
 * If the inode is marked synchronous, we don't honour that here - doing
 * so would cause a commit on atime updates, which we don't bother doing.
 * We handle synchronous inodes at the highest possible level.
 */
void ext4_dirty_inode(struct inode *inode, int flags)
{
	handle_t *handle;

	handle = ext4_journal_start(inode, EXT4_HT_INODE, 2);
	if (IS_ERR(handle))
		return;
	ext4_mark_inode_dirty(handle, inode);
	ext4_journal_stop(handle);
}

int ext4_change_inode_journal_flag(struct inode *inode, int val)
{
	journal_t *journal;
	handle_t *handle;
	int err;
	struct ext4_sb_info *sbi = EXT4_SB(inode->i_sb);

	/*
	 * We have to be very careful here: changing a data block's
	 * journaling status dynamically is dangerous.  If we write a
	 * data block to the journal, change the status and then delete
	 * that block, we risk forgetting to revoke the old log record
	 * from the journal and so a subsequent replay can corrupt data.
	 * So, first we make sure that the journal is empty and that
	 * nobody is changing anything.
	 */

	journal = EXT4_JOURNAL(inode);
	if (!journal)
		return 0;
	if (is_journal_aborted(journal))
		return -EROFS;

	/* Wait for all existing dio workers */
	inode_dio_wait(inode);

	/*
	 * Before flushing the journal and switching inode's aops, we have
	 * to flush all dirty data the inode has. There can be outstanding
	 * delayed allocations, there can be unwritten extents created by
	 * fallocate or buffered writes in dioread_nolock mode covered by
	 * dirty data which can be converted only after flushing the dirty
	 * data (and journalled aops don't know how to handle these cases).
	 */
	if (val) {
		filemap_invalidate_lock(inode->i_mapping);
		err = filemap_write_and_wait(inode->i_mapping);
		if (err < 0) {
			filemap_invalidate_unlock(inode->i_mapping);
			return err;
		}
	}

	percpu_down_write(&sbi->s_writepages_rwsem);
	jbd2_journal_lock_updates(journal);

	/*
	 * OK, there are no updates running now, and all cached data is
	 * synced to disk.  We are now in a completely consistent state
	 * which doesn't have anything in the journal, and we know that
	 * no filesystem updates are running, so it is safe to modify
	 * the inode's in-core data-journaling state flag now.
	 */

	if (val)
		ext4_set_inode_flag(inode, EXT4_INODE_JOURNAL_DATA);
	else {
		err = jbd2_journal_flush(journal, 0);
		if (err < 0) {
			jbd2_journal_unlock_updates(journal);
			percpu_up_write(&sbi->s_writepages_rwsem);
			return err;
		}
		ext4_clear_inode_flag(inode, EXT4_INODE_JOURNAL_DATA);
	}
	ext4_set_aops(inode);

	jbd2_journal_unlock_updates(journal);
	percpu_up_write(&sbi->s_writepages_rwsem);

	if (val)
		filemap_invalidate_unlock(inode->i_mapping);

	/* Finally we can mark the inode as dirty. */

	handle = ext4_journal_start(inode, EXT4_HT_INODE, 1);
	if (IS_ERR(handle))
		return PTR_ERR(handle);

	ext4_fc_mark_ineligible(inode->i_sb,
		EXT4_FC_REASON_JOURNAL_FLAG_CHANGE, handle);
	err = ext4_mark_inode_dirty(handle, inode);
	ext4_handle_sync(handle);
	ext4_journal_stop(handle);
	ext4_std_error(inode->i_sb, err);

	return err;
}

static int ext4_bh_unmapped(handle_t *handle, struct inode *inode,
			    struct buffer_head *bh)
{
	return !buffer_mapped(bh);
}

vm_fault_t ext4_page_mkwrite(struct vm_fault *vmf)
{
	struct vm_area_struct *vma = vmf->vma;
	struct page *page = vmf->page;
	loff_t size;
	unsigned long len;
	int err;
	vm_fault_t ret;
	struct file *file = vma->vm_file;
	struct inode *inode = file_inode(file);
	struct address_space *mapping = inode->i_mapping;
	handle_t *handle;
	get_block_t *get_block;
	int retries = 0;

	if (unlikely(IS_IMMUTABLE(inode)))
		return VM_FAULT_SIGBUS;

	sb_start_pagefault(inode->i_sb);
	file_update_time(vma->vm_file);

	filemap_invalidate_lock_shared(mapping);

	err = ext4_convert_inline_data(inode);
	if (err)
		goto out_ret;

	/*
	 * On data journalling we skip straight to the transaction handle:
	 * there's no delalloc; page truncated will be checked later; the
	 * early return w/ all buffers mapped (calculates size/len) can't
	 * be used; and there's no dioread_nolock, so only ext4_get_block.
	 */
	if (ext4_should_journal_data(inode))
		goto retry_alloc;

	/* Delalloc case is easy... */
	if (test_opt(inode->i_sb, DELALLOC) &&
	    !ext4_nonda_switch(inode->i_sb)) {
		do {
			err = block_page_mkwrite(vma, vmf,
						   ext4_da_get_block_prep);
		} while (err == -ENOSPC &&
		       ext4_should_retry_alloc(inode->i_sb, &retries));
		goto out_ret;
	}

	lock_page(page);
	size = i_size_read(inode);
	/* Page got truncated from under us? */
	if (page->mapping != mapping || page_offset(page) > size) {
		unlock_page(page);
		ret = VM_FAULT_NOPAGE;
		goto out;
	}

	if (page->index == size >> PAGE_SHIFT)
		len = size & ~PAGE_MASK;
	else
		len = PAGE_SIZE;
	/*
	 * Return if we have all the buffers mapped. This avoids the need to do
	 * journal_start/journal_stop which can block and take a long time
	 *
	 * This cannot be done for data journalling, as we have to add the
	 * inode to the transaction's list to writeprotect pages on commit.
	 */
	if (page_has_buffers(page)) {
		if (!ext4_walk_page_buffers(NULL, inode, page_buffers(page),
					    0, len, NULL,
					    ext4_bh_unmapped)) {
			/* Wait so that we don't change page under IO */
			wait_for_stable_page(page);
			ret = VM_FAULT_LOCKED;
			goto out;
		}
	}
	unlock_page(page);
	/* OK, we need to fill the hole... */
	if (ext4_should_dioread_nolock(inode))
		get_block = ext4_get_block_unwritten;
	else
		get_block = ext4_get_block;
retry_alloc:
	handle = ext4_journal_start(inode, EXT4_HT_WRITE_PAGE,
				    ext4_writepage_trans_blocks(inode));
	if (IS_ERR(handle)) {
		ret = VM_FAULT_SIGBUS;
		goto out;
	}
	/*
	 * Data journalling can't use block_page_mkwrite() because it
	 * will set_buffer_dirty() before do_journal_get_write_access()
	 * thus might hit warning messages for dirty metadata buffers.
	 */
	if (!ext4_should_journal_data(inode)) {
		err = block_page_mkwrite(vma, vmf, get_block);
	} else {
		lock_page(page);
		size = i_size_read(inode);
		/* Page got truncated from under us? */
		if (page->mapping != mapping || page_offset(page) > size) {
			ret = VM_FAULT_NOPAGE;
			goto out_error;
		}

		if (page->index == size >> PAGE_SHIFT)
			len = size & ~PAGE_MASK;
		else
			len = PAGE_SIZE;

		err = __block_write_begin(page, 0, len, ext4_get_block);
		if (!err) {
			ret = VM_FAULT_SIGBUS;
			if (ext4_walk_page_buffers(handle, inode,
					page_buffers(page), 0, len, NULL,
					do_journal_get_write_access))
				goto out_error;
			if (ext4_walk_page_buffers(handle, inode,
					page_buffers(page), 0, len, NULL,
					write_end_fn))
				goto out_error;
			if (ext4_jbd2_inode_add_write(handle, inode,
						      page_offset(page), len))
				goto out_error;
			ext4_set_inode_state(inode, EXT4_STATE_JDATA);
		} else {
			unlock_page(page);
		}
	}
	ext4_journal_stop(handle);
	if (err == -ENOSPC && ext4_should_retry_alloc(inode->i_sb, &retries))
		goto retry_alloc;
out_ret:
	ret = block_page_mkwrite_return(err);
out:
	filemap_invalidate_unlock_shared(mapping);
	sb_end_pagefault(inode->i_sb);
	return ret;
out_error:
	unlock_page(page);
	ext4_journal_stop(handle);
	goto out;
}<|MERGE_RESOLUTION|>--- conflicted
+++ resolved
@@ -3409,16 +3409,9 @@
 	if (ret < 0)
 		return ret;
 out:
-<<<<<<< HEAD
-
-	/*
-	 * When inline encryption is enabled, sometimes I/O to an encrypted file
-	 * has to be broken up to guarantee DUN contiguity. Handle this by
-=======
 	/*
 	 * When inline encryption is enabled, sometimes I/O to an encrypted file
 	 * has to be broken up to guarantee DUN contiguity.  Handle this by
->>>>>>> 881b5687
 	 * limiting the length of the mapping returned.
 	 */
 	map.m_len = fscrypt_limit_io_blocks(inode, map.m_lblk, map.m_len);
