--- conflicted
+++ resolved
@@ -9288,20 +9288,18 @@
 
 	switch (attrs->flavour) {
 	case DEVLINK_PORT_FLAVOUR_PHYSICAL:
-<<<<<<< HEAD
 	case DEVLINK_PORT_FLAVOUR_VIRTUAL:
 		n = snprintf(name, len, "p%u", attrs->phys.port_number);
 		if (n < len && attrs->split)
 			n += snprintf(name + n, len - n, "s%u",
 				      attrs->phys.split_subport_number);
-=======
 		if (!attrs->split)
 			n = snprintf(name, len, "p%u", attrs->phys.port_number);
 		else
 			n = snprintf(name, len, "p%us%u",
 				     attrs->phys.port_number,
 				     attrs->phys.split_subport_number);
->>>>>>> 3822d067
+
 		break;
 	case DEVLINK_PORT_FLAVOUR_CPU:
 	case DEVLINK_PORT_FLAVOUR_DSA:
@@ -9343,8 +9341,6 @@
 		n = snprintf(name, len, "pf%usf%u", attrs->pci_sf.pf,
 			     attrs->pci_sf.sf);
 		break;
-	case DEVLINK_PORT_FLAVOUR_VIRTUAL:
-		return -EOPNOTSUPP;
 	}
 
 	if (n >= len)
