--- conflicted
+++ resolved
@@ -2240,14 +2240,8 @@
 	if (m) {
 		rcu_barrier();
 
-<<<<<<< HEAD
-#ifdef NFT_PIPAPO_ALIGN
-		free_percpu(m->scratch_aligned);
-#endif
-=======
 		nft_set_pipapo_match_destroy(ctx, set, m);
 
->>>>>>> 8b4118fa
 		for_each_possible_cpu(cpu)
 			pipapo_free_scratch(m, cpu);
 		free_percpu(m->scratch);
