--- conflicted
+++ resolved
@@ -394,13 +394,8 @@
 static void icmp_reply(struct icmp_bxm *icmp_param, struct sk_buff *skb)
 {
 	struct rtable *rt = skb_rtable(skb);
-<<<<<<< HEAD
-	struct net *net = dev_net(rt->dst.dev);
-=======
 	struct net *net = dev_net_rcu(rt->dst.dev);
-	bool apply_ratelimit = false;
 	struct ipcm_cookie ipc;
->>>>>>> 0264d6b7
 	struct flowi4 fl4;
 	struct sock *sk;
 	struct inet_sock *inet;
