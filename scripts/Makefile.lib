--- conflicted
+++ resolved
@@ -461,17 +461,10 @@
       cmd_lzo_with_size = { cat $(real-prereqs) | $(KLZOP) -9; $(size_append); } > $@
 
 quiet_cmd_lz4 = LZ4     $@
-<<<<<<< HEAD
-      cmd_lz4 = cat $(real-prereqs) | $(LZ4) -l -12 --favor-decSpeed stdin stdout > $@
+      cmd_lz4 = cat $(real-prereqs) | $(LZ4) -l -12 --favor-decSpeed - - > $@
 
 quiet_cmd_lz4_with_size = LZ4     $@
-      cmd_lz4_with_size = { cat $(real-prereqs) | $(LZ4) -l -12 --favor-decSpeed stdin stdout; \
-=======
-      cmd_lz4 = cat $(real-prereqs) | $(LZ4) -l -9 - - > $@
-
-quiet_cmd_lz4_with_size = LZ4     $@
-      cmd_lz4_with_size = { cat $(real-prereqs) | $(LZ4) -l -9 - -; \
->>>>>>> e10b392a
+      cmd_lz4_with_size = { cat $(real-prereqs) | $(LZ4) -l -12 --favor-decSpeed - -; \
                   $(size_append); } > $@
 
 # U-Boot mkimage
