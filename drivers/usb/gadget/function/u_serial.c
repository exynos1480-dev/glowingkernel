// SPDX-License-Identifier: GPL-2.0+
/*
 * u_serial.c - utilities for USB gadget "serial port"/TTY support
 *
 * Copyright (C) 2003 Al Borchers (alborchers@steinerpoint.com)
 * Copyright (C) 2008 David Brownell
 * Copyright (C) 2008 by Nokia Corporation
 *
 * This code also borrows from usbserial.c, which is
 * Copyright (C) 1999 - 2002 Greg Kroah-Hartman (greg@kroah.com)
 * Copyright (C) 2000 Peter Berger (pberger@brimson.com)
 * Copyright (C) 2000 Al Borchers (alborchers@steinerpoint.com)
 */

/* #define VERBOSE_DEBUG */

#include <linux/kernel.h>
#include <linux/sched.h>
#include <linux/device.h>
#include <linux/delay.h>
#include <linux/tty.h>
#include <linux/tty_flip.h>
#include <linux/slab.h>
#include <linux/export.h>
#include <linux/module.h>
#include <linux/console.h>
#include <linux/kthread.h>
#include <linux/workqueue.h>
#include <linux/kfifo.h>

#include "u_serial.h"


/*
 * This component encapsulates the TTY layer glue needed to provide basic
 * "serial port" functionality through the USB gadget stack.  Each such
 * port is exposed through a /dev/ttyGS* node.
 *
 * After this module has been loaded, the individual TTY port can be requested
 * (gserial_alloc_line()) and it will stay available until they are removed
 * (gserial_free_line()). Each one may be connected to a USB function
 * (gserial_connect), or disconnected (with gserial_disconnect) when the USB
 * host issues a config change event. Data can only flow when the port is
 * connected to the host.
 *
 * A given TTY port can be made available in multiple configurations.
 * For example, each one might expose a ttyGS0 node which provides a
 * login application.  In one case that might use CDC ACM interface 0,
 * while another configuration might use interface 3 for that.  The
 * work to handle that (including descriptor management) is not part
 * of this component.
 *
 * Configurations may expose more than one TTY port.  For example, if
 * ttyGS0 provides login service, then ttyGS1 might provide dialer access
 * for a telephone or fax link.  And ttyGS2 might be something that just
 * needs a simple byte stream interface for some messaging protocol that
 * is managed in userspace ... OBEX, PTP, and MTP have been mentioned.
 *
 *
 * gserial is the lifecycle interface, used by USB functions
 * gs_port is the I/O nexus, used by the tty driver
 * tty_struct links to the tty/filesystem framework
 *
 * gserial <---> gs_port ... links will be null when the USB link is
 * inactive; managed by gserial_{connect,disconnect}().  each gserial
 * instance can wrap its own USB control protocol.
 *	gserial->ioport == usb_ep->driver_data ... gs_port
 *	gs_port->port_usb ... gserial
 *
 * gs_port <---> tty_struct ... links will be null when the TTY file
 * isn't opened; managed by gs_open()/gs_close()
 *	gserial->port_tty ... tty_struct
 *	tty_struct->driver_data ... gserial
 */

/* RX and TX queues can buffer QUEUE_SIZE packets before they hit the
 * next layer of buffering.  For TX that's a circular buffer; for RX
 * consider it a NOP.  A third layer is provided by the TTY code.
 */
#define QUEUE_SIZE		16
#define WRITE_BUF_SIZE		8192		/* TX only */
#define GS_CONSOLE_BUF_SIZE	8192

/* Prevents race conditions while accessing gser->ioport */
static DEFINE_SPINLOCK(serial_port_lock);

/* console info */
struct gs_console {
	struct console		console;
	struct work_struct	work;
	spinlock_t		lock;
	struct usb_request	*req;
	struct kfifo		buf;
	size_t			missed;
};

/*
 * The port structure holds info for each port, one for each minor number
 * (and thus for each /dev/ node).
 */
struct gs_port {
	struct tty_port		port;
	spinlock_t		port_lock;	/* guard port_* access */

	struct gserial		*port_usb;
#ifdef CONFIG_U_SERIAL_CONSOLE
	struct gs_console	*console;
#endif

	u8			port_num;

	struct list_head	read_pool;
	int read_started;
	int read_allocated;
	struct list_head	read_queue;
	unsigned		n_read;
	struct delayed_work	push;

	struct list_head	write_pool;
	int write_started;
	int write_allocated;
	struct kfifo		port_write_buf;
	wait_queue_head_t	drain_wait;	/* wait while writes drain */
	bool                    write_busy;
	wait_queue_head_t	close_wait;
	bool			suspended;	/* port suspended */
	bool			start_delayed;	/* delay start when suspended */

	/* REVISIT this state ... */
	struct usb_cdc_line_coding port_line_coding;	/* 8-N-1 etc */
};

static struct portmaster {
	struct mutex	lock;			/* protect open/close */
	struct gs_port	*port;
} ports[MAX_U_SERIAL_PORTS];

#define GS_CLOSE_TIMEOUT		15		/* seconds */



#ifdef VERBOSE_DEBUG
#ifndef pr_vdebug
#define pr_vdebug(fmt, arg...) \
	pr_debug(fmt, ##arg)
#endif /* pr_vdebug */
#else
#ifndef pr_vdebug
#define pr_vdebug(fmt, arg...) \
	({ if (0) pr_debug(fmt, ##arg); })
#endif /* pr_vdebug */
#endif

/*-------------------------------------------------------------------------*/

/* I/O glue between TTY (upper) and USB function (lower) driver layers */

/*
 * gs_alloc_req
 *
 * Allocate a usb_request and its buffer.  Returns a pointer to the
 * usb_request or NULL if there is an error.
 */
struct usb_request *
gs_alloc_req(struct usb_ep *ep, unsigned len, gfp_t kmalloc_flags)
{
	struct usb_request *req;

	req = usb_ep_alloc_request(ep, kmalloc_flags);

	if (req != NULL) {
		req->length = len;
		req->buf = kmalloc(len, kmalloc_flags);
		if (req->buf == NULL) {
			usb_ep_free_request(ep, req);
			return NULL;
		}
	}

	return req;
}
EXPORT_SYMBOL_GPL(gs_alloc_req);

/*
 * gs_free_req
 *
 * Free a usb_request and its buffer.
 */
void gs_free_req(struct usb_ep *ep, struct usb_request *req)
{
	kfree(req->buf);
	usb_ep_free_request(ep, req);
}
EXPORT_SYMBOL_GPL(gs_free_req);

/*
 * gs_send_packet
 *
 * If there is data to send, a packet is built in the given
 * buffer and the size is returned.  If there is no data to
 * send, 0 is returned.
 *
 * Called with port_lock held.
 */
static unsigned
gs_send_packet(struct gs_port *port, char *packet, unsigned size)
{
	unsigned len;

	len = kfifo_len(&port->port_write_buf);
	if (len < size)
		size = len;
	if (size != 0)
		size = kfifo_out(&port->port_write_buf, packet, size);
	return size;
}

/*
 * gs_start_tx
 *
 * This function finds available write requests, calls
 * gs_send_packet to fill these packets with data, and
 * continues until either there are no more write requests
 * available or no more data to send.  This function is
 * run whenever data arrives or write requests are available.
 *
 * Context: caller owns port_lock; port_usb is non-null.
 */
static int gs_start_tx(struct gs_port *port)
/*
__releases(&port->port_lock)
__acquires(&port->port_lock)
*/
{
	struct list_head	*pool = &port->write_pool;
	struct usb_ep		*in;
	int			status = 0;
	bool			do_tty_wake = false;

	if (!port->port_usb)
		return status;

	in = port->port_usb->in;

	while (!port->write_busy && !list_empty(pool)) {
		struct usb_request	*req;
		int			len;

		if (port->write_started >= QUEUE_SIZE)
			break;

		req = list_entry(pool->next, struct usb_request, list);
		len = gs_send_packet(port, req->buf, in->maxpacket);
		if (len == 0) {
			wake_up_interruptible(&port->drain_wait);
			break;
		}
		do_tty_wake = true;

		req->length = len;
		list_del(&req->list);
		req->zero = kfifo_is_empty(&port->port_write_buf);

		pr_vdebug("ttyGS%d: tx len=%d, %3ph ...\n", port->port_num, len, req->buf);

		/* Drop lock while we call out of driver; completions
		 * could be issued while we do so.  Disconnection may
		 * happen too; maybe immediately before we queue this!
		 *
		 * NOTE that we may keep sending data for a while after
		 * the TTY closed (dev->ioport->port_tty is NULL).
		 */
		port->write_busy = true;
		spin_unlock(&port->port_lock);
		status = usb_ep_queue(in, req, GFP_ATOMIC);
		spin_lock(&port->port_lock);
		port->write_busy = false;

		if (status) {
			pr_debug("%s: %s %s err %d\n",
					__func__, "queue", in->name, status);
			list_add(&req->list, pool);
			break;
		}

		port->write_started++;

		/* abort immediately after disconnect */
		if (!port->port_usb)
			break;
	}

	if (do_tty_wake && port->port.tty)
		tty_wakeup(port->port.tty);
	return status;
}

/*
 * Context: caller owns port_lock, and port_usb is set
 */
static unsigned gs_start_rx(struct gs_port *port)
/*
__releases(&port->port_lock)
__acquires(&port->port_lock)
*/
{
	struct list_head	*pool = &port->read_pool;
	struct usb_ep		*out = port->port_usb->out;

	while (!list_empty(pool)) {
		struct usb_request	*req;
		int			status;
		struct tty_struct	*tty;

		/* no more rx if closed */
		tty = port->port.tty;
		if (!tty)
			break;

		if (port->read_started >= QUEUE_SIZE)
			break;

		req = list_entry(pool->next, struct usb_request, list);
		list_del(&req->list);
		req->length = out->maxpacket;

		/* drop lock while we call out; the controller driver
		 * may need to call us back (e.g. for disconnect)
		 */
		spin_unlock(&port->port_lock);
		status = usb_ep_queue(out, req, GFP_ATOMIC);
		spin_lock(&port->port_lock);

		if (status) {
			pr_debug("%s: %s %s err %d\n",
					__func__, "queue", out->name, status);
			list_add(&req->list, pool);
			break;
		}
		port->read_started++;

		/* abort immediately after disconnect */
		if (!port->port_usb)
			break;
	}
	return port->read_started;
}

/*
 * RX work takes data out of the RX queue and hands it up to the TTY
 * layer until it refuses to take any more data (or is throttled back).
 * Then it issues reads for any further data.
 *
 * If the RX queue becomes full enough that no usb_request is queued,
 * the OUT endpoint may begin NAKing as soon as its FIFO fills up.
 * So QUEUE_SIZE packets plus however many the FIFO holds (usually two)
 * can be buffered before the TTY layer's buffers (currently 64 KB).
 */
static void gs_rx_push(struct work_struct *work)
{
	struct delayed_work	*w = to_delayed_work(work);
	struct gs_port		*port = container_of(w, struct gs_port, push);
	struct tty_struct	*tty;
	struct list_head	*queue = &port->read_queue;
	bool			disconnect = false;
	bool			do_push = false;

	/* hand any queued data to the tty */
	spin_lock_irq(&port->port_lock);
	tty = port->port.tty;
	while (!list_empty(queue)) {
		struct usb_request	*req;

		req = list_first_entry(queue, struct usb_request, list);

		/* leave data queued if tty was rx throttled */
		if (tty && tty_throttled(tty))
			break;

		switch (req->status) {
		case -ESHUTDOWN:
			disconnect = true;
			pr_vdebug("ttyGS%d: shutdown\n", port->port_num);
			break;

		default:
			/* presumably a transient fault */
			pr_warn("ttyGS%d: unexpected RX status %d\n",
				port->port_num, req->status);
			fallthrough;
		case 0:
			/* normal completion */
			break;
		}

		/* push data to (open) tty */
		if (req->actual && tty) {
			char		*packet = req->buf;
			unsigned	size = req->actual;
			unsigned	n;
			int		count;

			/* we may have pushed part of this packet already... */
			n = port->n_read;
			if (n) {
				packet += n;
				size -= n;
			}

			count = tty_insert_flip_string(&port->port, packet,
					size);
			if (count)
				do_push = true;
			if (count != size) {
				/* stop pushing; TTY layer can't handle more */
				port->n_read += count;
				pr_vdebug("ttyGS%d: rx block %d/%d\n",
					  port->port_num, count, req->actual);
				break;
			}
			port->n_read = 0;
		}

		list_move(&req->list, &port->read_pool);
		port->read_started--;
	}

	/* Push from tty to ldisc; this is handled by a workqueue,
	 * so we won't get callbacks and can hold port_lock
	 */
	if (do_push)
		tty_flip_buffer_push(&port->port);


	/* We want our data queue to become empty ASAP, keeping data
	 * in the tty and ldisc (not here).  If we couldn't push any
	 * this time around, RX may be starved, so wait until next jiffy.
	 *
	 * We may leave non-empty queue only when there is a tty, and
	 * either it is throttled or there is no more room in flip buffer.
	 */
	if (!list_empty(queue) && !tty_throttled(tty))
		schedule_delayed_work(&port->push, 1);

	/* If we're still connected, refill the USB RX queue. */
	if (!disconnect && port->port_usb)
		gs_start_rx(port);

	spin_unlock_irq(&port->port_lock);
}

static void gs_read_complete(struct usb_ep *ep, struct usb_request *req)
{
	struct gs_port	*port = ep->driver_data;

	/* Queue all received data until the tty layer is ready for it. */
	spin_lock(&port->port_lock);
	list_add_tail(&req->list, &port->read_queue);
	schedule_delayed_work(&port->push, 0);
	spin_unlock(&port->port_lock);
}

static void gs_write_complete(struct usb_ep *ep, struct usb_request *req)
{
	struct gs_port	*port = ep->driver_data;

	spin_lock(&port->port_lock);
	list_add(&req->list, &port->write_pool);
	port->write_started--;

	switch (req->status) {
	default:
		/* presumably a transient fault */
		pr_warn("%s: unexpected %s status %d\n",
			__func__, ep->name, req->status);
		fallthrough;
	case 0:
		/* normal completion */
		gs_start_tx(port);
		break;

	case -ESHUTDOWN:
		/* disconnect */
		pr_vdebug("%s: %s shutdown\n", __func__, ep->name);
		break;
	}

	spin_unlock(&port->port_lock);
}

static void gs_free_requests(struct usb_ep *ep, struct list_head *head,
							 int *allocated)
{
	struct usb_request	*req;

	while (!list_empty(head)) {
		req = list_entry(head->next, struct usb_request, list);
		list_del(&req->list);
		gs_free_req(ep, req);
		if (allocated)
			(*allocated)--;
	}
}

static int gs_alloc_requests(struct usb_ep *ep, struct list_head *head,
		void (*fn)(struct usb_ep *, struct usb_request *),
		int *allocated)
{
	int			i;
	struct usb_request	*req;
	int n = allocated ? QUEUE_SIZE - *allocated : QUEUE_SIZE;

	/* Pre-allocate up to QUEUE_SIZE transfers, but if we can't
	 * do quite that many this time, don't fail ... we just won't
	 * be as speedy as we might otherwise be.
	 */
	for (i = 0; i < n; i++) {
		req = gs_alloc_req(ep, ep->maxpacket, GFP_ATOMIC);
		if (!req)
			return list_empty(head) ? -ENOMEM : 0;
		req->complete = fn;
		list_add_tail(&req->list, head);
		if (allocated)
			(*allocated)++;
	}
	return 0;
}

/**
 * gs_start_io - start USB I/O streams
 * @port: port to use
 * Context: holding port_lock; port_tty and port_usb are non-null
 *
 * We only start I/O when something is connected to both sides of
 * this port.  If nothing is listening on the host side, we may
 * be pointlessly filling up our TX buffers and FIFO.
 */
static int gs_start_io(struct gs_port *port)
{
	struct list_head	*head = &port->read_pool;
	struct usb_ep		*ep = port->port_usb->out;
	int			status;
	unsigned		started;

	/* Allocate RX and TX I/O buffers.  We can't easily do this much
	 * earlier (with GFP_KERNEL) because the requests are coupled to
	 * endpoints, as are the packet sizes we'll be using.  Different
	 * configurations may use different endpoints with a given port;
	 * and high speed vs full speed changes packet sizes too.
	 */
	status = gs_alloc_requests(ep, head, gs_read_complete,
		&port->read_allocated);
	if (status)
		return status;

	status = gs_alloc_requests(port->port_usb->in, &port->write_pool,
			gs_write_complete, &port->write_allocated);
	if (status) {
		gs_free_requests(ep, head, &port->read_allocated);
		return status;
	}

	/* queue read requests */
	port->n_read = 0;
	started = gs_start_rx(port);

	/*
	 * The TTY may be set to NULL by gs_close() after gs_start_rx() or
	 * gs_start_tx() release locks for endpoint request submission.
	 */
	if (!port->port.tty)
		goto out;

	if (started) {
		gs_start_tx(port);
		/* Unblock any pending writes into our circular buffer, in case
		 * we didn't in gs_start_tx() */
		if (!port->port.tty)
			goto out;
		tty_wakeup(port->port.tty);
	} else {
<<<<<<< HEAD
out:
		gs_free_requests(ep, head, &port->read_allocated);
		gs_free_requests(port->port_usb->in, &port->write_pool,
			&port->write_allocated);
=======
		/* Free reqs only if we are still connected */
		if (port->port_usb) {
			gs_free_requests(ep, head, &port->read_allocated);
			gs_free_requests(port->port_usb->in, &port->write_pool,
				&port->write_allocated);
		}
>>>>>>> 29f02ec5
		status = -EIO;
	}

	return status;
}

/*-------------------------------------------------------------------------*/

/* TTY Driver */

/*
 * gs_open sets up the link between a gs_port and its associated TTY.
 * That link is broken *only* by TTY close(), and all driver methods
 * know that.
 */
static int gs_open(struct tty_struct *tty, struct file *file)
{
	int		port_num = tty->index;
	struct gs_port	*port;
	int		status = 0;

	mutex_lock(&ports[port_num].lock);
	port = ports[port_num].port;
	if (!port) {
		status = -ENODEV;
		goto out;
	}

	spin_lock_irq(&port->port_lock);

	/* allocate circular buffer on first open */
	if (!kfifo_initialized(&port->port_write_buf)) {

		spin_unlock_irq(&port->port_lock);

		/*
		 * portmaster's mutex still protects from simultaneous open(),
		 * and close() can't happen, yet.
		 */

		status = kfifo_alloc(&port->port_write_buf,
				     WRITE_BUF_SIZE, GFP_KERNEL);
		if (status) {
			pr_debug("gs_open: ttyGS%d (%p,%p) no buffer\n",
				 port_num, tty, file);
			goto out;
		}

		spin_lock_irq(&port->port_lock);
	}

	/* already open?  Great. */
	if (port->port.count++)
		goto exit_unlock_port;

	tty->driver_data = port;
	port->port.tty = tty;

	/* if connected, start the I/O stream */
	if (port->port_usb) {
		/* if port is suspended, wait resume to start I/0 stream */
		if (!port->suspended) {
			struct gserial	*gser = port->port_usb;

			pr_debug("gs_open: start ttyGS%d\n", port->port_num);
			gs_start_io(port);

			if (gser->connect)
				gser->connect(gser);
		} else {
			pr_debug("delay start of ttyGS%d\n", port->port_num);
			port->start_delayed = true;
		}
	}

	pr_debug("gs_open: ttyGS%d (%p,%p)\n", port->port_num, tty, file);

exit_unlock_port:
	spin_unlock_irq(&port->port_lock);
out:
	mutex_unlock(&ports[port_num].lock);
	return status;
}

static int gs_close_flush_done(struct gs_port *p)
{
	int cond;

	/* return true on disconnect or empty buffer or if raced with open() */
	spin_lock_irq(&p->port_lock);
	cond = p->port_usb == NULL || !kfifo_len(&p->port_write_buf) ||
		p->port.count > 1;
	spin_unlock_irq(&p->port_lock);

	return cond;
}

static void gs_close(struct tty_struct *tty, struct file *file)
{
	struct gs_port *port = tty->driver_data;
	struct gserial	*gser;

	spin_lock_irq(&port->port_lock);

	if (port->port.count != 1) {
raced_with_open:
		if (port->port.count == 0)
			WARN_ON(1);
		else
			--port->port.count;
		goto exit;
	}

	pr_debug("gs_close: ttyGS%d (%p,%p) ...\n", port->port_num, tty, file);

	gser = port->port_usb;
	if (gser && !port->suspended && gser->disconnect)
		gser->disconnect(gser);

	/* wait for circular write buffer to drain, disconnect, or at
	 * most GS_CLOSE_TIMEOUT seconds; then discard the rest
	 */
	if (kfifo_len(&port->port_write_buf) > 0 && gser) {
		spin_unlock_irq(&port->port_lock);
		wait_event_interruptible_timeout(port->drain_wait,
					gs_close_flush_done(port),
					GS_CLOSE_TIMEOUT * HZ);
		spin_lock_irq(&port->port_lock);

		if (port->port.count != 1)
			goto raced_with_open;

		gser = port->port_usb;
	}

	/* Iff we're disconnected, there can be no I/O in flight so it's
	 * ok to free the circular buffer; else just scrub it.  And don't
	 * let the push async work fire again until we're re-opened.
	 */
	if (gser == NULL)
		kfifo_free(&port->port_write_buf);
	else
		kfifo_reset(&port->port_write_buf);

	port->start_delayed = false;
	port->port.count = 0;
	port->port.tty = NULL;

	pr_debug("gs_close: ttyGS%d (%p,%p) done!\n",
			port->port_num, tty, file);

	wake_up(&port->close_wait);
exit:
	spin_unlock_irq(&port->port_lock);
}

static int gs_write(struct tty_struct *tty, const unsigned char *buf, int count)
{
	struct gs_port	*port = tty->driver_data;
	unsigned long	flags;

	pr_vdebug("gs_write: ttyGS%d (%p) writing %d bytes\n",
			port->port_num, tty, count);

	spin_lock_irqsave(&port->port_lock, flags);
	if (count)
		count = kfifo_in(&port->port_write_buf, buf, count);
	/* treat count == 0 as flush_chars() */
	if (port->port_usb)
		gs_start_tx(port);
	spin_unlock_irqrestore(&port->port_lock, flags);

	return count;
}

static int gs_put_char(struct tty_struct *tty, unsigned char ch)
{
	struct gs_port	*port = tty->driver_data;
	unsigned long	flags;
	int		status;

	pr_vdebug("gs_put_char: (%d,%p) char=0x%x, called from %ps\n",
		port->port_num, tty, ch, __builtin_return_address(0));

	spin_lock_irqsave(&port->port_lock, flags);
	status = kfifo_put(&port->port_write_buf, ch);
	spin_unlock_irqrestore(&port->port_lock, flags);

	return status;
}

static void gs_flush_chars(struct tty_struct *tty)
{
	struct gs_port	*port = tty->driver_data;
	unsigned long	flags;

	pr_vdebug("gs_flush_chars: (%d,%p)\n", port->port_num, tty);

	spin_lock_irqsave(&port->port_lock, flags);
	if (port->port_usb)
		gs_start_tx(port);
	spin_unlock_irqrestore(&port->port_lock, flags);
}

static unsigned int gs_write_room(struct tty_struct *tty)
{
	struct gs_port	*port = tty->driver_data;
	unsigned long	flags;
	unsigned int room = 0;

	spin_lock_irqsave(&port->port_lock, flags);
	if (port->port_usb)
		room = kfifo_avail(&port->port_write_buf);
	spin_unlock_irqrestore(&port->port_lock, flags);

	pr_vdebug("gs_write_room: (%d,%p) room=%u\n",
		port->port_num, tty, room);

	return room;
}

static unsigned int gs_chars_in_buffer(struct tty_struct *tty)
{
	struct gs_port	*port = tty->driver_data;
	unsigned long	flags;
	unsigned int	chars;

	spin_lock_irqsave(&port->port_lock, flags);
	chars = kfifo_len(&port->port_write_buf);
	spin_unlock_irqrestore(&port->port_lock, flags);

	pr_vdebug("gs_chars_in_buffer: (%d,%p) chars=%u\n",
		port->port_num, tty, chars);

	return chars;
}

/* undo side effects of setting TTY_THROTTLED */
static void gs_unthrottle(struct tty_struct *tty)
{
	struct gs_port		*port = tty->driver_data;
	unsigned long		flags;

	spin_lock_irqsave(&port->port_lock, flags);
	if (port->port_usb) {
		/* Kickstart read queue processing.  We don't do xon/xoff,
		 * rts/cts, or other handshaking with the host, but if the
		 * read queue backs up enough we'll be NAKing OUT packets.
		 */
		pr_vdebug("ttyGS%d: unthrottle\n", port->port_num);
		schedule_delayed_work(&port->push, 0);
	}
	spin_unlock_irqrestore(&port->port_lock, flags);
}

static int gs_break_ctl(struct tty_struct *tty, int duration)
{
	struct gs_port	*port = tty->driver_data;
	int		status = 0;
	struct gserial	*gser;

	pr_vdebug("gs_break_ctl: ttyGS%d, send break (%d) \n",
			port->port_num, duration);

	spin_lock_irq(&port->port_lock);
	gser = port->port_usb;
	if (gser && gser->send_break)
		status = gser->send_break(gser, duration);
	spin_unlock_irq(&port->port_lock);

	return status;
}

static const struct tty_operations gs_tty_ops = {
	.open =			gs_open,
	.close =		gs_close,
	.write =		gs_write,
	.put_char =		gs_put_char,
	.flush_chars =		gs_flush_chars,
	.write_room =		gs_write_room,
	.chars_in_buffer =	gs_chars_in_buffer,
	.unthrottle =		gs_unthrottle,
	.break_ctl =		gs_break_ctl,
};

/*-------------------------------------------------------------------------*/

static struct tty_driver *gs_tty_driver;

#ifdef CONFIG_U_SERIAL_CONSOLE

static void gs_console_complete_out(struct usb_ep *ep, struct usb_request *req)
{
	struct gs_console *cons = req->context;

	switch (req->status) {
	default:
		pr_warn("%s: unexpected %s status %d\n",
			__func__, ep->name, req->status);
		fallthrough;
	case 0:
		/* normal completion */
		spin_lock(&cons->lock);
		req->length = 0;
		schedule_work(&cons->work);
		spin_unlock(&cons->lock);
		break;
	case -ECONNRESET:
	case -ESHUTDOWN:
		/* disconnect */
		pr_vdebug("%s: %s shutdown\n", __func__, ep->name);
		break;
	}
}

static void __gs_console_push(struct gs_console *cons)
{
	struct usb_request *req = cons->req;
	struct usb_ep *ep;
	size_t size;

	if (!req)
		return;	/* disconnected */

	if (req->length)
		return;	/* busy */

	ep = cons->console.data;
	size = kfifo_out(&cons->buf, req->buf, ep->maxpacket);
	if (!size)
		return;

	if (cons->missed && ep->maxpacket >= 64) {
		char buf[64];
		size_t len;

		len = sprintf(buf, "\n[missed %zu bytes]\n", cons->missed);
		kfifo_in(&cons->buf, buf, len);
		cons->missed = 0;
	}

	req->length = size;

	spin_unlock_irq(&cons->lock);
	if (usb_ep_queue(ep, req, GFP_ATOMIC))
		req->length = 0;
	spin_lock_irq(&cons->lock);
}

static void gs_console_work(struct work_struct *work)
{
	struct gs_console *cons = container_of(work, struct gs_console, work);

	spin_lock_irq(&cons->lock);

	__gs_console_push(cons);

	spin_unlock_irq(&cons->lock);
}

static void gs_console_write(struct console *co,
			     const char *buf, unsigned count)
{
	struct gs_console *cons = container_of(co, struct gs_console, console);
	unsigned long flags;
	size_t n;

	spin_lock_irqsave(&cons->lock, flags);

	n = kfifo_in(&cons->buf, buf, count);
	if (n < count)
		cons->missed += count - n;

	if (cons->req && !cons->req->length)
		schedule_work(&cons->work);

	spin_unlock_irqrestore(&cons->lock, flags);
}

static struct tty_driver *gs_console_device(struct console *co, int *index)
{
	*index = co->index;
	return gs_tty_driver;
}

static int gs_console_connect(struct gs_port *port)
{
	struct gs_console *cons = port->console;
	struct usb_request *req;
	struct usb_ep *ep;

	if (!cons)
		return 0;

	ep = port->port_usb->in;
	req = gs_alloc_req(ep, ep->maxpacket, GFP_ATOMIC);
	if (!req)
		return -ENOMEM;
	req->complete = gs_console_complete_out;
	req->context = cons;
	req->length = 0;

	spin_lock(&cons->lock);
	cons->req = req;
	cons->console.data = ep;
	spin_unlock(&cons->lock);

	pr_debug("ttyGS%d: console connected!\n", port->port_num);

	schedule_work(&cons->work);

	return 0;
}

static void gs_console_disconnect(struct gs_port *port)
{
	struct gs_console *cons = port->console;
	struct usb_request *req;
	struct usb_ep *ep;

	if (!cons)
		return;

	spin_lock(&cons->lock);

	req = cons->req;
	ep = cons->console.data;
	cons->req = NULL;

	spin_unlock(&cons->lock);

	if (!req)
		return;

	usb_ep_dequeue(ep, req);
	gs_free_req(ep, req);
}

static int gs_console_init(struct gs_port *port)
{
	struct gs_console *cons;
	int err;

	if (port->console)
		return 0;

	cons = kzalloc(sizeof(*port->console), GFP_KERNEL);
	if (!cons)
		return -ENOMEM;

	strcpy(cons->console.name, "ttyGS");
	cons->console.write = gs_console_write;
	cons->console.device = gs_console_device;
	cons->console.flags = CON_PRINTBUFFER;
	cons->console.index = port->port_num;

	INIT_WORK(&cons->work, gs_console_work);
	spin_lock_init(&cons->lock);

	err = kfifo_alloc(&cons->buf, GS_CONSOLE_BUF_SIZE, GFP_KERNEL);
	if (err) {
		pr_err("ttyGS%d: allocate console buffer failed\n", port->port_num);
		kfree(cons);
		return err;
	}

	port->console = cons;
	register_console(&cons->console);

	spin_lock_irq(&port->port_lock);
	if (port->port_usb)
		gs_console_connect(port);
	spin_unlock_irq(&port->port_lock);

	return 0;
}

static void gs_console_exit(struct gs_port *port)
{
	struct gs_console *cons = port->console;

	if (!cons)
		return;

	unregister_console(&cons->console);

	spin_lock_irq(&port->port_lock);
	if (cons->req)
		gs_console_disconnect(port);
	spin_unlock_irq(&port->port_lock);

	cancel_work_sync(&cons->work);
	kfifo_free(&cons->buf);
	kfree(cons);
	port->console = NULL;
}

ssize_t gserial_set_console(unsigned char port_num, const char *page, size_t count)
{
	struct gs_port *port;
	bool enable;
	int ret;

	ret = strtobool(page, &enable);
	if (ret)
		return ret;

	mutex_lock(&ports[port_num].lock);
	port = ports[port_num].port;

	if (WARN_ON(port == NULL)) {
		ret = -ENXIO;
		goto out;
	}

	if (enable)
		ret = gs_console_init(port);
	else
		gs_console_exit(port);
out:
	mutex_unlock(&ports[port_num].lock);

	return ret < 0 ? ret : count;
}
EXPORT_SYMBOL_GPL(gserial_set_console);

ssize_t gserial_get_console(unsigned char port_num, char *page)
{
	struct gs_port *port;
	ssize_t ret;

	mutex_lock(&ports[port_num].lock);
	port = ports[port_num].port;

	if (WARN_ON(port == NULL))
		ret = -ENXIO;
	else
		ret = sprintf(page, "%u\n", !!port->console);

	mutex_unlock(&ports[port_num].lock);

	return ret;
}
EXPORT_SYMBOL_GPL(gserial_get_console);

#else

static int gs_console_connect(struct gs_port *port)
{
	return 0;
}

static void gs_console_disconnect(struct gs_port *port)
{
}

static int gs_console_init(struct gs_port *port)
{
	return -ENOSYS;
}

static void gs_console_exit(struct gs_port *port)
{
}

#endif

static int
gs_port_alloc(unsigned port_num, struct usb_cdc_line_coding *coding)
{
	struct gs_port	*port;
	int		ret = 0;

	mutex_lock(&ports[port_num].lock);
	if (ports[port_num].port) {
		ret = -EBUSY;
		goto out;
	}

	port = kzalloc(sizeof(struct gs_port), GFP_KERNEL);
	if (port == NULL) {
		ret = -ENOMEM;
		goto out;
	}

	tty_port_init(&port->port);
	spin_lock_init(&port->port_lock);
	init_waitqueue_head(&port->drain_wait);
	init_waitqueue_head(&port->close_wait);

	INIT_DELAYED_WORK(&port->push, gs_rx_push);

	INIT_LIST_HEAD(&port->read_pool);
	INIT_LIST_HEAD(&port->read_queue);
	INIT_LIST_HEAD(&port->write_pool);

	port->port_num = port_num;
	port->port_line_coding = *coding;

	ports[port_num].port = port;
out:
	mutex_unlock(&ports[port_num].lock);
	return ret;
}

static int gs_closed(struct gs_port *port)
{
	int cond;

	spin_lock_irq(&port->port_lock);
	cond = port->port.count == 0;
	spin_unlock_irq(&port->port_lock);

	return cond;
}

static void gserial_free_port(struct gs_port *port)
{
	cancel_delayed_work_sync(&port->push);
	/* wait for old opens to finish */
	wait_event(port->close_wait, gs_closed(port));
	WARN_ON(port->port_usb != NULL);
	tty_port_destroy(&port->port);
	kfree(port);
}

void gserial_free_line(unsigned char port_num)
{
	struct gs_port	*port;

	mutex_lock(&ports[port_num].lock);
	if (!ports[port_num].port) {
		mutex_unlock(&ports[port_num].lock);
		return;
	}
	port = ports[port_num].port;
	gs_console_exit(port);
	ports[port_num].port = NULL;
	mutex_unlock(&ports[port_num].lock);

	gserial_free_port(port);
	tty_unregister_device(gs_tty_driver, port_num);
}
EXPORT_SYMBOL_GPL(gserial_free_line);

int gserial_alloc_line_no_console(unsigned char *line_num)
{
	struct usb_cdc_line_coding	coding;
	struct gs_port			*port;
	struct device			*tty_dev;
	int				ret;
	int				port_num;

	coding.dwDTERate = cpu_to_le32(9600);
	coding.bCharFormat = 8;
	coding.bParityType = USB_CDC_NO_PARITY;
	coding.bDataBits = USB_CDC_1_STOP_BITS;

	for (port_num = 0; port_num < MAX_U_SERIAL_PORTS; port_num++) {
		ret = gs_port_alloc(port_num, &coding);
		if (ret == -EBUSY)
			continue;
		if (ret)
			return ret;
		break;
	}
	if (ret)
		return ret;

	/* ... and sysfs class devices, so mdev/udev make /dev/ttyGS* */

	port = ports[port_num].port;
	tty_dev = tty_port_register_device(&port->port,
			gs_tty_driver, port_num, NULL);
	if (IS_ERR(tty_dev)) {
		pr_err("%s: failed to register tty for port %d, err %ld\n",
				__func__, port_num, PTR_ERR(tty_dev));

		ret = PTR_ERR(tty_dev);
		mutex_lock(&ports[port_num].lock);
		ports[port_num].port = NULL;
		mutex_unlock(&ports[port_num].lock);
		gserial_free_port(port);
		goto err;
	}
	*line_num = port_num;
err:
	return ret;
}
EXPORT_SYMBOL_GPL(gserial_alloc_line_no_console);

int gserial_alloc_line(unsigned char *line_num)
{
	int ret = gserial_alloc_line_no_console(line_num);

	if (!ret && !*line_num)
		gs_console_init(ports[*line_num].port);

	return ret;
}
EXPORT_SYMBOL_GPL(gserial_alloc_line);

/**
 * gserial_connect - notify TTY I/O glue that USB link is active
 * @gser: the function, set up with endpoints and descriptors
 * @port_num: which port is active
 * Context: any (usually from irq)
 *
 * This is called activate endpoints and let the TTY layer know that
 * the connection is active ... not unlike "carrier detect".  It won't
 * necessarily start I/O queues; unless the TTY is held open by any
 * task, there would be no point.  However, the endpoints will be
 * activated so the USB host can perform I/O, subject to basic USB
 * hardware flow control.
 *
 * Caller needs to have set up the endpoints and USB function in @dev
 * before calling this, as well as the appropriate (speed-specific)
 * endpoint descriptors, and also have allocate @port_num by calling
 * @gserial_alloc_line().
 *
 * Returns negative errno or zero.
 * On success, ep->driver_data will be overwritten.
 */
int gserial_connect(struct gserial *gser, u8 port_num)
{
	struct gs_port	*port;
	unsigned long	flags;
	int		status;

	if (port_num >= MAX_U_SERIAL_PORTS)
		return -ENXIO;

	port = ports[port_num].port;
	if (!port) {
		pr_err("serial line %d not allocated.\n", port_num);
		return -EINVAL;
	}
	if (port->port_usb) {
		pr_err("serial line %d is in use.\n", port_num);
		return -EBUSY;
	}

	/* activate the endpoints */
	status = usb_ep_enable(gser->in);
	if (status < 0)
		return status;
	gser->in->driver_data = port;

	status = usb_ep_enable(gser->out);
	if (status < 0)
		goto fail_out;
	gser->out->driver_data = port;

	/* then tell the tty glue that I/O can work */
	spin_lock_irqsave(&port->port_lock, flags);
	gser->ioport = port;
	port->port_usb = gser;

	/* REVISIT unclear how best to handle this state...
	 * we don't really couple it with the Linux TTY.
	 */
	gser->port_line_coding = port->port_line_coding;

	/* REVISIT if waiting on "carrier detect", signal. */

	/* if it's already open, start I/O ... and notify the serial
	 * protocol about open/close status (connect/disconnect).
	 */
	if (port->port.count) {
		pr_debug("gserial_connect: start ttyGS%d\n", port->port_num);
		gs_start_io(port);
		if (gser->connect)
			gser->connect(gser);
	} else {
		if (gser->disconnect)
			gser->disconnect(gser);
	}

	status = gs_console_connect(port);
	spin_unlock_irqrestore(&port->port_lock, flags);

	return status;

fail_out:
	usb_ep_disable(gser->in);
	return status;
}
EXPORT_SYMBOL_GPL(gserial_connect);
/**
 * gserial_disconnect - notify TTY I/O glue that USB link is inactive
 * @gser: the function, on which gserial_connect() was called
 * Context: any (usually from irq)
 *
 * This is called to deactivate endpoints and let the TTY layer know
 * that the connection went inactive ... not unlike "hangup".
 *
 * On return, the state is as if gserial_connect() had never been called;
 * there is no active USB I/O on these endpoints.
 */
void gserial_disconnect(struct gserial *gser)
{
	struct gs_port	*port = gser->ioport;
	unsigned long	flags;

	if (!port)
		return;

	spin_lock_irqsave(&serial_port_lock, flags);

	/* tell the TTY glue not to do I/O here any more */
	spin_lock(&port->port_lock);

	gs_console_disconnect(port);

	/* REVISIT as above: how best to track this? */
	port->port_line_coding = gser->port_line_coding;

	port->port_usb = NULL;
	gser->ioport = NULL;
	if (port->port.count > 0) {
		wake_up_interruptible(&port->drain_wait);
		if (port->port.tty)
			tty_hangup(port->port.tty);
	}
	port->suspended = false;
	spin_unlock(&port->port_lock);
	spin_unlock_irqrestore(&serial_port_lock, flags);

	/* disable endpoints, aborting down any active I/O */
	usb_ep_disable(gser->out);
	usb_ep_disable(gser->in);

	/* finally, free any unused/unusable I/O buffers */
	spin_lock_irqsave(&port->port_lock, flags);
	if (port->port.count == 0)
		kfifo_free(&port->port_write_buf);
	gs_free_requests(gser->out, &port->read_pool, NULL);
	gs_free_requests(gser->out, &port->read_queue, NULL);
	gs_free_requests(gser->in, &port->write_pool, NULL);

	port->read_allocated = port->read_started =
		port->write_allocated = port->write_started = 0;

	spin_unlock_irqrestore(&port->port_lock, flags);
}
EXPORT_SYMBOL_GPL(gserial_disconnect);

void gserial_suspend(struct gserial *gser)
{
	struct gs_port	*port;
	unsigned long	flags;

	spin_lock_irqsave(&serial_port_lock, flags);
	port = gser->ioport;

	if (!port) {
		spin_unlock_irqrestore(&serial_port_lock, flags);
		return;
	}

	spin_lock(&port->port_lock);
	spin_unlock(&serial_port_lock);
	port->suspended = true;
	port->start_delayed = true;
	spin_unlock_irqrestore(&port->port_lock, flags);
}
EXPORT_SYMBOL_GPL(gserial_suspend);

void gserial_resume(struct gserial *gser)
{
	struct gs_port *port;
	unsigned long	flags;

	spin_lock_irqsave(&serial_port_lock, flags);
	port = gser->ioport;

	if (!port) {
		spin_unlock_irqrestore(&serial_port_lock, flags);
		return;
	}

	spin_lock(&port->port_lock);
	spin_unlock(&serial_port_lock);
	port->suspended = false;
	if (!port->start_delayed) {
		spin_unlock_irqrestore(&port->port_lock, flags);
		return;
	}

	pr_debug("delayed start ttyGS%d\n", port->port_num);
	gs_start_io(port);
	if (gser->connect)
		gser->connect(gser);
	port->start_delayed = false;
	spin_unlock_irqrestore(&port->port_lock, flags);
}
EXPORT_SYMBOL_GPL(gserial_resume);

static int __init userial_init(void)
{
	struct tty_driver *driver;
	unsigned			i;
	int				status;

	driver = tty_alloc_driver(MAX_U_SERIAL_PORTS, TTY_DRIVER_REAL_RAW |
			TTY_DRIVER_DYNAMIC_DEV);
	if (IS_ERR(driver))
		return PTR_ERR(driver);

	driver->driver_name = "g_serial";
	driver->name = "ttyGS";
	/* uses dynamically assigned dev_t values */

	driver->type = TTY_DRIVER_TYPE_SERIAL;
	driver->subtype = SERIAL_TYPE_NORMAL;
	driver->init_termios = tty_std_termios;

	/* 9600-8-N-1 ... matches defaults expected by "usbser.sys" on
	 * MS-Windows.  Otherwise, most of these flags shouldn't affect
	 * anything unless we were to actually hook up to a serial line.
	 */
	driver->init_termios.c_cflag =
			B9600 | CS8 | CREAD | HUPCL | CLOCAL;
	driver->init_termios.c_ispeed = 9600;
	driver->init_termios.c_ospeed = 9600;

	tty_set_operations(driver, &gs_tty_ops);
	for (i = 0; i < MAX_U_SERIAL_PORTS; i++)
		mutex_init(&ports[i].lock);

	/* export the driver ... */
	status = tty_register_driver(driver);
	if (status) {
		pr_err("%s: cannot register, err %d\n",
				__func__, status);
		goto fail;
	}

	gs_tty_driver = driver;

	pr_debug("%s: registered %d ttyGS* device%s\n", __func__,
			MAX_U_SERIAL_PORTS,
			(MAX_U_SERIAL_PORTS == 1) ? "" : "s");

	return status;
fail:
	tty_driver_kref_put(driver);
	return status;
}
module_init(userial_init);

static void __exit userial_cleanup(void)
{
	tty_unregister_driver(gs_tty_driver);
	tty_driver_kref_put(gs_tty_driver);
	gs_tty_driver = NULL;
}
module_exit(userial_cleanup);

MODULE_LICENSE("GPL");<|MERGE_RESOLUTION|>--- conflicted
+++ resolved
@@ -579,19 +579,13 @@
 			goto out;
 		tty_wakeup(port->port.tty);
 	} else {
-<<<<<<< HEAD
 out:
-		gs_free_requests(ep, head, &port->read_allocated);
-		gs_free_requests(port->port_usb->in, &port->write_pool,
-			&port->write_allocated);
-=======
 		/* Free reqs only if we are still connected */
 		if (port->port_usb) {
 			gs_free_requests(ep, head, &port->read_allocated);
 			gs_free_requests(port->port_usb->in, &port->write_pool,
 				&port->write_allocated);
 		}
->>>>>>> 29f02ec5
 		status = -EIO;
 	}
 
