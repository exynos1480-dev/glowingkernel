// SPDX-License-Identifier: GPL-2.0
/*
 * gadget.c - DesignWare USB3 DRD Controller Gadget Framework Link
 *
 * Copyright (C) 2010-2011 Texas Instruments Incorporated - https://www.ti.com
 *
 * Authors: Felipe Balbi <balbi@ti.com>,
 *	    Sebastian Andrzej Siewior <bigeasy@linutronix.de>
 */

#include <linux/kernel.h>
#include <linux/delay.h>
#include <linux/slab.h>
#include <linux/spinlock.h>
#include <linux/platform_device.h>
#include <linux/pm_runtime.h>
#include <linux/interrupt.h>
#include <linux/io.h>
#include <linux/list.h>
#include <linux/dma-mapping.h>

#include <linux/usb/ch9.h>
#include <linux/usb/gadget.h>

#include "debug.h"
#include "core.h"
#include "gadget.h"
#include "io.h"

#define DWC3_ALIGN_FRAME(d, n)	(((d)->frame_number + ((d)->interval * (n))) \
					& ~((d)->interval - 1))

/**
 * dwc3_gadget_set_test_mode - enables usb2 test modes
 * @dwc: pointer to our context structure
 * @mode: the mode to set (J, K SE0 NAK, Force Enable)
 *
 * Caller should take care of locking. This function will return 0 on
 * success or -EINVAL if wrong Test Selector is passed.
 */
int dwc3_gadget_set_test_mode(struct dwc3 *dwc, int mode)
{
	u32		reg;

	reg = dwc3_readl(dwc->regs, DWC3_DCTL);
	reg &= ~DWC3_DCTL_TSTCTRL_MASK;

	switch (mode) {
	case USB_TEST_J:
	case USB_TEST_K:
	case USB_TEST_SE0_NAK:
	case USB_TEST_PACKET:
	case USB_TEST_FORCE_ENABLE:
		reg |= mode << 1;
		break;
	default:
		return -EINVAL;
	}

	dwc3_gadget_dctl_write_safe(dwc, reg);

	return 0;
}

/**
 * dwc3_gadget_get_link_state - gets current state of usb link
 * @dwc: pointer to our context structure
 *
 * Caller should take care of locking. This function will
 * return the link state on success (>= 0) or -ETIMEDOUT.
 */
int dwc3_gadget_get_link_state(struct dwc3 *dwc)
{
	u32		reg;

	reg = dwc3_readl(dwc->regs, DWC3_DSTS);

	return DWC3_DSTS_USBLNKST(reg);
}

/**
 * dwc3_gadget_set_link_state - sets usb link to a particular state
 * @dwc: pointer to our context structure
 * @state: the state to put link into
 *
 * Caller should take care of locking. This function will
 * return 0 on success or -ETIMEDOUT.
 */
int dwc3_gadget_set_link_state(struct dwc3 *dwc, enum dwc3_link_state state)
{
	int		retries = 10000;
	u32		reg;

	/*
	 * Wait until device controller is ready. Only applies to 1.94a and
	 * later RTL.
	 */
	if (!DWC3_VER_IS_PRIOR(DWC3, 194A)) {
		while (--retries) {
			reg = dwc3_readl(dwc->regs, DWC3_DSTS);
			if (reg & DWC3_DSTS_DCNRD)
				udelay(5);
			else
				break;
		}

		if (retries <= 0)
			return -ETIMEDOUT;
	}

	reg = dwc3_readl(dwc->regs, DWC3_DCTL);
	reg &= ~DWC3_DCTL_ULSTCHNGREQ_MASK;

	/* set no action before sending new link state change */
	dwc3_writel(dwc->regs, DWC3_DCTL, reg);

	/* set requested state */
	reg |= DWC3_DCTL_ULSTCHNGREQ(state);
	dwc3_writel(dwc->regs, DWC3_DCTL, reg);

	/*
	 * The following code is racy when called from dwc3_gadget_wakeup,
	 * and is not needed, at least on newer versions
	 */
	if (!DWC3_VER_IS_PRIOR(DWC3, 194A))
		return 0;

	/* wait for a change in DSTS */
	retries = 10000;
	while (--retries) {
		reg = dwc3_readl(dwc->regs, DWC3_DSTS);

		if (DWC3_DSTS_USBLNKST(reg) == state)
			return 0;

		udelay(5);
	}

	return -ETIMEDOUT;
}

static void dwc3_ep0_reset_state(struct dwc3 *dwc)
{
	unsigned int	dir;

	if (dwc->ep0state != EP0_SETUP_PHASE) {
		dir = !!dwc->ep0_expect_in;
		if (dwc->ep0state == EP0_DATA_PHASE)
			dwc3_ep0_end_control_data(dwc, dwc->eps[dir]);
		else
			dwc3_ep0_end_control_data(dwc, dwc->eps[!dir]);

		dwc->eps[0]->trb_enqueue = 0;
		dwc->eps[1]->trb_enqueue = 0;

		dwc3_ep0_stall_and_restart(dwc);
	}
}

/**
 * dwc3_ep_inc_trb - increment a trb index.
 * @index: Pointer to the TRB index to increment.
 *
 * The index should never point to the link TRB. After incrementing,
 * if it is point to the link TRB, wrap around to the beginning. The
 * link TRB is always at the last TRB entry.
 */
static void dwc3_ep_inc_trb(u8 *index)
{
	(*index)++;
	if (*index == (DWC3_TRB_NUM - 1))
		*index = 0;
}

/**
 * dwc3_ep_inc_enq - increment endpoint's enqueue pointer
 * @dep: The endpoint whose enqueue pointer we're incrementing
 */
static void dwc3_ep_inc_enq(struct dwc3_ep *dep)
{
	dwc3_ep_inc_trb(&dep->trb_enqueue);
}

/**
 * dwc3_ep_inc_deq - increment endpoint's dequeue pointer
 * @dep: The endpoint whose enqueue pointer we're incrementing
 */
static void dwc3_ep_inc_deq(struct dwc3_ep *dep)
{
	dwc3_ep_inc_trb(&dep->trb_dequeue);
}

static void dwc3_gadget_del_and_unmap_request(struct dwc3_ep *dep,
		struct dwc3_request *req, int status)
{
	struct dwc3			*dwc = dep->dwc;

	list_del(&req->list);
	req->remaining = 0;
	req->needs_extra_trb = false;
	req->num_trbs = 0;

	if (req->request.status == -EINPROGRESS)
		req->request.status = status;

	if (req->trb)
		usb_gadget_unmap_request_by_dev(dwc->sysdev,
				&req->request, req->direction);

	req->trb = NULL;
	trace_dwc3_gadget_giveback(req);

	if (dep->number > 1)
		pm_runtime_put(dwc->dev);
}

/**
 * dwc3_gadget_giveback - call struct usb_request's ->complete callback
 * @dep: The endpoint to whom the request belongs to
 * @req: The request we're giving back
 * @status: completion code for the request
 *
 * Must be called with controller's lock held and interrupts disabled. This
 * function will unmap @req and call its ->complete() callback to notify upper
 * layers that it has completed.
 */
void dwc3_gadget_giveback(struct dwc3_ep *dep, struct dwc3_request *req,
		int status)
{
	struct dwc3			*dwc = dep->dwc;

	dwc3_gadget_del_and_unmap_request(dep, req, status);
	req->status = DWC3_REQUEST_STATUS_COMPLETED;

	spin_unlock(&dwc->lock);
	usb_gadget_giveback_request(&dep->endpoint, &req->request);
	spin_lock(&dwc->lock);
}

/**
 * dwc3_send_gadget_generic_command - issue a generic command for the controller
 * @dwc: pointer to the controller context
 * @cmd: the command to be issued
 * @param: command parameter
 *
 * Caller should take care of locking. Issue @cmd with a given @param to @dwc
 * and wait for its completion.
 */
int dwc3_send_gadget_generic_command(struct dwc3 *dwc, unsigned int cmd,
		u32 param)
{
	u32		timeout = 500;
	int		status = 0;
	int		ret = 0;
	u32		reg;

	dwc3_writel(dwc->regs, DWC3_DGCMDPAR, param);
	dwc3_writel(dwc->regs, DWC3_DGCMD, cmd | DWC3_DGCMD_CMDACT);

	do {
		reg = dwc3_readl(dwc->regs, DWC3_DGCMD);
		if (!(reg & DWC3_DGCMD_CMDACT)) {
			status = DWC3_DGCMD_STATUS(reg);
			if (status)
				ret = -EINVAL;
			break;
		}
	} while (--timeout);

	if (!timeout) {
		ret = -ETIMEDOUT;
		status = -ETIMEDOUT;
	}

	trace_dwc3_gadget_generic_cmd(cmd, param, status);

	return ret;
}

static int __dwc3_gadget_wakeup(struct dwc3 *dwc);

/**
 * dwc3_send_gadget_ep_cmd - issue an endpoint command
 * @dep: the endpoint to which the command is going to be issued
 * @cmd: the command to be issued
 * @params: parameters to the command
 *
 * Caller should handle locking. This function will issue @cmd with given
 * @params to @dep and wait for its completion.
 *
 * According to the programming guide, if the link state is in L1/L2/U3,
 * then sending the Start Transfer command may not complete. The
 * programming guide suggested to bring the link state back to ON/U0 by
 * performing remote wakeup prior to sending the command. However, don't
 * initiate remote wakeup when the user/function does not send wakeup
 * request via wakeup ops. Send the command when it's allowed.
 *
 * Notes:
 * For L1 link state, issuing a command requires the clearing of
 * GUSB2PHYCFG.SUSPENDUSB2, which turns on the signal required to complete
 * the given command (usually within 50us). This should happen within the
 * command timeout set by driver. No additional step is needed.
 *
 * For L2 or U3 link state, the gadget is in USB suspend. Care should be
 * taken when sending Start Transfer command to ensure that it's done after
 * USB resume.
 */
int dwc3_send_gadget_ep_cmd(struct dwc3_ep *dep, unsigned int cmd,
		struct dwc3_gadget_ep_cmd_params *params)
{
	const struct usb_endpoint_descriptor *desc = dep->endpoint.desc;
	struct dwc3		*dwc = dep->dwc;
	u32			timeout = 5000;
	u32			saved_config = 0;
	u32			reg;

	int			cmd_status = 0;
	int			ret = -EINVAL;

	/*
	 * When operating in USB 2.0 speeds (HS/FS), if GUSB2PHYCFG.ENBLSLPM or
	 * GUSB2PHYCFG.SUSPHY is set, it must be cleared before issuing an
	 * endpoint command.
	 *
	 * Save and clear both GUSB2PHYCFG.ENBLSLPM and GUSB2PHYCFG.SUSPHY
	 * settings. Restore them after the command is completed.
	 *
	 * DWC_usb3 3.30a and DWC_usb31 1.90a programming guide section 3.2.2
	 */
	if (dwc->gadget->speed <= USB_SPEED_HIGH ||
	    DWC3_DEPCMD_CMD(cmd) == DWC3_DEPCMD_ENDTRANSFER) {
		reg = dwc3_readl(dwc->regs, DWC3_GUSB2PHYCFG(0));
		if (unlikely(reg & DWC3_GUSB2PHYCFG_SUSPHY)) {
			saved_config |= DWC3_GUSB2PHYCFG_SUSPHY;
			reg &= ~DWC3_GUSB2PHYCFG_SUSPHY;
		}

		if (reg & DWC3_GUSB2PHYCFG_ENBLSLPM) {
			saved_config |= DWC3_GUSB2PHYCFG_ENBLSLPM;
			reg &= ~DWC3_GUSB2PHYCFG_ENBLSLPM;
		}

		if (saved_config)
			dwc3_writel(dwc->regs, DWC3_GUSB2PHYCFG(0), reg);
	}

	/*
	 * For some commands such as Update Transfer command, DEPCMDPARn
	 * registers are reserved. Since the driver often sends Update Transfer
	 * command, don't write to DEPCMDPARn to avoid register write delays and
	 * improve performance.
	 */
	if (DWC3_DEPCMD_CMD(cmd) != DWC3_DEPCMD_UPDATETRANSFER) {
		dwc3_writel(dep->regs, DWC3_DEPCMDPAR0, params->param0);
		dwc3_writel(dep->regs, DWC3_DEPCMDPAR1, params->param1);
		dwc3_writel(dep->regs, DWC3_DEPCMDPAR2, params->param2);
	}

	/*
	 * Synopsys Databook 2.60a states in section 6.3.2.5.6 of that if we're
	 * not relying on XferNotReady, we can make use of a special "No
	 * Response Update Transfer" command where we should clear both CmdAct
	 * and CmdIOC bits.
	 *
	 * With this, we don't need to wait for command completion and can
	 * straight away issue further commands to the endpoint.
	 *
	 * NOTICE: We're making an assumption that control endpoints will never
	 * make use of Update Transfer command. This is a safe assumption
	 * because we can never have more than one request at a time with
	 * Control Endpoints. If anybody changes that assumption, this chunk
	 * needs to be updated accordingly.
	 */
	if (DWC3_DEPCMD_CMD(cmd) == DWC3_DEPCMD_UPDATETRANSFER &&
			!usb_endpoint_xfer_isoc(desc))
		cmd &= ~(DWC3_DEPCMD_CMDIOC | DWC3_DEPCMD_CMDACT);
	else
		cmd |= DWC3_DEPCMD_CMDACT;

	dwc3_writel(dep->regs, DWC3_DEPCMD, cmd);

	if (!(cmd & DWC3_DEPCMD_CMDACT) ||
		(DWC3_DEPCMD_CMD(cmd) == DWC3_DEPCMD_ENDTRANSFER &&
		!(cmd & DWC3_DEPCMD_CMDIOC))) {
		ret = 0;
		goto skip_status;
	}

	do {
		reg = dwc3_readl(dep->regs, DWC3_DEPCMD);
		if (!(reg & DWC3_DEPCMD_CMDACT)) {
			cmd_status = DWC3_DEPCMD_STATUS(reg);

			switch (cmd_status) {
			case 0:
				ret = 0;
				break;
			case DEPEVT_TRANSFER_NO_RESOURCE:
				pr_info("%s: No resource for %s\n", __func__, dep->name);
				pr_info("%s: cmd: 0x %08x, DWC3_DEPCMD: 0x %08x\n", __func__, cmd, reg);
				dump_stack();
				ret = -EINVAL;
				break;
			case DEPEVT_TRANSFER_BUS_EXPIRY:
				/*
				 * SW issues START TRANSFER command to
				 * isochronous ep with future frame interval. If
				 * future interval time has already passed when
				 * core receives the command, it will respond
				 * with an error status of 'Bus Expiry'.
				 *
				 * Instead of always returning -EINVAL, let's
				 * give a hint to the gadget driver that this is
				 * the case by returning -EAGAIN.
				 */
				ret = -EAGAIN;
				break;
			default:
				dev_WARN(dwc->dev, "UNKNOWN cmd status\n");
			}

			break;
		}
	} while (--timeout);

	if (timeout == 0) {
		ret = -ETIMEDOUT;
		cmd_status = -ETIMEDOUT;
	}

skip_status:
	trace_dwc3_gadget_ep_cmd(dep, cmd, params, cmd_status);

	if (DWC3_DEPCMD_CMD(cmd) == DWC3_DEPCMD_STARTTRANSFER) {
		if (ret == 0)
			dep->flags |= DWC3_EP_TRANSFER_STARTED;

		if (ret != -ETIMEDOUT)
			dwc3_gadget_ep_get_transfer_index(dep);
	}

	if (DWC3_DEPCMD_CMD(cmd) == DWC3_DEPCMD_ENDTRANSFER &&
	    !(cmd & DWC3_DEPCMD_CMDIOC))
		mdelay(1);

	if (saved_config) {
		reg = dwc3_readl(dwc->regs, DWC3_GUSB2PHYCFG(0));
		reg |= saved_config;
		dwc3_writel(dwc->regs, DWC3_GUSB2PHYCFG(0), reg);
	}

	return ret;
}

static int dwc3_send_clear_stall_ep_cmd(struct dwc3_ep *dep)
{
	struct dwc3 *dwc = dep->dwc;
	struct dwc3_gadget_ep_cmd_params params;
	u32 cmd = DWC3_DEPCMD_CLEARSTALL;

	/*
	 * As of core revision 2.60a the recommended programming model
	 * is to set the ClearPendIN bit when issuing a Clear Stall EP
	 * command for IN endpoints. This is to prevent an issue where
	 * some (non-compliant) hosts may not send ACK TPs for pending
	 * IN transfers due to a mishandled error condition. Synopsys
	 * STAR 9000614252.
	 */
	if (dep->direction &&
	    !DWC3_VER_IS_PRIOR(DWC3, 260A) &&
	    (dwc->gadget->speed >= USB_SPEED_SUPER))
		cmd |= DWC3_DEPCMD_CLEARPENDIN;

	memset(&params, 0, sizeof(params));

	return dwc3_send_gadget_ep_cmd(dep, cmd, &params);
}

static dma_addr_t dwc3_trb_dma_offset(struct dwc3_ep *dep,
		struct dwc3_trb *trb)
{
	u32		offset = (char *) trb - (char *) dep->trb_pool;

	return dep->trb_pool_dma + offset;
}

static int dwc3_alloc_trb_pool(struct dwc3_ep *dep)
{
	struct dwc3		*dwc = dep->dwc;

	if (dep->trb_pool)
		return 0;

	dep->trb_pool = dma_alloc_coherent(dwc->sysdev,
			sizeof(struct dwc3_trb) * DWC3_TRB_NUM,
			&dep->trb_pool_dma, GFP_KERNEL);
	if (!dep->trb_pool) {
		dev_err(dep->dwc->dev, "failed to allocate trb pool for %s\n",
				dep->name);
		return -ENOMEM;
	}

	return 0;
}

static void dwc3_free_trb_pool(struct dwc3_ep *dep)
{
	struct dwc3		*dwc = dep->dwc;

	dma_free_coherent(dwc->sysdev, sizeof(struct dwc3_trb) * DWC3_TRB_NUM,
			dep->trb_pool, dep->trb_pool_dma);

	dep->trb_pool = NULL;
	dep->trb_pool_dma = 0;
}

static int dwc3_gadget_set_xfer_resource(struct dwc3_ep *dep)
{
	struct dwc3_gadget_ep_cmd_params params;
	int ret;

	if (dep->flags & DWC3_EP_RESOURCE_ALLOCATED)
		return 0;

	memset(&params, 0x00, sizeof(params));

	params.param0 = DWC3_DEPXFERCFG_NUM_XFER_RES(1);

	ret = dwc3_send_gadget_ep_cmd(dep, DWC3_DEPCMD_SETTRANSFRESOURCE,
			&params);
	if (ret)
		return ret;

	dep->flags |= DWC3_EP_RESOURCE_ALLOCATED;
	return 0;
}

/**
 * dwc3_gadget_start_config - reset endpoint resources
 * @dwc: pointer to the DWC3 context
 * @resource_index: DEPSTARTCFG.XferRscIdx value (must be 0 or 2)
 *
 * Set resource_index=0 to reset all endpoints' resources allocation. Do this as
 * part of the power-on/soft-reset initialization.
 *
 * Set resource_index=2 to reset only non-control endpoints' resources. Do this
 * on receiving the SET_CONFIGURATION request or hibernation resume.
 */
int dwc3_gadget_start_config(struct dwc3 *dwc, unsigned int resource_index)
{
	struct dwc3_gadget_ep_cmd_params params;
	struct dwc3_ep		*dep;
	u32			cmd;
	int			i;
	int			ret;

	if (resource_index != 0 && resource_index != 2)
		return -EINVAL;

	memset(&params, 0x00, sizeof(params));
	cmd = DWC3_DEPCMD_DEPSTARTCFG;
	cmd |= DWC3_DEPCMD_PARAM(resource_index);

	ret = dwc3_send_gadget_ep_cmd(dwc->eps[0], cmd, &params);
	if (ret)
		return ret;

	/* Reset resource allocation flags */
	for (i = resource_index; i < dwc->num_eps; i++) {
		dep = dwc->eps[i];
		if (!dep)
			continue;

		dep->flags &= ~DWC3_EP_RESOURCE_ALLOCATED;
	}

	return 0;
}

static int dwc3_gadget_set_ep_config(struct dwc3_ep *dep, unsigned int action)
{
	const struct usb_ss_ep_comp_descriptor *comp_desc;
	const struct usb_endpoint_descriptor *desc;
	struct dwc3_gadget_ep_cmd_params params;
	struct dwc3 *dwc = dep->dwc;

	comp_desc = dep->endpoint.comp_desc;
	desc = dep->endpoint.desc;

	memset(&params, 0x00, sizeof(params));

	params.param0 = DWC3_DEPCFG_EP_TYPE(usb_endpoint_type(desc))
		| DWC3_DEPCFG_MAX_PACKET_SIZE(usb_endpoint_maxp(desc));

	/* Burst size is only needed in SuperSpeed mode */
	if (dwc->gadget->speed >= USB_SPEED_SUPER) {
		u32 burst = dep->endpoint.maxburst;

		params.param0 |= DWC3_DEPCFG_BURST_SIZE(burst - 1);
	}

	params.param0 |= action;
	if (action == DWC3_DEPCFG_ACTION_RESTORE)
		params.param2 |= dep->saved_state;

	if (usb_endpoint_xfer_control(desc))
		params.param1 = DWC3_DEPCFG_XFER_COMPLETE_EN;

	if (dep->number <= 1 || usb_endpoint_xfer_isoc(desc))
		params.param1 |= DWC3_DEPCFG_XFER_NOT_READY_EN;

	if (usb_ss_max_streams(comp_desc) && usb_endpoint_xfer_bulk(desc)) {
		params.param1 |= DWC3_DEPCFG_STREAM_CAPABLE
			| DWC3_DEPCFG_XFER_COMPLETE_EN
			| DWC3_DEPCFG_STREAM_EVENT_EN;
		dep->stream_capable = true;
	}

	if (!usb_endpoint_xfer_control(desc))
		params.param1 |= DWC3_DEPCFG_XFER_IN_PROGRESS_EN;

	/*
	 * We are doing 1:1 mapping for endpoints, meaning
	 * Physical Endpoints 2 maps to Logical Endpoint 2 and
	 * so on. We consider the direction bit as part of the physical
	 * endpoint number. So USB endpoint 0x81 is 0x03.
	 */
	params.param1 |= DWC3_DEPCFG_EP_NUMBER(dep->number);

	/*
	 * We must use the lower 16 TX FIFOs even though
	 * HW might have more
	 */
	if (dep->direction)
		params.param0 |= DWC3_DEPCFG_FIFO_NUMBER(dep->number >> 1);

	if (desc->bInterval) {
		u8 bInterval_m1;

		/*
		 * Valid range for DEPCFG.bInterval_m1 is from 0 to 13.
		 *
		 * NOTE: The programming guide incorrectly stated bInterval_m1
		 * must be set to 0 when operating in fullspeed. Internally the
		 * controller does not have this limitation. See DWC_usb3x
		 * programming guide section 3.2.2.1.
		 */
		bInterval_m1 = min_t(u8, desc->bInterval - 1, 13);

		if (usb_endpoint_type(desc) == USB_ENDPOINT_XFER_INT &&
		    dwc->gadget->speed == USB_SPEED_FULL)
			dep->interval = desc->bInterval;
		else
			dep->interval = 1 << (desc->bInterval - 1);

		params.param1 |= DWC3_DEPCFG_BINTERVAL_M1(bInterval_m1);
	}

	return dwc3_send_gadget_ep_cmd(dep, DWC3_DEPCMD_SETEPCONFIG, &params);
}

/**
 * dwc3_gadget_calc_tx_fifo_size - calculates the txfifo size value
 * @dwc: pointer to the DWC3 context
 * @mult: multiplier to be used when calculating the fifo_size
 *
 * Calculates the size value based on the equation below:
 *
 * DWC3 revision 280A and prior:
 * fifo_size = mult * (max_packet / mdwidth) + 1;
 *
 * DWC3 revision 290A and onwards:
 * fifo_size = mult * ((max_packet + mdwidth)/mdwidth + 1) + 1
 *
 * The max packet size is set to 1024, as the txfifo requirements mainly apply
 * to super speed USB use cases.  However, it is safe to overestimate the fifo
 * allocations for other scenarios, i.e. high speed USB.
 */
static int dwc3_gadget_calc_tx_fifo_size(struct dwc3 *dwc, int mult)
{
	int max_packet = 1024;
	int fifo_size;
	int mdwidth;

	mdwidth = dwc3_mdwidth(dwc);

	/* MDWIDTH is represented in bits, we need it in bytes */
	mdwidth >>= 3;

	if (DWC3_VER_IS_PRIOR(DWC3, 290A))
		fifo_size = mult * (max_packet / mdwidth) + 1;
	else
		fifo_size = mult * ((max_packet + mdwidth) / mdwidth) + 1;
	return fifo_size;
}

/**
 * dwc3_gadget_clear_tx_fifos - Clears txfifo allocation
 * @dwc: pointer to the DWC3 context
 *
 * Iterates through all the endpoint registers and clears the previous txfifo
 * allocations.
 */
void dwc3_gadget_clear_tx_fifos(struct dwc3 *dwc)
{
	struct dwc3_ep *dep;
	int fifo_depth;
	int size;
	int num;

	if (!dwc->do_fifo_resize)
		return;

	/* Read ep0IN related TXFIFO size */
	dep = dwc->eps[1];
	size = dwc3_readl(dwc->regs, DWC3_GTXFIFOSIZ(0));
	if (DWC3_IP_IS(DWC3))
		fifo_depth = DWC3_GTXFIFOSIZ_TXFDEP(size);
	else
		fifo_depth = DWC31_GTXFIFOSIZ_TXFDEP(size);

	dwc->last_fifo_depth = fifo_depth;
	/* Clear existing TXFIFO for all IN eps except ep0 */
	for (num = 3; num < min_t(int, dwc->num_eps, DWC3_ENDPOINTS_NUM); num += 2) {
		dep = dwc->eps[num];
		if (!dep)
			continue;

		/* Don't change TXFRAMNUM on usb31 version */
		size = DWC3_IP_IS(DWC3) ? 0 :
			dwc3_readl(dwc->regs, DWC3_GTXFIFOSIZ(num >> 1)) &
				   DWC31_GTXFIFOSIZ_TXFRAMNUM;

		dwc3_writel(dwc->regs, DWC3_GTXFIFOSIZ(num >> 1), size);
		dep->flags &= ~DWC3_EP_TXFIFO_RESIZED;
	}
	dwc->num_ep_resized = 0;
}

/*
 * dwc3_gadget_resize_tx_fifos - reallocate fifo spaces for current use-case
 * @dwc: pointer to our context structure
 *
 * This function will a best effort FIFO allocation in order
 * to improve FIFO usage and throughput, while still allowing
 * us to enable as many endpoints as possible.
 *
 * Keep in mind that this operation will be highly dependent
 * on the configured size for RAM1 - which contains TxFifo -,
 * the amount of endpoints enabled on coreConsultant tool, and
 * the width of the Master Bus.
 *
 * In general, FIFO depths are represented with the following equation:
 *
 * fifo_size = mult * ((max_packet + mdwidth)/mdwidth + 1) + 1
 *
 * In conjunction with dwc3_gadget_check_config(), this resizing logic will
 * ensure that all endpoints will have enough internal memory for one max
 * packet per endpoint.
 */
static int dwc3_gadget_resize_tx_fifos(struct dwc3_ep *dep)
{
	struct dwc3 *dwc = dep->dwc;
	int fifo_0_start;
	int ram1_depth;
	int fifo_size;
	int min_depth;
	int num_in_ep;
	int remaining;
	int num_fifos = 1;
	int fifo;
	int tmp;

	if (!dwc->do_fifo_resize)
		return 0;

	/* resize IN endpoints except ep0 */
	if (!usb_endpoint_dir_in(dep->endpoint.desc) || dep->number <= 1)
		return 0;

	/* bail if already resized */
	if (dep->flags & DWC3_EP_TXFIFO_RESIZED)
		return 0;

	ram1_depth = DWC3_RAM1_DEPTH(dwc->hwparams.hwparams7);

	if ((dep->endpoint.maxburst > 1 &&
	     usb_endpoint_xfer_bulk(dep->endpoint.desc)) ||
	    usb_endpoint_xfer_isoc(dep->endpoint.desc))
		num_fifos = 3;

	if (dep->endpoint.maxburst > 6 &&
	    (usb_endpoint_xfer_bulk(dep->endpoint.desc) ||
	     usb_endpoint_xfer_isoc(dep->endpoint.desc)) && DWC3_IP_IS(DWC31))
		num_fifos = dwc->tx_fifo_resize_max_num;

	/* FIFO size for a single buffer */
	fifo = dwc3_gadget_calc_tx_fifo_size(dwc, 1);

	/* Calculate the number of remaining EPs w/o any FIFO */
	num_in_ep = dwc->max_cfg_eps;
	num_in_ep -= dwc->num_ep_resized;

	/* Reserve at least one FIFO for the number of IN EPs */
	min_depth = num_in_ep * (fifo + 1);
	remaining = ram1_depth - min_depth - dwc->last_fifo_depth;
	remaining = max_t(int, 0, remaining);
	/*
	 * We've already reserved 1 FIFO per EP, so check what we can fit in
	 * addition to it.  If there is not enough remaining space, allocate
	 * all the remaining space to the EP.
	 */
	fifo_size = (num_fifos - 1) * fifo;
	if (remaining < fifo_size)
		fifo_size = remaining;

	fifo_size += fifo;
	/* Last increment according to the TX FIFO size equation */
	fifo_size++;

	/* Check if TXFIFOs start at non-zero addr */
	tmp = dwc3_readl(dwc->regs, DWC3_GTXFIFOSIZ(0));
	fifo_0_start = DWC3_GTXFIFOSIZ_TXFSTADDR(tmp);

	fifo_size |= (fifo_0_start + (dwc->last_fifo_depth << 16));
	if (DWC3_IP_IS(DWC3))
		dwc->last_fifo_depth += DWC3_GTXFIFOSIZ_TXFDEP(fifo_size);
	else
		dwc->last_fifo_depth += DWC31_GTXFIFOSIZ_TXFDEP(fifo_size);

	/* Check fifo size allocation doesn't exceed available RAM size. */
	if (dwc->last_fifo_depth >= ram1_depth) {
		dev_err(dwc->dev, "Fifosize(%d) > RAM size(%d) %s depth:%d\n",
			dwc->last_fifo_depth, ram1_depth,
			dep->endpoint.name, fifo_size);
		if (DWC3_IP_IS(DWC3))
			fifo_size = DWC3_GTXFIFOSIZ_TXFDEP(fifo_size);
		else
			fifo_size = DWC31_GTXFIFOSIZ_TXFDEP(fifo_size);

		dwc->last_fifo_depth -= fifo_size;
		return -ENOMEM;
	}

	dwc3_writel(dwc->regs, DWC3_GTXFIFOSIZ(dep->number >> 1), fifo_size);
	dep->flags |= DWC3_EP_TXFIFO_RESIZED;
	dwc->num_ep_resized++;

	return 0;
}

/**
 * __dwc3_gadget_ep_enable - initializes a hw endpoint
 * @dep: endpoint to be initialized
 * @action: one of INIT, MODIFY or RESTORE
 *
 * Caller should take care of locking. Execute all necessary commands to
 * initialize a HW endpoint so it can be used by a gadget driver.
 */
static int __dwc3_gadget_ep_enable(struct dwc3_ep *dep, unsigned int action)
{
	const struct usb_endpoint_descriptor *desc = dep->endpoint.desc;
	struct dwc3		*dwc = dep->dwc;

	u32			reg;
	int			ret;

	if (!(dep->flags & DWC3_EP_ENABLED)) {
		ret = dwc3_gadget_resize_tx_fifos(dep);
		if (ret)
			return ret;
	}

	ret = dwc3_gadget_set_ep_config(dep, action);
	if (ret)
		return ret;

	if (!(dep->flags & DWC3_EP_RESOURCE_ALLOCATED)) {
		ret = dwc3_gadget_set_xfer_resource(dep);
		if (ret)
			return ret;
	}

	if (!(dep->flags & DWC3_EP_ENABLED)) {
		struct dwc3_trb	*trb_st_hw;
		struct dwc3_trb	*trb_link;

		dep->type = usb_endpoint_type(desc);
		dep->flags |= DWC3_EP_ENABLED;

		reg = dwc3_readl(dwc->regs, DWC3_DALEPENA);
		reg |= DWC3_DALEPENA_EP(dep->number);
		dwc3_writel(dwc->regs, DWC3_DALEPENA, reg);

		dep->trb_dequeue = 0;
		dep->trb_enqueue = 0;

		if (usb_endpoint_xfer_control(desc))
			goto out;

		/* Initialize the TRB ring */
		memset(dep->trb_pool, 0,
		       sizeof(struct dwc3_trb) * DWC3_TRB_NUM);

		/* Link TRB. The HWO bit is never reset */
		trb_st_hw = &dep->trb_pool[0];

		trb_link = &dep->trb_pool[DWC3_TRB_NUM - 1];
		trb_link->bpl = lower_32_bits(dwc3_trb_dma_offset(dep, trb_st_hw));
		trb_link->bph = upper_32_bits(dwc3_trb_dma_offset(dep, trb_st_hw));
		trb_link->ctrl |= DWC3_TRBCTL_LINK_TRB;
		trb_link->ctrl |= DWC3_TRB_CTRL_HWO;
	}

	/*
	 * Issue StartTransfer here with no-op TRB so we can always rely on No
	 * Response Update Transfer command.
	 */
	if (usb_endpoint_xfer_bulk(desc) ||
			usb_endpoint_xfer_int(desc)) {
		struct dwc3_gadget_ep_cmd_params params;
		struct dwc3_trb	*trb;
		dma_addr_t trb_dma;
		u32 cmd;

		memset(&params, 0, sizeof(params));
		trb = &dep->trb_pool[0];
		trb_dma = dwc3_trb_dma_offset(dep, trb);

		params.param0 = upper_32_bits(trb_dma);
		params.param1 = lower_32_bits(trb_dma);

		cmd = DWC3_DEPCMD_STARTTRANSFER;

		ret = dwc3_send_gadget_ep_cmd(dep, cmd, &params);
		if (ret < 0)
			return ret;

		if (dep->stream_capable) {
			/*
			 * For streams, at start, there maybe a race where the
			 * host primes the endpoint before the function driver
			 * queues a request to initiate a stream. In that case,
			 * the controller will not see the prime to generate the
			 * ERDY and start stream. To workaround this, issue a
			 * no-op TRB as normal, but end it immediately. As a
			 * result, when the function driver queues the request,
			 * the next START_TRANSFER command will cause the
			 * controller to generate an ERDY to initiate the
			 * stream.
			 */
			dwc3_stop_active_transfer(dep, true, true);

			/*
			 * All stream eps will reinitiate stream on NoStream
			 * rejection until we can determine that the host can
			 * prime after the first transfer.
			 *
			 * However, if the controller is capable of
			 * TXF_FLUSH_BYPASS, then IN direction endpoints will
			 * automatically restart the stream without the driver
			 * initiation.
			 */
			if (!dep->direction ||
			    !(dwc->hwparams.hwparams9 &
			      DWC3_GHWPARAMS9_DEV_TXF_FLUSH_BYPASS))
				dep->flags |= DWC3_EP_FORCE_RESTART_STREAM;
		}
	}

out:
	trace_dwc3_gadget_ep_enable(dep);

	return 0;
}

void dwc3_remove_requests(struct dwc3 *dwc, struct dwc3_ep *dep, int status)
{
	struct dwc3_request		*req;

	dwc3_stop_active_transfer(dep, true, false);

	/* If endxfer is delayed, avoid unmapping requests */
	if (dep->flags & DWC3_EP_DELAY_STOP)
		return;

	/* - giveback all requests to gadget driver */
	while (!list_empty(&dep->started_list)) {
		req = next_request(&dep->started_list);

		dwc3_gadget_giveback(dep, req, status);
	}

	while (!list_empty(&dep->pending_list)) {
		req = next_request(&dep->pending_list);

		dwc3_gadget_giveback(dep, req, status);
	}

	while (!list_empty(&dep->cancelled_list)) {
		req = next_request(&dep->cancelled_list);

		dwc3_gadget_giveback(dep, req, status);
	}
}

/**
 * __dwc3_gadget_ep_disable - disables a hw endpoint
 * @dep: the endpoint to disable
 *
 * This function undoes what __dwc3_gadget_ep_enable did and also removes
 * requests which are currently being processed by the hardware and those which
 * are not yet scheduled.
 *
 * Caller should take care of locking.
 */
static int __dwc3_gadget_ep_disable(struct dwc3_ep *dep)
{
	struct dwc3		*dwc = dep->dwc;
	u32			reg;
	u32			mask;

	trace_dwc3_gadget_ep_disable(dep);

	/* make sure HW endpoint isn't stalled */
	if (dep->flags & DWC3_EP_STALL)
		__dwc3_gadget_ep_set_halt(dep, 0, false);

	reg = dwc3_readl(dwc->regs, DWC3_DALEPENA);
	reg &= ~DWC3_DALEPENA_EP(dep->number);
	dwc3_writel(dwc->regs, DWC3_DALEPENA, reg);

	dwc3_remove_requests(dwc, dep, -ESHUTDOWN);

	dep->stream_capable = false;
	dep->type = 0;
	mask = DWC3_EP_TXFIFO_RESIZED | DWC3_EP_RESOURCE_ALLOCATED;
	/*
	 * dwc3_remove_requests() can exit early if DWC3 EP delayed stop is
	 * set.  Do not clear DEP flags, so that the end transfer command will
	 * be reattempted during the next SETUP stage.
	 */
	if (dep->flags & DWC3_EP_DELAY_STOP)
		mask |= (DWC3_EP_DELAY_STOP | DWC3_EP_TRANSFER_STARTED);
	dep->flags &= mask;

	/* Clear out the ep descriptors for non-ep0 */
	if (dep->number > 1) {
		dep->endpoint.comp_desc = NULL;
		dep->endpoint.desc = NULL;
	}

	return 0;
}

/* -------------------------------------------------------------------------- */

static int dwc3_gadget_ep0_enable(struct usb_ep *ep,
		const struct usb_endpoint_descriptor *desc)
{
	return -EINVAL;
}

static int dwc3_gadget_ep0_disable(struct usb_ep *ep)
{
	return -EINVAL;
}

/* -------------------------------------------------------------------------- */

static int dwc3_gadget_ep_enable(struct usb_ep *ep,
		const struct usb_endpoint_descriptor *desc)
{
	struct dwc3_ep			*dep;
	struct dwc3			*dwc;
	unsigned long			flags;
	int				ret;

	if (!ep || !desc || desc->bDescriptorType != USB_DT_ENDPOINT) {
		pr_debug("dwc3: invalid parameters\n");
		return -EINVAL;
	}

	if (!desc->wMaxPacketSize) {
		pr_debug("dwc3: missing wMaxPacketSize\n");
		return -EINVAL;
	}

	dep = to_dwc3_ep(ep);
	dwc = dep->dwc;

	if (dev_WARN_ONCE(dwc->dev, dep->flags & DWC3_EP_ENABLED,
					"%s is already enabled\n",
					dep->name))
		return 0;

	spin_lock_irqsave(&dwc->lock, flags);
	ret = __dwc3_gadget_ep_enable(dep, DWC3_DEPCFG_ACTION_INIT);
	spin_unlock_irqrestore(&dwc->lock, flags);

	return ret;
}

static int dwc3_gadget_ep_disable(struct usb_ep *ep)
{
	struct dwc3_ep			*dep;
	struct dwc3			*dwc;
	unsigned long			flags;
	int				ret;

	if (!ep) {
		pr_debug("dwc3: invalid parameters\n");
		return -EINVAL;
	}

	dep = to_dwc3_ep(ep);
	dwc = dep->dwc;

	if (dev_WARN_ONCE(dwc->dev, !(dep->flags & DWC3_EP_ENABLED),
					"%s is already disabled\n",
					dep->name))
		return 0;

	spin_lock_irqsave(&dwc->lock, flags);
	ret = __dwc3_gadget_ep_disable(dep);
	spin_unlock_irqrestore(&dwc->lock, flags);

	return ret;
}

static struct usb_request *dwc3_gadget_ep_alloc_request(struct usb_ep *ep,
		gfp_t gfp_flags)
{
	struct dwc3_request		*req;
	struct dwc3_ep			*dep = to_dwc3_ep(ep);

	req = kzalloc(sizeof(*req), gfp_flags);
	if (!req)
		return NULL;

	req->direction	= dep->direction;
	req->epnum	= dep->number;
	req->dep	= dep;
	req->status	= DWC3_REQUEST_STATUS_UNKNOWN;

	trace_dwc3_alloc_request(req);

	return &req->request;
}

static void dwc3_gadget_ep_free_request(struct usb_ep *ep,
		struct usb_request *request)
{
	struct dwc3_request		*req = to_dwc3_request(request);

	trace_dwc3_free_request(req);
	kfree(req);
}

/**
 * dwc3_ep_prev_trb - returns the previous TRB in the ring
 * @dep: The endpoint with the TRB ring
 * @index: The index of the current TRB in the ring
 *
 * Returns the TRB prior to the one pointed to by the index. If the
 * index is 0, we will wrap backwards, skip the link TRB, and return
 * the one just before that.
 */
static struct dwc3_trb *dwc3_ep_prev_trb(struct dwc3_ep *dep, u8 index)
{
	u8 tmp = index;

	if (!tmp)
		tmp = DWC3_TRB_NUM - 1;

	return &dep->trb_pool[tmp - 1];
}

static u32 dwc3_calc_trbs_left(struct dwc3_ep *dep)
{
	u8			trbs_left;

	/*
	 * If the enqueue & dequeue are equal then the TRB ring is either full
	 * or empty. It's considered full when there are DWC3_TRB_NUM-1 of TRBs
	 * pending to be processed by the driver.
	 */
	if (dep->trb_enqueue == dep->trb_dequeue) {
		struct dwc3_request *req;

		/*
		 * If there is any request remained in the started_list with
		 * active TRBs at this point, then there is no TRB available.
		 */
		req = next_request(&dep->started_list);
		if (req && req->num_trbs)
			return 0;

		return DWC3_TRB_NUM - 1;
	}

	trbs_left = dep->trb_dequeue - dep->trb_enqueue;
	trbs_left &= (DWC3_TRB_NUM - 1);

	if (dep->trb_dequeue < dep->trb_enqueue)
		trbs_left--;

	return trbs_left;
}

/**
 * dwc3_prepare_one_trb - setup one TRB from one request
 * @dep: endpoint for which this request is prepared
 * @req: dwc3_request pointer
 * @trb_length: buffer size of the TRB
 * @chain: should this TRB be chained to the next?
 * @node: only for isochronous endpoints. First TRB needs different type.
 * @use_bounce_buffer: set to use bounce buffer
 * @must_interrupt: set to interrupt on TRB completion
 */
static void dwc3_prepare_one_trb(struct dwc3_ep *dep,
		struct dwc3_request *req, unsigned int trb_length,
		unsigned int chain, unsigned int node, bool use_bounce_buffer,
		bool must_interrupt)
{
	struct dwc3_trb		*trb;
	dma_addr_t		dma;
	unsigned int		stream_id = req->request.stream_id;
	unsigned int		short_not_ok = req->request.short_not_ok;
	unsigned int		no_interrupt = req->request.no_interrupt;
	unsigned int		is_last = req->request.is_last;
	struct dwc3		*dwc = dep->dwc;
	struct usb_gadget	*gadget = dwc->gadget;
	enum usb_device_speed	speed = gadget->speed;

	if (use_bounce_buffer)
		dma = dep->dwc->bounce_addr;
	else if (req->request.num_sgs > 0)
		dma = sg_dma_address(req->start_sg);
	else
		dma = req->request.dma;

	trb = &dep->trb_pool[dep->trb_enqueue];

	if (!req->trb) {
		dwc3_gadget_move_started_request(req);
		req->trb = trb;
		req->trb_dma = dwc3_trb_dma_offset(dep, trb);
	}

	req->num_trbs++;

	trb->size = DWC3_TRB_SIZE_LENGTH(trb_length);
	trb->bpl = lower_32_bits(dma);
	trb->bph = upper_32_bits(dma);

	switch (usb_endpoint_type(dep->endpoint.desc)) {
	case USB_ENDPOINT_XFER_CONTROL:
		trb->ctrl = DWC3_TRBCTL_CONTROL_SETUP;
		break;

	case USB_ENDPOINT_XFER_ISOC:
		if (!node) {
			trb->ctrl = DWC3_TRBCTL_ISOCHRONOUS_FIRST;

			/*
			 * USB Specification 2.0 Section 5.9.2 states that: "If
			 * there is only a single transaction in the microframe,
			 * only a DATA0 data packet PID is used.  If there are
			 * two transactions per microframe, DATA1 is used for
			 * the first transaction data packet and DATA0 is used
			 * for the second transaction data packet.  If there are
			 * three transactions per microframe, DATA2 is used for
			 * the first transaction data packet, DATA1 is used for
			 * the second, and DATA0 is used for the third."
			 *
			 * IOW, we should satisfy the following cases:
			 *
			 * 1) length <= maxpacket
			 *	- DATA0
			 *
			 * 2) maxpacket < length <= (2 * maxpacket)
			 *	- DATA1, DATA0
			 *
			 * 3) (2 * maxpacket) < length <= (3 * maxpacket)
			 *	- DATA2, DATA1, DATA0
			 */
			if (speed == USB_SPEED_HIGH) {
				struct usb_ep *ep = &dep->endpoint;
				unsigned int mult = 2;
				unsigned int maxp = usb_endpoint_maxp(ep->desc);

				if (req->request.length <= (2 * maxp))
					mult--;

				if (req->request.length <= maxp)
					mult--;

				trb->size |= DWC3_TRB_SIZE_PCM1(mult);
			}
		} else {
			trb->ctrl = DWC3_TRBCTL_ISOCHRONOUS;
		}

		if (!no_interrupt && !chain)
			trb->ctrl |= DWC3_TRB_CTRL_ISP_IMI;
		break;

	case USB_ENDPOINT_XFER_BULK:
	case USB_ENDPOINT_XFER_INT:
		trb->ctrl = DWC3_TRBCTL_NORMAL;
		break;
	default:
		/*
		 * This is only possible with faulty memory because we
		 * checked it already :)
		 */
		dev_WARN(dwc->dev, "Unknown endpoint type %d\n",
				usb_endpoint_type(dep->endpoint.desc));
	}

	/*
	 * Enable Continue on Short Packet
	 * when endpoint is not a stream capable
	 */
	if (usb_endpoint_dir_out(dep->endpoint.desc)) {
		if (!dep->stream_capable)
			trb->ctrl |= DWC3_TRB_CTRL_CSP;

		if (short_not_ok)
			trb->ctrl |= DWC3_TRB_CTRL_ISP_IMI;
	}

	/* All TRBs setup for MST must set CSP=1 when LST=0 */
	if (dep->stream_capable && DWC3_MST_CAPABLE(&dwc->hwparams))
		trb->ctrl |= DWC3_TRB_CTRL_CSP;

	if ((!no_interrupt && !chain) || must_interrupt)
		trb->ctrl |= DWC3_TRB_CTRL_IOC;

	if (chain)
		trb->ctrl |= DWC3_TRB_CTRL_CHN;
	else if (dep->stream_capable && is_last &&
		 !DWC3_MST_CAPABLE(&dwc->hwparams))
		trb->ctrl |= DWC3_TRB_CTRL_LST;

	if (usb_endpoint_xfer_bulk(dep->endpoint.desc) && dep->stream_capable)
		trb->ctrl |= DWC3_TRB_CTRL_SID_SOFN(stream_id);

	/*
	 * As per data book 4.2.3.2TRB Control Bit Rules section
	 *
	 * The controller autonomously checks the HWO field of a TRB to determine if the
	 * entire TRB is valid. Therefore, software must ensure that the rest of the TRB
	 * is valid before setting the HWO field to '1'. In most systems, this means that
	 * software must update the fourth DWORD of a TRB last.
	 *
	 * However there is a possibility of CPU re-ordering here which can cause
	 * controller to observe the HWO bit set prematurely.
	 * Add a write memory barrier to prevent CPU re-ordering.
	 */
	wmb();
	trb->ctrl |= DWC3_TRB_CTRL_HWO;

	dwc3_ep_inc_enq(dep);

	trace_dwc3_prepare_trb(dep, trb);
}

static bool dwc3_needs_extra_trb(struct dwc3_ep *dep, struct dwc3_request *req)
{
	unsigned int maxp = usb_endpoint_maxp(dep->endpoint.desc);
	unsigned int rem = req->request.length % maxp;

	if ((req->request.length && req->request.zero && !rem &&
			!usb_endpoint_xfer_isoc(dep->endpoint.desc)) ||
			(!req->direction && rem))
		return true;

	return false;
}

/**
 * dwc3_prepare_last_sg - prepare TRBs for the last SG entry
 * @dep: The endpoint that the request belongs to
 * @req: The request to prepare
 * @entry_length: The last SG entry size
 * @node: Indicates whether this is not the first entry (for isoc only)
 *
 * Return the number of TRBs prepared.
 */
static int dwc3_prepare_last_sg(struct dwc3_ep *dep,
		struct dwc3_request *req, unsigned int entry_length,
		unsigned int node)
{
	unsigned int maxp = usb_endpoint_maxp(dep->endpoint.desc);
	unsigned int rem = req->request.length % maxp;
	unsigned int num_trbs = 1;

	if (dwc3_needs_extra_trb(dep, req))
		num_trbs++;

	if (dwc3_calc_trbs_left(dep) < num_trbs)
		return 0;

	req->needs_extra_trb = num_trbs > 1;

	/* Prepare a normal TRB */
	if (req->direction || req->request.length)
		dwc3_prepare_one_trb(dep, req, entry_length,
				req->needs_extra_trb, node, false, false);

	/* Prepare extra TRBs for ZLP and MPS OUT transfer alignment */
	if ((!req->direction && !req->request.length) || req->needs_extra_trb)
		dwc3_prepare_one_trb(dep, req,
				req->direction ? 0 : maxp - rem,
				false, 1, true, false);

	return num_trbs;
}

static int dwc3_prepare_trbs_sg(struct dwc3_ep *dep,
		struct dwc3_request *req)
{
	struct scatterlist *sg = req->start_sg;
	struct scatterlist *s;
	int		i;
	unsigned int length = req->request.length;
	unsigned int remaining = req->num_pending_sgs;
	unsigned int num_queued_sgs = req->request.num_mapped_sgs - remaining;
	unsigned int num_trbs = req->num_trbs;
	bool needs_extra_trb = dwc3_needs_extra_trb(dep, req);

	/*
	 * If we resume preparing the request, then get the remaining length of
	 * the request and resume where we left off.
	 */
	for_each_sg(req->request.sg, s, num_queued_sgs, i)
		length -= sg_dma_len(s);

	for_each_sg(sg, s, remaining, i) {
		unsigned int num_trbs_left = dwc3_calc_trbs_left(dep);
		unsigned int trb_length;
		bool must_interrupt = false;
		bool last_sg = false;

		trb_length = min_t(unsigned int, length, sg_dma_len(s));

		length -= trb_length;

		/*
		 * IOMMU driver is coalescing the list of sgs which shares a
		 * page boundary into one and giving it to USB driver. With
		 * this the number of sgs mapped is not equal to the number of
		 * sgs passed. So mark the chain bit to false if it isthe last
		 * mapped sg.
		 */
		if ((i == remaining - 1) || !length)
			last_sg = true;

		if (!num_trbs_left)
			break;

		if (last_sg) {
			if (!dwc3_prepare_last_sg(dep, req, trb_length, i))
				break;
		} else {
			/*
			 * Look ahead to check if we have enough TRBs for the
			 * next SG entry. If not, set interrupt on this TRB to
			 * resume preparing the next SG entry when more TRBs are
			 * free.
			 */
			if (num_trbs_left == 1 || (needs_extra_trb &&
					num_trbs_left <= 2 &&
					sg_dma_len(sg_next(s)) >= length))
				must_interrupt = true;

			dwc3_prepare_one_trb(dep, req, trb_length, 1, i, false,
					must_interrupt);
		}

		/*
		 * There can be a situation where all sgs in sglist are not
		 * queued because of insufficient trb number. To handle this
		 * case, update start_sg to next sg to be queued, so that
		 * we have free trbs we can continue queuing from where we
		 * previously stopped
		 */
		if (!last_sg)
			req->start_sg = sg_next(s);

		req->num_queued_sgs++;
		req->num_pending_sgs--;

		/*
		 * The number of pending SG entries may not correspond to the
		 * number of mapped SG entries. If all the data are queued, then
		 * don't include unused SG entries.
		 */
		if (length == 0) {
			req->num_pending_sgs = 0;
			break;
		}

		if (must_interrupt)
			break;
	}

	return req->num_trbs - num_trbs;
}

static int dwc3_prepare_trbs_linear(struct dwc3_ep *dep,
		struct dwc3_request *req)
{
	return dwc3_prepare_last_sg(dep, req, req->request.length, 0);
}

/*
 * dwc3_prepare_trbs - setup TRBs from requests
 * @dep: endpoint for which requests are being prepared
 *
 * The function goes through the requests list and sets up TRBs for the
 * transfers. The function returns once there are no more TRBs available or
 * it runs out of requests.
 *
 * Returns the number of TRBs prepared or negative errno.
 */
static int dwc3_prepare_trbs(struct dwc3_ep *dep)
{
	struct dwc3_request	*req, *n;
	int			ret = 0;

	BUILD_BUG_ON_NOT_POWER_OF_2(DWC3_TRB_NUM);

	/*
	 * We can get in a situation where there's a request in the started list
	 * but there weren't enough TRBs to fully kick it in the first time
	 * around, so it has been waiting for more TRBs to be freed up.
	 *
	 * In that case, we should check if we have a request with pending_sgs
	 * in the started list and prepare TRBs for that request first,
	 * otherwise we will prepare TRBs completely out of order and that will
	 * break things.
	 */
	list_for_each_entry(req, &dep->started_list, list) {
		if (req->num_pending_sgs > 0) {
			ret = dwc3_prepare_trbs_sg(dep, req);
			if (!ret || req->num_pending_sgs)
				return ret;
		}

		if (!dwc3_calc_trbs_left(dep))
			return ret;

		/*
		 * Don't prepare beyond a transfer. In DWC_usb32, its transfer
		 * burst capability may try to read and use TRBs beyond the
		 * active transfer instead of stopping.
		 */
		if (dep->stream_capable && req->request.is_last &&
		    !DWC3_MST_CAPABLE(&dep->dwc->hwparams))
			return ret;
	}

	list_for_each_entry_safe(req, n, &dep->pending_list, list) {
		struct dwc3	*dwc = dep->dwc;

		ret = usb_gadget_map_request_by_dev(dwc->sysdev, &req->request,
						    dep->direction);
		if (ret)
			return ret;

		req->sg			= req->request.sg;
		req->start_sg		= req->sg;
		req->num_queued_sgs	= 0;
		req->num_pending_sgs	= req->request.num_mapped_sgs;

		if (req->num_pending_sgs > 0) {
			ret = dwc3_prepare_trbs_sg(dep, req);
			if (req->num_pending_sgs)
				return ret;
		} else {
			ret = dwc3_prepare_trbs_linear(dep, req);
		}

		if (!ret || !dwc3_calc_trbs_left(dep))
			return ret;

		/*
		 * Don't prepare beyond a transfer. In DWC_usb32, its transfer
		 * burst capability may try to read and use TRBs beyond the
		 * active transfer instead of stopping.
		 */
		if (dep->stream_capable && req->request.is_last &&
		    !DWC3_MST_CAPABLE(&dwc->hwparams))
			return ret;
	}

	return ret;
}

static void dwc3_gadget_ep_cleanup_cancelled_requests(struct dwc3_ep *dep);

static int __dwc3_gadget_kick_transfer(struct dwc3_ep *dep)
{
	struct dwc3_gadget_ep_cmd_params params;
	struct dwc3_request		*req;
	int				starting;
	int				ret;
	u32				cmd;

	/*
	 * Note that it's normal to have no new TRBs prepared (i.e. ret == 0).
	 * This happens when we need to stop and restart a transfer such as in
	 * the case of reinitiating a stream or retrying an isoc transfer.
	 */
	ret = dwc3_prepare_trbs(dep);
	if (ret < 0)
		return ret;

	starting = !(dep->flags & DWC3_EP_TRANSFER_STARTED);

	/*
	 * If there's no new TRB prepared and we don't need to restart a
	 * transfer, there's no need to update the transfer.
	 */
	if (!ret && !starting)
		return ret;

	req = next_request(&dep->started_list);
	if (!req) {
		dep->flags |= DWC3_EP_PENDING_REQUEST;
		return 0;
	}

	memset(&params, 0, sizeof(params));

	if (starting) {
		params.param0 = upper_32_bits(req->trb_dma);
		params.param1 = lower_32_bits(req->trb_dma);
		cmd = DWC3_DEPCMD_STARTTRANSFER;

		if (dep->stream_capable)
			cmd |= DWC3_DEPCMD_PARAM(req->request.stream_id);

		if (usb_endpoint_xfer_isoc(dep->endpoint.desc))
			cmd |= DWC3_DEPCMD_PARAM(dep->frame_number);
	} else {
		cmd = DWC3_DEPCMD_UPDATETRANSFER |
			DWC3_DEPCMD_PARAM(dep->resource_index);
	}

	ret = dwc3_send_gadget_ep_cmd(dep, cmd, &params);
	if (ret < 0) {
		struct dwc3_request *tmp;

		if (ret == -EAGAIN)
			return ret;

		dwc3_stop_active_transfer(dep, true, true);

		list_for_each_entry_safe(req, tmp, &dep->started_list, list)
			dwc3_gadget_move_cancelled_request(req, DWC3_REQUEST_STATUS_DEQUEUED);

		/* If ep isn't started, then there's no end transfer pending */
		if (!(dep->flags & DWC3_EP_END_TRANSFER_PENDING))
			dwc3_gadget_ep_cleanup_cancelled_requests(dep);

		return ret;
	}

	if (dep->stream_capable && req->request.is_last &&
	    !DWC3_MST_CAPABLE(&dep->dwc->hwparams))
		dep->flags |= DWC3_EP_WAIT_TRANSFER_COMPLETE;

	return 0;
}

static int __dwc3_gadget_get_frame(struct dwc3 *dwc)
{
	u32			reg;

	reg = dwc3_readl(dwc->regs, DWC3_DSTS);
	return DWC3_DSTS_SOFFN(reg);
}

/**
 * __dwc3_stop_active_transfer - stop the current active transfer
 * @dep: isoc endpoint
 * @force: set forcerm bit in the command
 * @interrupt: command complete interrupt after End Transfer command
 *
 * When setting force, the ForceRM bit will be set. In that case
 * the controller won't update the TRB progress on command
 * completion. It also won't clear the HWO bit in the TRB.
 * The command will also not complete immediately in that case.
 */
static int __dwc3_stop_active_transfer(struct dwc3_ep *dep, bool force, bool interrupt)
{
	struct dwc3_gadget_ep_cmd_params params;
	u32 cmd;
	int ret;

	cmd = DWC3_DEPCMD_ENDTRANSFER;
	cmd |= force ? DWC3_DEPCMD_HIPRI_FORCERM : 0;
	cmd |= interrupt ? DWC3_DEPCMD_CMDIOC : 0;
	cmd |= DWC3_DEPCMD_PARAM(dep->resource_index);
	memset(&params, 0, sizeof(params));
	ret = dwc3_send_gadget_ep_cmd(dep, cmd, &params);
	/*
	 * If the End Transfer command was timed out while the device is
	 * not in SETUP phase, it's possible that an incoming Setup packet
	 * may prevent the command's completion. Let's retry when the
	 * ep0state returns to EP0_SETUP_PHASE.
	 */
	if (ret == -ETIMEDOUT && dep->dwc->ep0state != EP0_SETUP_PHASE) {
		dep->flags |= DWC3_EP_DELAY_STOP;
		return 0;
	}
	pr_err("%s ret: %d", __func__, ret);
	dep->resource_index = 0;

	if (!interrupt)
		dep->flags &= ~DWC3_EP_TRANSFER_STARTED;
	else if (!ret)
		dep->flags |= DWC3_EP_END_TRANSFER_PENDING;

	dep->flags &= ~DWC3_EP_DELAY_STOP;
	return ret;
}

/**
 * dwc3_gadget_start_isoc_quirk - workaround invalid frame number
 * @dep: isoc endpoint
 *
 * This function tests for the correct combination of BIT[15:14] from the 16-bit
 * microframe number reported by the XferNotReady event for the future frame
 * number to start the isoc transfer.
 *
 * In DWC_usb31 version 1.70a-ea06 and prior, for highspeed and fullspeed
 * isochronous IN, BIT[15:14] of the 16-bit microframe number reported by the
 * XferNotReady event are invalid. The driver uses this number to schedule the
 * isochronous transfer and passes it to the START TRANSFER command. Because
 * this number is invalid, the command may fail. If BIT[15:14] matches the
 * internal 16-bit microframe, the START TRANSFER command will pass and the
 * transfer will start at the scheduled time, if it is off by 1, the command
 * will still pass, but the transfer will start 2 seconds in the future. For all
 * other conditions, the START TRANSFER command will fail with bus-expiry.
 *
 * In order to workaround this issue, we can test for the correct combination of
 * BIT[15:14] by sending START TRANSFER commands with different values of
 * BIT[15:14]: 'b00, 'b01, 'b10, and 'b11. Each combination is 2^14 uframe apart
 * (or 2 seconds). 4 seconds into the future will result in a bus-expiry status.
 * As the result, within the 4 possible combinations for BIT[15:14], there will
 * be 2 successful and 2 failure START COMMAND status. One of the 2 successful
 * command status will result in a 2-second delay start. The smaller BIT[15:14]
 * value is the correct combination.
 *
 * Since there are only 4 outcomes and the results are ordered, we can simply
 * test 2 START TRANSFER commands with BIT[15:14] combinations 'b00 and 'b01 to
 * deduce the smaller successful combination.
 *
 * Let test0 = test status for combination 'b00 and test1 = test status for 'b01
 * of BIT[15:14]. The correct combination is as follow:
 *
 * if test0 fails and test1 passes, BIT[15:14] is 'b01
 * if test0 fails and test1 fails, BIT[15:14] is 'b10
 * if test0 passes and test1 fails, BIT[15:14] is 'b11
 * if test0 passes and test1 passes, BIT[15:14] is 'b00
 *
 * Synopsys STAR 9001202023: Wrong microframe number for isochronous IN
 * endpoints.
 */
static int dwc3_gadget_start_isoc_quirk(struct dwc3_ep *dep)
{
	int cmd_status = 0;
	bool test0;
	bool test1;

	while (dep->combo_num < 2) {
		struct dwc3_gadget_ep_cmd_params params;
		u32 test_frame_number;
		u32 cmd;

		/*
		 * Check if we can start isoc transfer on the next interval or
		 * 4 uframes in the future with BIT[15:14] as dep->combo_num
		 */
		test_frame_number = dep->frame_number & DWC3_FRNUMBER_MASK;
		test_frame_number |= dep->combo_num << 14;
		test_frame_number += max_t(u32, 4, dep->interval);

		params.param0 = upper_32_bits(dep->dwc->bounce_addr);
		params.param1 = lower_32_bits(dep->dwc->bounce_addr);

		cmd = DWC3_DEPCMD_STARTTRANSFER;
		cmd |= DWC3_DEPCMD_PARAM(test_frame_number);
		cmd_status = dwc3_send_gadget_ep_cmd(dep, cmd, &params);

		/* Redo if some other failure beside bus-expiry is received */
		if (cmd_status && cmd_status != -EAGAIN) {
			dep->start_cmd_status = 0;
			dep->combo_num = 0;
			return 0;
		}

		/* Store the first test status */
		if (dep->combo_num == 0)
			dep->start_cmd_status = cmd_status;

		dep->combo_num++;

		/*
		 * End the transfer if the START_TRANSFER command is successful
		 * to wait for the next XferNotReady to test the command again
		 */
		if (cmd_status == 0) {
			dwc3_stop_active_transfer(dep, true, true);
			return 0;
		}
	}

	/* test0 and test1 are both completed at this point */
	test0 = (dep->start_cmd_status == 0);
	test1 = (cmd_status == 0);

	if (!test0 && test1)
		dep->combo_num = 1;
	else if (!test0 && !test1)
		dep->combo_num = 2;
	else if (test0 && !test1)
		dep->combo_num = 3;
	else if (test0 && test1)
		dep->combo_num = 0;

	dep->frame_number &= DWC3_FRNUMBER_MASK;
	dep->frame_number |= dep->combo_num << 14;
	dep->frame_number += max_t(u32, 4, dep->interval);

	/* Reinitialize test variables */
	dep->start_cmd_status = 0;
	dep->combo_num = 0;

	return __dwc3_gadget_kick_transfer(dep);
}

static int __dwc3_gadget_start_isoc(struct dwc3_ep *dep)
{
	const struct usb_endpoint_descriptor *desc = dep->endpoint.desc;
	struct dwc3 *dwc = dep->dwc;
	int ret;
	int i;

	if (list_empty(&dep->pending_list) &&
	    list_empty(&dep->started_list)) {
		dep->flags |= DWC3_EP_PENDING_REQUEST;
		return -EAGAIN;
	}

	if (!dwc->dis_start_transfer_quirk &&
	    (DWC3_VER_IS_PRIOR(DWC31, 170A) ||
	     DWC3_VER_TYPE_IS_WITHIN(DWC31, 170A, EA01, EA06))) {
		if (dwc->gadget->speed <= USB_SPEED_HIGH && dep->direction)
			return dwc3_gadget_start_isoc_quirk(dep);
	}

	if (desc->bInterval <= 14 &&
	    dwc->gadget->speed >= USB_SPEED_HIGH) {
		u32 frame = __dwc3_gadget_get_frame(dwc);
		bool rollover = frame <
				(dep->frame_number & DWC3_FRNUMBER_MASK);

		/*
		 * frame_number is set from XferNotReady and may be already
		 * out of date. DSTS only provides the lower 14 bit of the
		 * current frame number. So add the upper two bits of
		 * frame_number and handle a possible rollover.
		 * This will provide the correct frame_number unless more than
		 * rollover has happened since XferNotReady.
		 */

		dep->frame_number = (dep->frame_number & ~DWC3_FRNUMBER_MASK) |
				     frame;
		if (rollover)
			dep->frame_number += BIT(14);
	}

	for (i = 0; i < DWC3_ISOC_MAX_RETRIES; i++) {
		int future_interval = i + 1;

		/* Give the controller at least 500us to schedule transfers */
		if (desc->bInterval < 3)
			future_interval += 3 - desc->bInterval;

		dep->frame_number = DWC3_ALIGN_FRAME(dep, future_interval);

		ret = __dwc3_gadget_kick_transfer(dep);
		if (ret != -EAGAIN)
			break;
	}

	/*
	 * After a number of unsuccessful start attempts due to bus-expiry
	 * status, issue END_TRANSFER command and retry on the next XferNotReady
	 * event.
	 */
	if (ret == -EAGAIN)
		ret = __dwc3_stop_active_transfer(dep, false, true);

	return ret;
}

static int __dwc3_gadget_ep_queue(struct dwc3_ep *dep, struct dwc3_request *req)
{
	struct dwc3		*dwc = dep->dwc;

	if (!dep->endpoint.desc || !dwc->pullups_connected || !dwc->connected) {
		dev_dbg(dwc->dev, "%s: can't queue to disabled endpoint\n",
				dep->name);
		return -ESHUTDOWN;
	}

	if (WARN(req->dep != dep, "request %pK belongs to '%s'\n",
				&req->request, req->dep->name))
		return -EINVAL;

	if (WARN(req->status < DWC3_REQUEST_STATUS_COMPLETED,
				"%s: request %pK already in flight\n",
				dep->name, &req->request))
		return -EINVAL;

	pm_runtime_get(dwc->dev);

	req->request.actual	= 0;
	req->request.status	= -EINPROGRESS;

	trace_dwc3_ep_queue(req);

	list_add_tail(&req->list, &dep->pending_list);
	req->status = DWC3_REQUEST_STATUS_QUEUED;

	if (dep->flags & DWC3_EP_WAIT_TRANSFER_COMPLETE)
		return 0;

	/*
	 * Start the transfer only after the END_TRANSFER is completed
	 * and endpoint STALL is cleared.
	 */
	if ((dep->flags & DWC3_EP_END_TRANSFER_PENDING) ||
	    (dep->flags & DWC3_EP_WEDGE) ||
	    (dep->flags & DWC3_EP_DELAY_STOP) ||
	    (dep->flags & DWC3_EP_STALL)) {
		dep->flags |= DWC3_EP_DELAY_START;
		return 0;
	}

	/*
	 * NOTICE: Isochronous endpoints should NEVER be prestarted. We must
	 * wait for a XferNotReady event so we will know what's the current
	 * (micro-)frame number.
	 *
	 * Without this trick, we are very, very likely gonna get Bus Expiry
	 * errors which will force us issue EndTransfer command.
	 */
	if (usb_endpoint_xfer_isoc(dep->endpoint.desc)) {
		if (!(dep->flags & DWC3_EP_TRANSFER_STARTED)) {
			if ((dep->flags & DWC3_EP_PENDING_REQUEST))
				return __dwc3_gadget_start_isoc(dep);

			return 0;
		}
	}

	__dwc3_gadget_kick_transfer(dep);

	return 0;
}

static int dwc3_gadget_ep_queue(struct usb_ep *ep, struct usb_request *request,
	gfp_t gfp_flags)
{
	struct dwc3_request		*req = to_dwc3_request(request);
	struct dwc3_ep			*dep = to_dwc3_ep(ep);
	struct dwc3			*dwc = dep->dwc;

	unsigned long			flags;

	int				ret;

	spin_lock_irqsave(&dwc->lock, flags);
	ret = __dwc3_gadget_ep_queue(dep, req);
	spin_unlock_irqrestore(&dwc->lock, flags);

	return ret;
}

static void dwc3_gadget_ep_skip_trbs(struct dwc3_ep *dep, struct dwc3_request *req)
{
	int i;

	/* If req->trb is not set, then the request has not started */
	if (!req->trb)
		return;

	/*
	 * If request was already started, this means we had to
	 * stop the transfer. With that we also need to ignore
	 * all TRBs used by the request, however TRBs can only
	 * be modified after completion of END_TRANSFER
	 * command. So what we do here is that we wait for
	 * END_TRANSFER completion and only after that, we jump
	 * over TRBs by clearing HWO and incrementing dequeue
	 * pointer.
	 */
	for (i = 0; i < req->num_trbs; i++) {
		struct dwc3_trb *trb;

		trb = &dep->trb_pool[dep->trb_dequeue];
		trb->ctrl &= ~DWC3_TRB_CTRL_HWO;
		dwc3_ep_inc_deq(dep);
	}

	req->num_trbs = 0;
}

static void dwc3_gadget_ep_cleanup_cancelled_requests(struct dwc3_ep *dep)
{
	struct dwc3_request		*req;
	struct dwc3			*dwc = dep->dwc;

	while (!list_empty(&dep->cancelled_list)) {
		req = next_request(&dep->cancelled_list);
		dwc3_gadget_ep_skip_trbs(dep, req);
		switch (req->status) {
		case DWC3_REQUEST_STATUS_DISCONNECTED:
			dwc3_gadget_giveback(dep, req, -ESHUTDOWN);
			break;
		case DWC3_REQUEST_STATUS_DEQUEUED:
			dwc3_gadget_giveback(dep, req, -ECONNRESET);
			break;
		case DWC3_REQUEST_STATUS_STALLED:
			dwc3_gadget_giveback(dep, req, -EPIPE);
			break;
		default:
			dev_err(dwc->dev, "request cancelled with wrong reason:%d\n", req->status);
			dwc3_gadget_giveback(dep, req, -ECONNRESET);
			break;
		}
		/*
		 * The endpoint is disabled, let the dwc3_remove_requests()
		 * handle the cleanup.
		 */
		if (!dep->endpoint.desc)
			break;
	}
}

static int dwc3_gadget_ep_dequeue(struct usb_ep *ep,
		struct usb_request *request)
{
	struct dwc3_request		*req = NULL;
	struct dwc3_request		*r = NULL;

	struct dwc3_ep			*dep = to_dwc3_ep(ep);
	struct dwc3			*dwc = dep->dwc;

	unsigned long			flags;
	int				ret = 0;

	if (!request) {
		dev_err(dwc->dev, "request is NULL %s\n", ep->name);
		return ret;
	}

	req = to_dwc3_request(request);

	trace_dwc3_ep_dequeue(req);

	spin_lock_irqsave(&dwc->lock, flags);

	list_for_each_entry(r, &dep->cancelled_list, list) {
		if (r == req)
			goto out;
	}

	list_for_each_entry(r, &dep->pending_list, list) {
		if (r == req) {
			/*
			 * Explicitly check for EP0/1 as dequeue for those
			 * EPs need to be handled differently.  Control EP
			 * only deals with one USB req, and giveback will
			 * occur during dwc3_ep0_stall_and_restart().  EP0
			 * requests are never added to started_list.
			 */
			if (dep->number > 1)
				dwc3_gadget_giveback(dep, req, -ECONNRESET);
			else
				dwc3_ep0_reset_state(dwc);
			goto out;
		}
	}

	list_for_each_entry(r, &dep->started_list, list) {
		if (r == req) {
			struct dwc3_request *t;

			/* wait until it is processed */
			dwc3_stop_active_transfer(dep, true, true);

			/*
			 * Remove any started request if the transfer is
			 * cancelled.
			 */
			list_for_each_entry_safe(r, t, &dep->started_list, list)
				dwc3_gadget_move_cancelled_request(r,
						DWC3_REQUEST_STATUS_DEQUEUED);

			dep->flags &= ~DWC3_EP_WAIT_TRANSFER_COMPLETE;

			goto out;
		}
	}

	if (request) {
		dev_err(dwc->dev, "request %pK was not queued to %s\n",
			request, ep->name);
		ret = -EINVAL;
	}
out:
	spin_unlock_irqrestore(&dwc->lock, flags);

	return ret;
}

int __dwc3_gadget_ep_set_halt(struct dwc3_ep *dep, int value, int protocol)
{
	struct dwc3_gadget_ep_cmd_params	params;
	struct dwc3				*dwc = dep->dwc;
	struct dwc3_request			*req;
	struct dwc3_request			*tmp;
	int					ret;

	if (usb_endpoint_xfer_isoc(dep->endpoint.desc)) {
		dev_err(dwc->dev, "%s is of Isochronous type\n", dep->name);
		return -EINVAL;
	}

	memset(&params, 0x00, sizeof(params));

	if (value) {
		struct dwc3_trb *trb;

		unsigned int transfer_in_flight;
		unsigned int started;

		if (dep->number > 1)
			trb = dwc3_ep_prev_trb(dep, dep->trb_enqueue);
		else
			trb = &dwc->ep0_trb[dep->trb_enqueue];

		transfer_in_flight = trb->ctrl & DWC3_TRB_CTRL_HWO;
		started = !list_empty(&dep->started_list);

		if (!protocol && ((dep->direction && transfer_in_flight) ||
				(!dep->direction && started))) {
			return -EAGAIN;
		}

		ret = dwc3_send_gadget_ep_cmd(dep, DWC3_DEPCMD_SETSTALL,
				&params);
		if (ret)
			dev_err(dwc->dev, "failed to set STALL on %s\n",
					dep->name);
		else
			dep->flags |= DWC3_EP_STALL;
	} else {
		/*
		 * Don't issue CLEAR_STALL command to control endpoints. The
		 * controller automatically clears the STALL when it receives
		 * the SETUP token.
		 */
		if (dep->number <= 1) {
			dep->flags &= ~(DWC3_EP_STALL | DWC3_EP_WEDGE);
			return 0;
		}

		dwc3_stop_active_transfer(dep, true, true);

		list_for_each_entry_safe(req, tmp, &dep->started_list, list)
			dwc3_gadget_move_cancelled_request(req, DWC3_REQUEST_STATUS_STALLED);

		if (dep->flags & DWC3_EP_END_TRANSFER_PENDING ||
		    (dep->flags & DWC3_EP_DELAY_STOP)) {
			dep->flags |= DWC3_EP_PENDING_CLEAR_STALL;
			if (protocol)
				dwc->clear_stall_protocol = dep->number;

			return 0;
		}

		dwc3_gadget_ep_cleanup_cancelled_requests(dep);

		ret = dwc3_send_clear_stall_ep_cmd(dep);
		if (ret) {
			dev_err(dwc->dev, "failed to clear STALL on %s\n",
					dep->name);
			return ret;
		}

		dep->flags &= ~(DWC3_EP_STALL | DWC3_EP_WEDGE);

		if ((dep->flags & DWC3_EP_DELAY_START) &&
		    !usb_endpoint_xfer_isoc(dep->endpoint.desc))
			__dwc3_gadget_kick_transfer(dep);

		dep->flags &= ~DWC3_EP_DELAY_START;
	}

	return ret;
}

static int dwc3_gadget_ep_set_halt(struct usb_ep *ep, int value)
{
	struct dwc3_ep			*dep = to_dwc3_ep(ep);
	struct dwc3			*dwc = dep->dwc;

	unsigned long			flags;

	int				ret;

	spin_lock_irqsave(&dwc->lock, flags);
	ret = __dwc3_gadget_ep_set_halt(dep, value, false);
	spin_unlock_irqrestore(&dwc->lock, flags);

	return ret;
}

static int dwc3_gadget_ep_set_wedge(struct usb_ep *ep)
{
	struct dwc3_ep			*dep = to_dwc3_ep(ep);
	struct dwc3			*dwc = dep->dwc;
	unsigned long			flags;
	int				ret;

	spin_lock_irqsave(&dwc->lock, flags);
	dep->flags |= DWC3_EP_WEDGE;

	if (dep->number == 0 || dep->number == 1)
		ret = __dwc3_gadget_ep0_set_halt(ep, 1);
	else
		ret = __dwc3_gadget_ep_set_halt(dep, 1, false);
	spin_unlock_irqrestore(&dwc->lock, flags);

	return ret;
}

/* -------------------------------------------------------------------------- */

static struct usb_endpoint_descriptor dwc3_gadget_ep0_desc = {
	.bLength	= USB_DT_ENDPOINT_SIZE,
	.bDescriptorType = USB_DT_ENDPOINT,
	.bmAttributes	= USB_ENDPOINT_XFER_CONTROL,
};

static const struct usb_ep_ops dwc3_gadget_ep0_ops = {
	.enable		= dwc3_gadget_ep0_enable,
	.disable	= dwc3_gadget_ep0_disable,
	.alloc_request	= dwc3_gadget_ep_alloc_request,
	.free_request	= dwc3_gadget_ep_free_request,
	.queue		= dwc3_gadget_ep0_queue,
	.dequeue	= dwc3_gadget_ep_dequeue,
	.set_halt	= dwc3_gadget_ep0_set_halt,
	.set_wedge	= dwc3_gadget_ep_set_wedge,
};

static const struct usb_ep_ops dwc3_gadget_ep_ops = {
	.enable		= dwc3_gadget_ep_enable,
	.disable	= dwc3_gadget_ep_disable,
	.alloc_request	= dwc3_gadget_ep_alloc_request,
	.free_request	= dwc3_gadget_ep_free_request,
	.queue		= dwc3_gadget_ep_queue,
	.dequeue	= dwc3_gadget_ep_dequeue,
	.set_halt	= dwc3_gadget_ep_set_halt,
	.set_wedge	= dwc3_gadget_ep_set_wedge,
};

/* -------------------------------------------------------------------------- */

static int dwc3_gadget_get_frame(struct usb_gadget *g)
{
	struct dwc3		*dwc = gadget_to_dwc(g);

	return __dwc3_gadget_get_frame(dwc);
}

static int __dwc3_gadget_wakeup(struct dwc3 *dwc)
{
	int			retries;

	int			ret;
	u32			reg;

	u8			link_state;

	/*
	 * According to the Databook Remote wakeup request should
	 * be issued only when the device is in early suspend state.
	 *
	 * We can check that via USB Link State bits in DSTS register.
	 */
	reg = dwc3_readl(dwc->regs, DWC3_DSTS);

	link_state = DWC3_DSTS_USBLNKST(reg);

	switch (link_state) {
	case DWC3_LINK_STATE_RESET:
	case DWC3_LINK_STATE_RX_DET:	/* in HS, means Early Suspend */
	case DWC3_LINK_STATE_U3:	/* in HS, means SUSPEND */
	case DWC3_LINK_STATE_U2:	/* in HS, means Sleep (L1) */
	case DWC3_LINK_STATE_U1:
	case DWC3_LINK_STATE_RESUME:
		break;
	default:
		return -EINVAL;
	}

	ret = dwc3_gadget_set_link_state(dwc, DWC3_LINK_STATE_RECOV);
	if (ret < 0) {
		dev_err(dwc->dev, "failed to put link in Recovery\n");
		return ret;
	}

	/* Recent versions do this automatically */
	if (DWC3_VER_IS_PRIOR(DWC3, 194A)) {
		/* write zeroes to Link Change Request */
		reg = dwc3_readl(dwc->regs, DWC3_DCTL);
		reg &= ~DWC3_DCTL_ULSTCHNGREQ_MASK;
		dwc3_writel(dwc->regs, DWC3_DCTL, reg);
	}

	/* poll until Link State changes to ON */
	retries = 20000;

	while (retries--) {
		reg = dwc3_readl(dwc->regs, DWC3_DSTS);

		/* in HS, means ON */
		if (DWC3_DSTS_USBLNKST(reg) == DWC3_LINK_STATE_U0)
			break;
	}

	if (DWC3_DSTS_USBLNKST(reg) != DWC3_LINK_STATE_U0) {
		dev_err(dwc->dev, "failed to send remote wakeup\n");
		return -EINVAL;
	}

	return 0;
}

static int dwc3_gadget_wakeup(struct usb_gadget *g)
{
	struct dwc3		*dwc = gadget_to_dwc(g);
	unsigned long		flags;
	int			ret;

	spin_lock_irqsave(&dwc->lock, flags);
	ret = __dwc3_gadget_wakeup(dwc);
	spin_unlock_irqrestore(&dwc->lock, flags);

	return ret;
}

static int dwc3_gadget_set_selfpowered(struct usb_gadget *g,
		int is_selfpowered)
{
	struct dwc3		*dwc = gadget_to_dwc(g);
	unsigned long		flags;

	spin_lock_irqsave(&dwc->lock, flags);
	g->is_selfpowered = !!is_selfpowered;
	spin_unlock_irqrestore(&dwc->lock, flags);

	return 0;
}

static void dwc3_stop_active_transfers(struct dwc3 *dwc)
{
	u32 epnum;

	for (epnum = 2; epnum < dwc->num_eps; epnum++) {
		struct dwc3_ep *dep;

		dep = dwc->eps[epnum];
		if (!dep)
			continue;

		dwc3_remove_requests(dwc, dep, -ESHUTDOWN);
	}
}

static void __dwc3_gadget_set_ssp_rate(struct dwc3 *dwc)
{
	enum usb_ssp_rate	ssp_rate = dwc->gadget_ssp_rate;
	u32			reg;

	if (ssp_rate == USB_SSP_GEN_UNKNOWN)
		ssp_rate = dwc->max_ssp_rate;

	reg = dwc3_readl(dwc->regs, DWC3_DCFG);
	reg &= ~DWC3_DCFG_SPEED_MASK;
	reg &= ~DWC3_DCFG_NUMLANES(~0);

	if (ssp_rate == USB_SSP_GEN_1x2)
		reg |= DWC3_DCFG_SUPERSPEED;
	else if (dwc->max_ssp_rate != USB_SSP_GEN_1x2)
		reg |= DWC3_DCFG_SUPERSPEED_PLUS;

	if (ssp_rate != USB_SSP_GEN_2x1 &&
	    dwc->max_ssp_rate != USB_SSP_GEN_2x1)
		reg |= DWC3_DCFG_NUMLANES(1);

	dwc3_writel(dwc->regs, DWC3_DCFG, reg);
}

static void __dwc3_gadget_set_speed(struct dwc3 *dwc)
{
	enum usb_device_speed	speed;
	u32			reg;

	speed = dwc->gadget_max_speed;
	if (speed == USB_SPEED_UNKNOWN || speed > dwc->maximum_speed)
		speed = dwc->maximum_speed;

	if (speed == USB_SPEED_SUPER_PLUS &&
	    DWC3_IP_IS(DWC32)) {
		__dwc3_gadget_set_ssp_rate(dwc);
		return;
	}

	reg = dwc3_readl(dwc->regs, DWC3_DCFG);
	reg &= ~(DWC3_DCFG_SPEED_MASK);

	/*
	 * WORKAROUND: DWC3 revision < 2.20a have an issue
	 * which would cause metastability state on Run/Stop
	 * bit if we try to force the IP to USB2-only mode.
	 *
	 * Because of that, we cannot configure the IP to any
	 * speed other than the SuperSpeed
	 *
	 * Refers to:
	 *
	 * STAR#9000525659: Clock Domain Crossing on DCTL in
	 * USB 2.0 Mode
	 */
	if (DWC3_VER_IS_PRIOR(DWC3, 220A) &&
	    !dwc->dis_metastability_quirk) {
		reg |= DWC3_DCFG_SUPERSPEED;
	} else {
		switch (speed) {
		case USB_SPEED_FULL:
			reg |= DWC3_DCFG_FULLSPEED;
			break;
		case USB_SPEED_HIGH:
			reg |= DWC3_DCFG_HIGHSPEED;
			break;
		case USB_SPEED_SUPER:
			reg |= DWC3_DCFG_SUPERSPEED;
			break;
		case USB_SPEED_SUPER_PLUS:
			if (DWC3_IP_IS(DWC3))
				reg |= DWC3_DCFG_SUPERSPEED;
			else
				reg |= DWC3_DCFG_SUPERSPEED_PLUS;
			break;
		default:
			dev_err(dwc->dev, "invalid speed (%d)\n", speed);

			if (DWC3_IP_IS(DWC3))
				reg |= DWC3_DCFG_SUPERSPEED;
			else
				reg |= DWC3_DCFG_SUPERSPEED_PLUS;
		}
	}

	if (DWC3_IP_IS(DWC32) &&
	    speed > USB_SPEED_UNKNOWN &&
	    speed < USB_SPEED_SUPER_PLUS)
		reg &= ~DWC3_DCFG_NUMLANES(~0);

	dwc3_writel(dwc->regs, DWC3_DCFG, reg);
}

static int dwc3_gadget_run_stop(struct dwc3 *dwc, int is_on)
{
	u32			reg;
<<<<<<< HEAD
	u32			timeout = 500;
=======
	u32			timeout = 2000;
	u32			saved_config = 0;
>>>>>>> 18282059

	if (pm_runtime_suspended(dwc->dev))
		return 0;

	/*
	 * When operating in USB 2.0 speeds (HS/FS), ensure that
	 * GUSB2PHYCFG.ENBLSLPM and GUSB2PHYCFG.SUSPHY are cleared before starting
	 * or stopping the controller. This resolves timeout issues that occur
	 * during frequent role switches between host and device modes.
	 *
	 * Save and clear these settings, then restore them after completing the
	 * controller start or stop sequence.
	 *
	 * This solution was discovered through experimentation as it is not
	 * mentioned in the dwc3 programming guide. It has been tested on an
	 * Exynos platforms.
	 */
	reg = dwc3_readl(dwc->regs, DWC3_GUSB2PHYCFG(0));
	if (reg & DWC3_GUSB2PHYCFG_SUSPHY) {
		saved_config |= DWC3_GUSB2PHYCFG_SUSPHY;
		reg &= ~DWC3_GUSB2PHYCFG_SUSPHY;
	}

	if (reg & DWC3_GUSB2PHYCFG_ENBLSLPM) {
		saved_config |= DWC3_GUSB2PHYCFG_ENBLSLPM;
		reg &= ~DWC3_GUSB2PHYCFG_ENBLSLPM;
	}

	if (saved_config)
		dwc3_writel(dwc->regs, DWC3_GUSB2PHYCFG(0), reg);

	reg = dwc3_readl(dwc->regs, DWC3_DCTL);
	if (is_on) {
		if (DWC3_VER_IS_WITHIN(DWC3, ANY, 187A)) {
			reg &= ~DWC3_DCTL_TRGTULST_MASK;
			reg |= DWC3_DCTL_TRGTULST_RX_DET;
		}

		if (!DWC3_VER_IS_PRIOR(DWC3, 194A))
			reg &= ~DWC3_DCTL_KEEP_CONNECT;
		reg |= DWC3_DCTL_RUN_STOP;

		__dwc3_gadget_set_speed(dwc);
		dwc->pullups_connected = true;
	} else {
		reg &= ~DWC3_DCTL_RUN_STOP;

		dwc->pullups_connected = false;
	}

	dwc3_gadget_dctl_write_safe(dwc, reg);

	do {
		reg = dwc3_readl(dwc->regs, DWC3_DSTS);
		reg &= DWC3_DSTS_DEVCTRLHLT;
	} while (--timeout && !(!is_on ^ !reg));

<<<<<<< HEAD
	dev_info(dwc->dev, "%s %d, timeout = %d\n", __func__, is_on, timeout);

	if (!timeout) {
		dev_err(dwc->dev, "%s, timeout occurred\n", __func__);
=======
	if (saved_config) {
		reg = dwc3_readl(dwc->regs, DWC3_GUSB2PHYCFG(0));
		reg |= saved_config;
		dwc3_writel(dwc->regs, DWC3_GUSB2PHYCFG(0), reg);
	}

	if (!timeout)
>>>>>>> 18282059
		return -ETIMEDOUT;
	}

	return 0;
}

static void dwc3_gadget_disable_irq(struct dwc3 *dwc);
static void __dwc3_gadget_stop(struct dwc3 *dwc);
static int __dwc3_gadget_start(struct dwc3 *dwc);

static int dwc3_gadget_soft_disconnect(struct dwc3 *dwc)
{
	unsigned long flags;
	int ret;

	spin_lock_irqsave(&dwc->lock, flags);
	if (!dwc->pullups_connected) {
		spin_unlock_irqrestore(&dwc->lock, flags);
		return 0;
	}

	dwc->connected = false;

	/*
	 * Attempt to end pending SETUP status phase, and not wait for the
	 * function to do so.
	 */
	if (dwc->delayed_status)
		dwc3_ep0_send_delayed_status(dwc);

	/*
	 * In the Synopsys DesignWare Cores USB3 Databook Rev. 3.30a
	 * Section 4.1.8 Table 4-7, it states that for a device-initiated
	 * disconnect, the SW needs to ensure that it sends "a DEPENDXFER
	 * command for any active transfers" before clearing the RunStop
	 * bit.
	 */
	dwc3_stop_active_transfers(dwc);
	spin_unlock_irqrestore(&dwc->lock, flags);

	/*
	 * Per databook, when we want to stop the gadget, if a control transfer
	 * is still in process, complete it and get the core into setup phase.
	 * In case the host is unresponsive to a SETUP transaction, forcefully
	 * stall the transfer, and move back to the SETUP phase, so that any
	 * pending endxfers can be executed.
	 */
	if (dwc->ep0state != EP0_SETUP_PHASE) {
		reinit_completion(&dwc->ep0_in_setup);

		ret = wait_for_completion_timeout(&dwc->ep0_in_setup,
				msecs_to_jiffies(DWC3_PULL_UP_TIMEOUT));
		if (ret == 0) {
			dev_warn(dwc->dev, "wait for SETUP phase timed out\n");
			spin_lock_irqsave(&dwc->lock, flags);
			dwc3_ep0_reset_state(dwc);
			spin_unlock_irqrestore(&dwc->lock, flags);
		}
	}

	/*
	 * Note: if the GEVNTCOUNT indicates events in the event buffer, the
	 * driver needs to acknowledge them before the controller can halt.
	 * Simply let the interrupt handler acknowledges and handle the
	 * remaining event generated by the controller while polling for
	 * DSTS.DEVCTLHLT.
	 */
	ret = dwc3_gadget_run_stop(dwc, false);

	/*
	 * Stop the gadget after controller is halted, so that if needed, the
	 * events to update EP0 state can still occur while the run/stop
	 * routine polls for the halted state.  DEVTEN is cleared as part of
	 * gadget stop.
	 */
	spin_lock_irqsave(&dwc->lock, flags);
	__dwc3_gadget_stop(dwc);
	spin_unlock_irqrestore(&dwc->lock, flags);

	usb_gadget_set_state(dwc->gadget, USB_STATE_NOTATTACHED);

	return ret;
}

static int dwc3_gadget_soft_connect(struct dwc3 *dwc)
{
	unsigned long flags;
#ifndef CONFIG_SOC_S5E8845
	int ret;

	/*
	 * In the Synopsys DWC_usb31 1.90a programming guide section
	 * 4.1.9, it specifies that for a reconnect after a
	 * device-initiated disconnect requires a core soft reset
	 * (DCTL.CSftRst) before enabling the run/stop bit.
	 */
	ret = dwc3_core_soft_reset(dwc);
	if (ret)
		return ret;

	dwc3_event_buffers_setup(dwc);
#endif
	spin_lock_irqsave(&dwc->lock, flags);
	__dwc3_gadget_start(dwc);
	spin_unlock_irqrestore(&dwc->lock, flags);
	return dwc3_gadget_run_stop(dwc, true);
}

static int dwc3_gadget_pullup(struct usb_gadget *g, int is_on)
{
	struct dwc3		*dwc = gadget_to_dwc(g);
	int			ret;

	pr_info("%s on=%d\n", __func__, is_on);

	is_on = !!is_on;

	/*
	 * Avoid issuing a runtime resume if the device is already in the
	 * suspended state during gadget disconnect.  DWC3 gadget was already
	 * halted/stopped during runtime suspend.
	 */
	if (!is_on) {
		pm_runtime_barrier(dwc->dev);
		if (pm_runtime_suspended(dwc->dev))
			return 0;
	}

	pr_info("%s %d\n", __func__, __LINE__);
	if (!dwc->softconnect)
		return 0;

	/*
	 * Check the return value for successful resume, or error.  For a
	 * successful resume, the DWC3 runtime PM resume routine will handle
	 * the run stop sequence, so avoid duplicate operations here.
	 */
	pr_info("%s %d\n", __func__, __LINE__);
	ret = pm_runtime_get_sync(dwc->dev);
	if (!ret || ret < 0) {
		pm_runtime_put(dwc->dev);
		if (ret < 0)
			pm_runtime_set_suspended(dwc->dev);
		return ret;
	}

	if (dwc->pullups_connected == is_on) {
		pm_runtime_put(dwc->dev);
		return 0;
	}

#ifdef CONFIG_SOC_S5E8845
	phy_set_mode(dwc->usb2_generic_phy, is_on); //dp pull-up enable/disable
#endif
	synchronize_irq(dwc->irq_gadget);

	if (!is_on)
		ret = dwc3_gadget_soft_disconnect(dwc);
	else
		ret = dwc3_gadget_soft_connect(dwc);

#ifdef CONFIG_SOC_S5E8845
	if (is_on == 1) {
		ret = dwc3_gadget_set_link_state(dwc, DWC3_LINK_STATE_RX_DET);
		if (ret)
			dev_info(dwc->dev, "failed to put link in RX_DET\n");
	} else {
		pr_info("%s: 50ms delay after runstop on sw disconnect\n", __func__);
		mdelay(50);
	}
#endif

	pm_runtime_put(dwc->dev);

	return ret;
}

static void dwc3_gadget_enable_irq(struct dwc3 *dwc)
{
	u32			reg;

	/* Enable all but Start and End of Frame IRQs */
	reg = (DWC3_DEVTEN_EVNTOVERFLOWEN |
			DWC3_DEVTEN_CMDCMPLTEN |
			DWC3_DEVTEN_ERRTICERREN |
			DWC3_DEVTEN_WKUPEVTEN |
			DWC3_DEVTEN_CONNECTDONEEN |
			DWC3_DEVTEN_USBRSTEN |
			DWC3_DEVTEN_DISCONNEVTEN);

	if (DWC3_VER_IS_PRIOR(DWC3, 250A))
		reg |= DWC3_DEVTEN_ULSTCNGEN;

	/* On 2.30a and above this bit enables U3/L2-L1 Suspend Events */
	if (!DWC3_VER_IS_PRIOR(DWC3, 230A))
		reg |= DWC3_DEVTEN_U3L2L1SUSPEN;

	dwc3_writel(dwc->regs, DWC3_DEVTEN, reg);
}

static void dwc3_gadget_disable_irq(struct dwc3 *dwc)
{
	/* mask all interrupts */
	dwc3_writel(dwc->regs, DWC3_DEVTEN, 0x00);
}

static irqreturn_t dwc3_interrupt(int irq, void *_dwc);
static irqreturn_t dwc3_thread_interrupt(int irq, void *_dwc);

/**
 * dwc3_gadget_setup_nump - calculate and initialize NUMP field of %DWC3_DCFG
 * @dwc: pointer to our context structure
 *
 * The following looks like complex but it's actually very simple. In order to
 * calculate the number of packets we can burst at once on OUT transfers, we're
 * gonna use RxFIFO size.
 *
 * To calculate RxFIFO size we need two numbers:
 * MDWIDTH = size, in bits, of the internal memory bus
 * RAM2_DEPTH = depth, in MDWIDTH, of internal RAM2 (where RxFIFO sits)
 *
 * Given these two numbers, the formula is simple:
 *
 * RxFIFO Size = (RAM2_DEPTH * MDWIDTH / 8) - 24 - 16;
 *
 * 24 bytes is for 3x SETUP packets
 * 16 bytes is a clock domain crossing tolerance
 *
 * Given RxFIFO Size, NUMP = RxFIFOSize / 1024;
 */
static void dwc3_gadget_setup_nump(struct dwc3 *dwc)
{
	u32 ram2_depth;
	u32 mdwidth;
	u32 nump;
	u32 reg;

	ram2_depth = DWC3_GHWPARAMS7_RAM2_DEPTH(dwc->hwparams.hwparams7);
	mdwidth = dwc3_mdwidth(dwc);

	nump = ((ram2_depth * mdwidth / 8) - 24 - 16) / 1024;
	nump = min_t(u32, nump, 16);

	/* update NumP */
	reg = dwc3_readl(dwc->regs, DWC3_DCFG);
	reg &= ~DWC3_DCFG_NUMP_MASK;
	reg |= nump << DWC3_DCFG_NUMP_SHIFT;
	dwc3_writel(dwc->regs, DWC3_DCFG, reg);
}

static int __dwc3_gadget_start(struct dwc3 *dwc)
{
	struct dwc3_ep		*dep;
	int			ret = 0;
	u32			reg;

	/*
	 * Use IMOD if enabled via dwc->imod_interval. Otherwise, if
	 * the core supports IMOD, disable it.
	 */
	if (dwc->imod_interval) {
		dwc3_writel(dwc->regs, DWC3_DEV_IMOD(0), dwc->imod_interval);
		dwc3_writel(dwc->regs, DWC3_GEVNTCOUNT(0), DWC3_GEVNTCOUNT_EHB);
	} else if (dwc3_has_imod(dwc)) {
		dwc3_writel(dwc->regs, DWC3_DEV_IMOD(0), 0);
	}

	/*
	 * We are telling dwc3 that we want to use DCFG.NUMP as ACK TP's NUMP
	 * field instead of letting dwc3 itself calculate that automatically.
	 *
	 * This way, we maximize the chances that we'll be able to get several
	 * bursts of data without going through any sort of endpoint throttling.
	 */
	reg = dwc3_readl(dwc->regs, DWC3_GRXTHRCFG);
	if (DWC3_IP_IS(DWC3))
		reg &= ~DWC3_GRXTHRCFG_PKTCNTSEL;
	else
		reg &= ~DWC31_GRXTHRCFG_PKTCNTSEL;

	dwc3_writel(dwc->regs, DWC3_GRXTHRCFG, reg);

	dwc3_gadget_setup_nump(dwc);

	/*
	 * Currently the controller handles single stream only. So, Ignore
	 * Packet Pending bit for stream selection and don't search for another
	 * stream if the host sends Data Packet with PP=0 (for OUT direction) or
	 * ACK with NumP=0 and PP=0 (for IN direction). This slightly improves
	 * the stream performance.
	 */
	reg = dwc3_readl(dwc->regs, DWC3_DCFG);
	reg |= DWC3_DCFG_IGNSTRMPP;
	dwc3_writel(dwc->regs, DWC3_DCFG, reg);

	/* Enable MST by default if the device is capable of MST */
	if (DWC3_MST_CAPABLE(&dwc->hwparams)) {
		reg = dwc3_readl(dwc->regs, DWC3_DCFG1);
		reg &= ~DWC3_DCFG1_DIS_MST_ENH;
		dwc3_writel(dwc->regs, DWC3_DCFG1, reg);
	}

	/* Start with SuperSpeed Default */
	dwc3_gadget_ep0_desc.wMaxPacketSize = cpu_to_le16(512);

	ret = dwc3_gadget_start_config(dwc, 0);
	if (ret) {
		dev_err(dwc->dev, "failed to config endpoints\n");
		return ret;
	}

	dep = dwc->eps[0];
	dep->flags = 0;
	ret = __dwc3_gadget_ep_enable(dep, DWC3_DEPCFG_ACTION_INIT);
	if (ret) {
		dev_err(dwc->dev, "failed to enable %s\n", dep->name);
		goto err0;
	}

	dep = dwc->eps[1];
	dep->flags = 0;
	ret = __dwc3_gadget_ep_enable(dep, DWC3_DEPCFG_ACTION_INIT);
	if (ret) {
		dev_err(dwc->dev, "failed to enable %s\n", dep->name);
		goto err1;
	}

	/* begin to receive SETUP packets */
	dwc->ep0state = EP0_SETUP_PHASE;
	dwc->ep0_bounced = false;
	dwc->link_state = DWC3_LINK_STATE_SS_DIS;
	dwc->delayed_status = false;
	dwc3_ep0_out_start(dwc);

	dwc3_gadget_enable_irq(dwc);
	dwc3_enable_susphy(dwc, true);
	irq_set_affinity_hint(dwc->irq_gadget, cpumask_of(0x1));

	return 0;

err1:
	__dwc3_gadget_ep_disable(dwc->eps[0]);

err0:
	return ret;
}

static int dwc3_gadget_start(struct usb_gadget *g,
		struct usb_gadget_driver *driver)
{
	struct dwc3		*dwc = gadget_to_dwc(g);
	unsigned long		flags;
	int			ret;
	int			irq;

	irq = dwc->irq_gadget;
	ret = request_threaded_irq(irq, dwc3_interrupt, dwc3_thread_interrupt,
			IRQF_SHARED, "dwc3", dwc->ev_buf);
	if (ret) {
		dev_err(dwc->dev, "failed to request irq #%d --> %d\n",
				irq, ret);
		return ret;
	}

	spin_lock_irqsave(&dwc->lock, flags);
	dwc->gadget_driver	= driver;
	spin_unlock_irqrestore(&dwc->lock, flags);

	return 0;
}

static void __dwc3_gadget_stop(struct dwc3 *dwc)
{
	dwc3_gadget_disable_irq(dwc);
	__dwc3_gadget_ep_disable(dwc->eps[0]);
	__dwc3_gadget_ep_disable(dwc->eps[1]);
}

static int dwc3_gadget_stop(struct usb_gadget *g)
{
	struct dwc3		*dwc = gadget_to_dwc(g);
	unsigned long		flags;

	spin_lock_irqsave(&dwc->lock, flags);
	dwc->gadget_driver	= NULL;
	dwc->max_cfg_eps = 0;
	spin_unlock_irqrestore(&dwc->lock, flags);

	irq_set_affinity_hint(dwc->irq_gadget, NULL);
	free_irq(dwc->irq_gadget, dwc->ev_buf);

	return 0;
}

static void dwc3_gadget_config_params(struct usb_gadget *g,
				      struct usb_dcd_config_params *params)
{
	struct dwc3		*dwc = gadget_to_dwc(g);

	params->besl_baseline = USB_DEFAULT_BESL_UNSPECIFIED;
	params->besl_deep = USB_DEFAULT_BESL_UNSPECIFIED;

	/* Recommended BESL */
	if (!dwc->dis_enblslpm_quirk) {
		/*
		 * If the recommended BESL baseline is 0 or if the BESL deep is
		 * less than 2, Microsoft's Windows 10 host usb stack will issue
		 * a usb reset immediately after it receives the extended BOS
		 * descriptor and the enumeration will fail. To maintain
		 * compatibility with the Windows' usb stack, let's set the
		 * recommended BESL baseline to 1 and clamp the BESL deep to be
		 * within 2 to 15.
		 */
		params->besl_baseline = 1;
		if (dwc->is_utmi_l1_suspend)
			params->besl_deep =
				clamp_t(u8, dwc->hird_threshold, 2, 15);
	}

	/* U1 Device exit Latency */
	if (dwc->dis_u1_entry_quirk)
		params->bU1devExitLat = 0;
	else
		params->bU1devExitLat = DWC3_DEFAULT_U1_DEV_EXIT_LAT;

	/* U2 Device exit Latency */
	if (dwc->dis_u2_entry_quirk)
		params->bU2DevExitLat = 0;
	else
		params->bU2DevExitLat =
				cpu_to_le16(DWC3_DEFAULT_U2_DEV_EXIT_LAT);
}

static void dwc3_gadget_set_speed(struct usb_gadget *g,
				  enum usb_device_speed speed)
{
	struct dwc3		*dwc = gadget_to_dwc(g);
	unsigned long		flags;

	spin_lock_irqsave(&dwc->lock, flags);
	dwc->gadget_max_speed = speed;
	spin_unlock_irqrestore(&dwc->lock, flags);
}

static void dwc3_gadget_set_ssp_rate(struct usb_gadget *g,
				     enum usb_ssp_rate rate)
{
	struct dwc3		*dwc = gadget_to_dwc(g);
	unsigned long		flags;

	spin_lock_irqsave(&dwc->lock, flags);
	dwc->gadget_max_speed = USB_SPEED_SUPER_PLUS;
	dwc->gadget_ssp_rate = rate;
	spin_unlock_irqrestore(&dwc->lock, flags);
}

static int dwc3_gadget_vbus_draw(struct usb_gadget *g, unsigned int mA)
{
	struct dwc3		*dwc = gadget_to_dwc(g);
	union power_supply_propval	val = {0};
	int				ret;

	if (dwc->usb2_phy)
		return usb_phy_set_power(dwc->usb2_phy, mA);

	if (!dwc->usb_psy)
		return -EOPNOTSUPP;

	val.intval = 1000 * mA;
	ret = power_supply_set_property(dwc->usb_psy, POWER_SUPPLY_PROP_INPUT_CURRENT_LIMIT, &val);

	return ret;
}

/**
 * dwc3_gadget_check_config - ensure dwc3 can support the USB configuration
 * @g: pointer to the USB gadget
 *
 * Used to record the maximum number of endpoints being used in a USB composite
 * device. (across all configurations)  This is to be used in the calculation
 * of the TXFIFO sizes when resizing internal memory for individual endpoints.
 * It will help ensured that the resizing logic reserves enough space for at
 * least one max packet.
 */
static int dwc3_gadget_check_config(struct usb_gadget *g)
{
	struct dwc3 *dwc = gadget_to_dwc(g);
	struct usb_ep *ep;
	int fifo_size = 0;
	int ram1_depth;
	int ep_num = 0;

	if (!dwc->do_fifo_resize)
		return 0;

	list_for_each_entry(ep, &g->ep_list, ep_list) {
		/* Only interested in the IN endpoints */
		if (ep->claimed && (ep->address & USB_DIR_IN))
			ep_num++;
	}

	if (ep_num <= dwc->max_cfg_eps)
		return 0;

	/* Update the max number of eps in the composition */
	dwc->max_cfg_eps = ep_num;

	fifo_size = dwc3_gadget_calc_tx_fifo_size(dwc, dwc->max_cfg_eps);
	/* Based on the equation, increment by one for every ep */
	fifo_size += dwc->max_cfg_eps;

	/* Check if we can fit a single fifo per endpoint */
	ram1_depth = DWC3_RAM1_DEPTH(dwc->hwparams.hwparams7);
	if (fifo_size > ram1_depth)
		return -ENOMEM;

	return 0;
}

static void dwc3_gadget_async_callbacks(struct usb_gadget *g, bool enable)
{
	struct dwc3		*dwc = gadget_to_dwc(g);
	unsigned long		flags;

	spin_lock_irqsave(&dwc->lock, flags);
	dwc->async_callbacks = enable;
	spin_unlock_irqrestore(&dwc->lock, flags);
}

static const struct usb_gadget_ops dwc3_gadget_ops = {
	.get_frame		= dwc3_gadget_get_frame,
	.wakeup			= dwc3_gadget_wakeup,
	.set_selfpowered	= dwc3_gadget_set_selfpowered,
	.pullup			= dwc3_gadget_pullup,
	.udc_start		= dwc3_gadget_start,
	.udc_stop		= dwc3_gadget_stop,
	.udc_set_speed		= dwc3_gadget_set_speed,
	.udc_set_ssp_rate	= dwc3_gadget_set_ssp_rate,
	.get_config_params	= dwc3_gadget_config_params,
	.vbus_draw		= dwc3_gadget_vbus_draw,
	.check_config		= dwc3_gadget_check_config,
	.udc_async_callbacks	= dwc3_gadget_async_callbacks,
};

/* -------------------------------------------------------------------------- */

static int dwc3_gadget_init_control_endpoint(struct dwc3_ep *dep)
{
	struct dwc3 *dwc = dep->dwc;

	usb_ep_set_maxpacket_limit(&dep->endpoint, 512);
	dep->endpoint.maxburst = 1;
	dep->endpoint.ops = &dwc3_gadget_ep0_ops;
	if (!dep->direction)
		dwc->gadget->ep0 = &dep->endpoint;

	dep->endpoint.caps.type_control = true;

	return 0;
}

static int dwc3_gadget_init_in_endpoint(struct dwc3_ep *dep)
{
	struct dwc3 *dwc = dep->dwc;
	u32 mdwidth;
	int size;
	int maxpacket;

	mdwidth = dwc3_mdwidth(dwc);

	/* MDWIDTH is represented in bits, we need it in bytes */
	mdwidth /= 8;

	size = dwc3_readl(dwc->regs, DWC3_GTXFIFOSIZ(dep->number >> 1));
	if (DWC3_IP_IS(DWC3))
		size = DWC3_GTXFIFOSIZ_TXFDEP(size);
	else
		size = DWC31_GTXFIFOSIZ_TXFDEP(size);

	/*
	 * maxpacket size is determined as part of the following, after assuming
	 * a mult value of one maxpacket:
	 * DWC3 revision 280A and prior:
	 * fifo_size = mult * (max_packet / mdwidth) + 1;
	 * maxpacket = mdwidth * (fifo_size - 1);
	 *
	 * DWC3 revision 290A and onwards:
	 * fifo_size = mult * ((max_packet + mdwidth)/mdwidth + 1) + 1
	 * maxpacket = mdwidth * ((fifo_size - 1) - 1) - mdwidth;
	 */
	if (DWC3_VER_IS_PRIOR(DWC3, 290A))
		maxpacket = mdwidth * (size - 1);
	else
		maxpacket = mdwidth * ((size - 1) - 1) - mdwidth;

	/* Functionally, space for one max packet is sufficient */
	size = min_t(int, maxpacket, 1024);
	usb_ep_set_maxpacket_limit(&dep->endpoint, size);

	dep->endpoint.max_streams = 16;
	dep->endpoint.ops = &dwc3_gadget_ep_ops;
	list_add_tail(&dep->endpoint.ep_list,
			&dwc->gadget->ep_list);
	dep->endpoint.caps.type_iso = true;
	dep->endpoint.caps.type_bulk = true;
	dep->endpoint.caps.type_int = true;

	return dwc3_alloc_trb_pool(dep);
}

static int dwc3_gadget_init_out_endpoint(struct dwc3_ep *dep)
{
	struct dwc3 *dwc = dep->dwc;
	u32 mdwidth;
	int size;

	mdwidth = dwc3_mdwidth(dwc);

	/* MDWIDTH is represented in bits, convert to bytes */
	mdwidth /= 8;

	/* All OUT endpoints share a single RxFIFO space */
	size = dwc3_readl(dwc->regs, DWC3_GRXFIFOSIZ(0));
	if (DWC3_IP_IS(DWC3))
		size = DWC3_GRXFIFOSIZ_RXFDEP(size);
	else
		size = DWC31_GRXFIFOSIZ_RXFDEP(size);

	/* FIFO depth is in MDWDITH bytes */
	size *= mdwidth;

	/*
	 * To meet performance requirement, a minimum recommended RxFIFO size
	 * is defined as follow:
	 * RxFIFO size >= (3 x MaxPacketSize) +
	 * (3 x 8 bytes setup packets size) + (16 bytes clock crossing margin)
	 *
	 * Then calculate the max packet limit as below.
	 */
	size -= (3 * 8) + 16;
	if (size < 0)
		size = 0;
	else
		size /= 3;

	usb_ep_set_maxpacket_limit(&dep->endpoint, size);
	dep->endpoint.max_streams = 16;
	dep->endpoint.ops = &dwc3_gadget_ep_ops;
	list_add_tail(&dep->endpoint.ep_list,
			&dwc->gadget->ep_list);
	dep->endpoint.caps.type_iso = true;
	dep->endpoint.caps.type_bulk = true;
	dep->endpoint.caps.type_int = true;

	return dwc3_alloc_trb_pool(dep);
}

static int dwc3_gadget_init_endpoint(struct dwc3 *dwc, u8 epnum)
{
	struct dwc3_ep			*dep;
	bool				direction = epnum & 1;
	int				ret;
	u8				num = epnum >> 1;

	dep = kzalloc(sizeof(*dep), GFP_KERNEL);
	if (!dep)
		return -ENOMEM;

	dep->dwc = dwc;
	dep->number = epnum;
	dep->direction = direction;
	dep->regs = dwc->regs + DWC3_DEP_BASE(epnum);
	dwc->eps[epnum] = dep;
	dep->combo_num = 0;
	dep->start_cmd_status = 0;

	snprintf(dep->name, sizeof(dep->name), "ep%u%s", num,
			direction ? "in" : "out");

	dep->endpoint.name = dep->name;

	if (!(dep->number > 1)) {
		dep->endpoint.desc = &dwc3_gadget_ep0_desc;
		dep->endpoint.comp_desc = NULL;
	}

	if (num == 0)
		ret = dwc3_gadget_init_control_endpoint(dep);
	else if (direction)
		ret = dwc3_gadget_init_in_endpoint(dep);
	else
		ret = dwc3_gadget_init_out_endpoint(dep);

	if (ret)
		return ret;

	dep->endpoint.caps.dir_in = direction;
	dep->endpoint.caps.dir_out = !direction;

	INIT_LIST_HEAD(&dep->pending_list);
	INIT_LIST_HEAD(&dep->started_list);
	INIT_LIST_HEAD(&dep->cancelled_list);

	dwc3_debugfs_create_endpoint_dir(dep);

	return 0;
}

static int dwc3_gadget_init_endpoints(struct dwc3 *dwc, u8 total)
{
	u8				epnum;

	INIT_LIST_HEAD(&dwc->gadget->ep_list);

	for (epnum = 0; epnum < total; epnum++) {
		int			ret;

		ret = dwc3_gadget_init_endpoint(dwc, epnum);
		if (ret)
			return ret;
	}

	return 0;
}

static void dwc3_gadget_free_endpoints(struct dwc3 *dwc)
{
	struct dwc3_ep			*dep;
	u8				epnum;

	for (epnum = 0; epnum < DWC3_ENDPOINTS_NUM; epnum++) {
		dep = dwc->eps[epnum];
		if (!dep)
			continue;
		/*
		 * Physical endpoints 0 and 1 are special; they form the
		 * bi-directional USB endpoint 0.
		 *
		 * For those two physical endpoints, we don't allocate a TRB
		 * pool nor do we add them the endpoints list. Due to that, we
		 * shouldn't do these two operations otherwise we would end up
		 * with all sorts of bugs when removing dwc3.ko.
		 */
		if (epnum != 0 && epnum != 1) {
			dwc3_free_trb_pool(dep);
			list_del(&dep->endpoint.ep_list);
		}

		dwc3_debugfs_remove_endpoint_dir(dep);
		kfree(dep);
	}
}

/* -------------------------------------------------------------------------- */

static int dwc3_gadget_ep_reclaim_completed_trb(struct dwc3_ep *dep,
		struct dwc3_request *req, struct dwc3_trb *trb,
		const struct dwc3_event_depevt *event, int status, int chain)
{
	unsigned int		count;

	dwc3_ep_inc_deq(dep);

	trace_dwc3_complete_trb(dep, trb);
	req->num_trbs--;

	/*
	 * If we're in the middle of series of chained TRBs and we
	 * receive a short transfer along the way, DWC3 will skip
	 * through all TRBs including the last TRB in the chain (the
	 * where CHN bit is zero. DWC3 will also avoid clearing HWO
	 * bit and SW has to do it manually.
	 *
	 * We're going to do that here to avoid problems of HW trying
	 * to use bogus TRBs for transfers.
	 */
	if (chain && (trb->ctrl & DWC3_TRB_CTRL_HWO))
		trb->ctrl &= ~DWC3_TRB_CTRL_HWO;

	/*
	 * For isochronous transfers, the first TRB in a service interval must
	 * have the Isoc-First type. Track and report its interval frame number.
	 */
	if (usb_endpoint_xfer_isoc(dep->endpoint.desc) &&
	    (trb->ctrl & DWC3_TRBCTL_ISOCHRONOUS_FIRST)) {
		unsigned int frame_number;

		frame_number = DWC3_TRB_CTRL_GET_SID_SOFN(trb->ctrl);
		frame_number &= ~(dep->interval - 1);
		req->request.frame_number = frame_number;
	}

	/*
	 * We use bounce buffer for requests that needs extra TRB or OUT ZLP. If
	 * this TRB points to the bounce buffer address, it's a MPS alignment
	 * TRB. Don't add it to req->remaining calculation.
	 */
	if (trb->bpl == lower_32_bits(dep->dwc->bounce_addr) &&
	    trb->bph == upper_32_bits(dep->dwc->bounce_addr)) {
		trb->ctrl &= ~DWC3_TRB_CTRL_HWO;
		return 1;
	}

	count = trb->size & DWC3_TRB_SIZE_MASK;
	req->remaining += count;

	if ((trb->ctrl & DWC3_TRB_CTRL_HWO) && status != -ESHUTDOWN)
		return 1;

	if (event->status & DEPEVT_STATUS_SHORT && !chain)
		return 1;

	if ((trb->ctrl & DWC3_TRB_CTRL_ISP_IMI) &&
	    DWC3_TRB_SIZE_TRBSTS(trb->size) == DWC3_TRBSTS_MISSED_ISOC)
		return 1;

	if ((trb->ctrl & DWC3_TRB_CTRL_IOC) ||
	    (trb->ctrl & DWC3_TRB_CTRL_LST))
		return 1;

	return 0;
}

static int dwc3_gadget_ep_reclaim_trb_sg(struct dwc3_ep *dep,
		struct dwc3_request *req, const struct dwc3_event_depevt *event,
		int status)
{
	struct dwc3_trb *trb = &dep->trb_pool[dep->trb_dequeue];
	struct scatterlist *sg = req->sg;
	struct scatterlist *s;
	unsigned int num_queued = req->num_queued_sgs;
	unsigned int i;
	int ret = 0;

	for_each_sg(sg, s, num_queued, i) {
		trb = &dep->trb_pool[dep->trb_dequeue];

		req->sg = sg_next(s);
		req->num_queued_sgs--;

		ret = dwc3_gadget_ep_reclaim_completed_trb(dep, req,
				trb, event, status, true);

		if (event->status & DEPEVT_STATUS_SHORT && req->num_queued_sgs)
			continue;

		if (ret)
			break;
	}

	return ret;
}

static int dwc3_gadget_ep_reclaim_trb_linear(struct dwc3_ep *dep,
		struct dwc3_request *req, const struct dwc3_event_depevt *event,
		int status)
{
	struct dwc3_trb *trb = &dep->trb_pool[dep->trb_dequeue];

	return dwc3_gadget_ep_reclaim_completed_trb(dep, req, trb,
			event, status, false);
}

static bool dwc3_gadget_ep_request_completed(struct dwc3_request *req)
{
	return req->num_pending_sgs == 0 && req->num_queued_sgs == 0;
}

static int dwc3_gadget_ep_cleanup_completed_request(struct dwc3_ep *dep,
		const struct dwc3_event_depevt *event,
		struct dwc3_request *req, int status)
{
	int request_status;
	int ret;

	if (req->request.num_mapped_sgs)
		ret = dwc3_gadget_ep_reclaim_trb_sg(dep, req, event,
				status);
	else
		ret = dwc3_gadget_ep_reclaim_trb_linear(dep, req, event,
				status);

	req->request.actual = req->request.length - req->remaining;

	if (!dwc3_gadget_ep_request_completed(req))
		goto out;

	if (req->needs_extra_trb) {
		ret = dwc3_gadget_ep_reclaim_trb_linear(dep, req, event,
				status);
		req->needs_extra_trb = false;
	}

	/*
	 * The event status only reflects the status of the TRB with IOC set.
	 * For the requests that don't set interrupt on completion, the driver
	 * needs to check and return the status of the completed TRBs associated
	 * with the request. Use the status of the last TRB of the request.
	 */
	if (req->request.no_interrupt) {
		struct dwc3_trb *trb;

		trb = dwc3_ep_prev_trb(dep, dep->trb_dequeue);
		switch (DWC3_TRB_SIZE_TRBSTS(trb->size)) {
		case DWC3_TRBSTS_MISSED_ISOC:
			/* Isoc endpoint only */
			request_status = -EXDEV;
			break;
		case DWC3_TRB_STS_XFER_IN_PROG:
			/* Applicable when End Transfer with ForceRM=0 */
		case DWC3_TRBSTS_SETUP_PENDING:
			/* Control endpoint only */
		case DWC3_TRBSTS_OK:
		default:
			request_status = 0;
			break;
		}
	} else {
		request_status = status;
	}

	dwc3_gadget_giveback(dep, req, request_status);

out:
	return ret;
}

static void dwc3_gadget_ep_cleanup_completed_requests(struct dwc3_ep *dep,
		const struct dwc3_event_depevt *event, int status)
{
	struct dwc3_request	*req;

	while (!list_empty(&dep->started_list)) {
		int ret;

		req = next_request(&dep->started_list);
		ret = dwc3_gadget_ep_cleanup_completed_request(dep, event,
				req, status);
		if (ret)
			break;
		/*
		 * The endpoint is disabled, let the dwc3_remove_requests()
		 * handle the cleanup.
		 */
		if (!dep->endpoint.desc)
			break;
	}
}

static bool dwc3_gadget_ep_should_continue(struct dwc3_ep *dep)
{
	struct dwc3_request	*req;
	struct dwc3		*dwc = dep->dwc;

	if (!dep->endpoint.desc || !dwc->pullups_connected ||
	    !dwc->connected)
		return false;

	if (!list_empty(&dep->pending_list))
		return true;

	/*
	 * We only need to check the first entry of the started list. We can
	 * assume the completed requests are removed from the started list.
	 */
	req = next_request(&dep->started_list);
	if (!req)
		return false;

	return !dwc3_gadget_ep_request_completed(req);
}

static void dwc3_gadget_endpoint_frame_from_event(struct dwc3_ep *dep,
		const struct dwc3_event_depevt *event)
{
	dep->frame_number = event->parameters;
}

static bool dwc3_gadget_endpoint_trbs_complete(struct dwc3_ep *dep,
		const struct dwc3_event_depevt *event, int status)
{
	struct dwc3		*dwc = dep->dwc;
	bool			no_started_trb = true;

	dwc3_gadget_ep_cleanup_completed_requests(dep, event, status);

	if (dep->flags & DWC3_EP_END_TRANSFER_PENDING)
		goto out;

	if (!dep->endpoint.desc)
		return no_started_trb;

	if (usb_endpoint_xfer_isoc(dep->endpoint.desc) &&
		list_empty(&dep->started_list) &&
		(list_empty(&dep->pending_list) || status == -EXDEV))
		dwc3_stop_active_transfer(dep, true, true);
	else if (dwc3_gadget_ep_should_continue(dep))
		if (__dwc3_gadget_kick_transfer(dep) == 0)
			no_started_trb = false;

out:
	/*
	 * WORKAROUND: This is the 2nd half of U1/U2 -> U0 workaround.
	 * See dwc3_gadget_linksts_change_interrupt() for 1st half.
	 */
	if (DWC3_VER_IS_PRIOR(DWC3, 183A)) {
		u32		reg;
		int		i;

		for (i = 0; i < DWC3_ENDPOINTS_NUM; i++) {
			dep = dwc->eps[i];
			if (!dep)
				continue;

			if (!(dep->flags & DWC3_EP_ENABLED))
				continue;

			if (!list_empty(&dep->started_list))
				return no_started_trb;
		}

		reg = dwc3_readl(dwc->regs, DWC3_DCTL);
		reg |= dwc->u1u2;
		dwc3_writel(dwc->regs, DWC3_DCTL, reg);

		dwc->u1u2 = 0;
	}

	return no_started_trb;
}

static void dwc3_gadget_endpoint_transfer_in_progress(struct dwc3_ep *dep,
		const struct dwc3_event_depevt *event)
{
	int status = 0;

	if (!dep->endpoint.desc)
		return;

	if (usb_endpoint_xfer_isoc(dep->endpoint.desc))
		dwc3_gadget_endpoint_frame_from_event(dep, event);

	if (event->status & DEPEVT_STATUS_BUSERR)
		status = -ECONNRESET;

	if (event->status & DEPEVT_STATUS_MISSED_ISOC)
		status = -EXDEV;

	dwc3_gadget_endpoint_trbs_complete(dep, event, status);
}

static void dwc3_gadget_endpoint_transfer_complete(struct dwc3_ep *dep,
		const struct dwc3_event_depevt *event)
{
	int status = 0;

	dep->flags &= ~DWC3_EP_TRANSFER_STARTED;

	if (event->status & DEPEVT_STATUS_BUSERR)
		status = -ECONNRESET;

	if (dwc3_gadget_endpoint_trbs_complete(dep, event, status))
		dep->flags &= ~DWC3_EP_WAIT_TRANSFER_COMPLETE;
}

static void dwc3_gadget_endpoint_transfer_not_ready(struct dwc3_ep *dep,
		const struct dwc3_event_depevt *event)
{
	dwc3_gadget_endpoint_frame_from_event(dep, event);

	/*
	 * The XferNotReady event is generated only once before the endpoint
	 * starts. It will be generated again when END_TRANSFER command is
	 * issued. For some controller versions, the XferNotReady event may be
	 * generated while the END_TRANSFER command is still in process. Ignore
	 * it and wait for the next XferNotReady event after the command is
	 * completed.
	 */
	if (dep->flags & DWC3_EP_END_TRANSFER_PENDING)
		return;

	(void) __dwc3_gadget_start_isoc(dep);
}

static void dwc3_gadget_endpoint_command_complete(struct dwc3_ep *dep,
		const struct dwc3_event_depevt *event)
{
	u8 cmd = DEPEVT_PARAMETER_CMD(event->parameters);

	if (cmd != DWC3_DEPCMD_ENDTRANSFER)
		return;

	/*
	 * The END_TRANSFER command will cause the controller to generate a
	 * NoStream Event, and it's not due to the host DP NoStream rejection.
	 * Ignore the next NoStream event.
	 */
	if (dep->stream_capable)
		dep->flags |= DWC3_EP_IGNORE_NEXT_NOSTREAM;

	dep->flags &= ~DWC3_EP_END_TRANSFER_PENDING;
	dep->flags &= ~DWC3_EP_TRANSFER_STARTED;
	dwc3_gadget_ep_cleanup_cancelled_requests(dep);

	if (dep->flags & DWC3_EP_PENDING_CLEAR_STALL) {
		struct dwc3 *dwc = dep->dwc;

		dep->flags &= ~DWC3_EP_PENDING_CLEAR_STALL;
		if (dwc3_send_clear_stall_ep_cmd(dep)) {
			struct usb_ep *ep0 = &dwc->eps[0]->endpoint;

			dev_err(dwc->dev, "failed to clear STALL on %s\n", dep->name);
			if (dwc->delayed_status)
				__dwc3_gadget_ep0_set_halt(ep0, 1);
			return;
		}

		dep->flags &= ~(DWC3_EP_STALL | DWC3_EP_WEDGE);
		if (dwc->clear_stall_protocol == dep->number)
			dwc3_ep0_send_delayed_status(dwc);
	}

	if ((dep->flags & DWC3_EP_DELAY_START) &&
	    !usb_endpoint_xfer_isoc(dep->endpoint.desc))
		__dwc3_gadget_kick_transfer(dep);

	dep->flags &= ~DWC3_EP_DELAY_START;
}

static void dwc3_gadget_endpoint_stream_event(struct dwc3_ep *dep,
		const struct dwc3_event_depevt *event)
{
	struct dwc3 *dwc = dep->dwc;

	if (event->status == DEPEVT_STREAMEVT_FOUND) {
		dep->flags |= DWC3_EP_FIRST_STREAM_PRIMED;
		goto out;
	}

	/* Note: NoStream rejection event param value is 0 and not 0xFFFF */
	switch (event->parameters) {
	case DEPEVT_STREAM_PRIME:
		/*
		 * If the host can properly transition the endpoint state from
		 * idle to prime after a NoStream rejection, there's no need to
		 * force restarting the endpoint to reinitiate the stream. To
		 * simplify the check, assume the host follows the USB spec if
		 * it primed the endpoint more than once.
		 */
		if (dep->flags & DWC3_EP_FORCE_RESTART_STREAM) {
			if (dep->flags & DWC3_EP_FIRST_STREAM_PRIMED)
				dep->flags &= ~DWC3_EP_FORCE_RESTART_STREAM;
			else
				dep->flags |= DWC3_EP_FIRST_STREAM_PRIMED;
		}

		break;
	case DEPEVT_STREAM_NOSTREAM:
		if ((dep->flags & DWC3_EP_IGNORE_NEXT_NOSTREAM) ||
		    !(dep->flags & DWC3_EP_FORCE_RESTART_STREAM) ||
		    (!DWC3_MST_CAPABLE(&dwc->hwparams) &&
		     !(dep->flags & DWC3_EP_WAIT_TRANSFER_COMPLETE)))
			break;

		/*
		 * If the host rejects a stream due to no active stream, by the
		 * USB and xHCI spec, the endpoint will be put back to idle
		 * state. When the host is ready (buffer added/updated), it will
		 * prime the endpoint to inform the usb device controller. This
		 * triggers the device controller to issue ERDY to restart the
		 * stream. However, some hosts don't follow this and keep the
		 * endpoint in the idle state. No prime will come despite host
		 * streams are updated, and the device controller will not be
		 * triggered to generate ERDY to move the next stream data. To
		 * workaround this and maintain compatibility with various
		 * hosts, force to reinitiate the stream until the host is ready
		 * instead of waiting for the host to prime the endpoint.
		 */
		if (DWC3_VER_IS_WITHIN(DWC32, 100A, ANY)) {
			unsigned int cmd = DWC3_DGCMD_SET_ENDPOINT_PRIME;

			dwc3_send_gadget_generic_command(dwc, cmd, dep->number);
		} else {
			dep->flags |= DWC3_EP_DELAY_START;
			dwc3_stop_active_transfer(dep, true, true);
			return;
		}
		break;
	}

out:
	dep->flags &= ~DWC3_EP_IGNORE_NEXT_NOSTREAM;
}

static void dwc3_endpoint_interrupt(struct dwc3 *dwc,
		const struct dwc3_event_depevt *event)
{
	struct dwc3_ep		*dep;
	u8			epnum = event->endpoint_number;

	dep = dwc->eps[epnum];
	if (!dep) {
		dev_warn(dwc->dev, "spurious event, endpoint %u is not allocated\n", epnum);
		return;
	}

	if (!(dep->flags & DWC3_EP_ENABLED)) {
		if ((epnum > 1) && !(dep->flags & DWC3_EP_TRANSFER_STARTED))
			return;

		/* Handle only EPCMDCMPLT when EP disabled */
		if ((event->endpoint_event != DWC3_DEPEVT_EPCMDCMPLT) &&
			!(epnum <= 1 && event->endpoint_event == DWC3_DEPEVT_XFERCOMPLETE))
			return;
	}

	if (epnum == 0 || epnum == 1) {
		dwc3_ep0_interrupt(dwc, event);
		return;
	}

	switch (event->endpoint_event) {
	case DWC3_DEPEVT_XFERINPROGRESS:
		dwc3_gadget_endpoint_transfer_in_progress(dep, event);
		break;
	case DWC3_DEPEVT_XFERNOTREADY:
		dwc3_gadget_endpoint_transfer_not_ready(dep, event);
		break;
	case DWC3_DEPEVT_EPCMDCMPLT:
		dwc3_gadget_endpoint_command_complete(dep, event);
		break;
	case DWC3_DEPEVT_XFERCOMPLETE:
		dwc3_gadget_endpoint_transfer_complete(dep, event);
		break;
	case DWC3_DEPEVT_STREAMEVT:
		dwc3_gadget_endpoint_stream_event(dep, event);
		break;
	case DWC3_DEPEVT_RXTXFIFOEVT:
		break;
	}
}

static void dwc3_disconnect_gadget(struct dwc3 *dwc)
{
	if (dwc->async_callbacks && dwc->gadget_driver->disconnect) {
		spin_unlock(&dwc->lock);
		dwc->gadget_driver->disconnect(dwc->gadget);
		spin_lock(&dwc->lock);
	}
}

static void dwc3_suspend_gadget(struct dwc3 *dwc)
{
	if (dwc->async_callbacks && dwc->gadget_driver->suspend) {
		spin_unlock(&dwc->lock);
		dwc->gadget_driver->suspend(dwc->gadget);
		spin_lock(&dwc->lock);
	}
}

static void dwc3_resume_gadget(struct dwc3 *dwc)
{
	if (dwc->async_callbacks && dwc->gadget_driver->resume) {
		spin_unlock(&dwc->lock);
		dwc->gadget_driver->resume(dwc->gadget);
		spin_lock(&dwc->lock);
	}
}

static void dwc3_reset_gadget(struct dwc3 *dwc)
{
	if (!dwc->gadget_driver)
		return;

	if (dwc->async_callbacks && dwc->gadget->speed != USB_SPEED_UNKNOWN) {
		spin_unlock(&dwc->lock);
		usb_gadget_udc_reset(dwc->gadget, dwc->gadget_driver);
		spin_lock(&dwc->lock);
	}
}

void dwc3_stop_active_transfer(struct dwc3_ep *dep, bool force,
	bool interrupt)
{
	struct dwc3 *dwc = dep->dwc;

	/*
	 * Only issue End Transfer command to the control endpoint of a started
	 * Data Phase. Typically we should only do so in error cases such as
	 * invalid/unexpected direction as described in the control transfer
	 * flow of the programming guide.
	 */
	if (dep->number <= 1 && dwc->ep0state != EP0_DATA_PHASE)
		return;

	if (interrupt && (dep->flags & DWC3_EP_DELAY_STOP))
		return;

	if (!(dep->flags & DWC3_EP_TRANSFER_STARTED) ||
	    (dep->flags & DWC3_EP_END_TRANSFER_PENDING))
		return;

	/*
	 * If a Setup packet is received but yet to DMA out, the controller will
	 * not process the End Transfer command of any endpoint. Polling of its
	 * DEPCMD.CmdAct may block setting up TRB for Setup packet, causing a
	 * timeout. Delay issuing the End Transfer command until the Setup TRB is
	 * prepared.
	 */
	if (dwc->ep0state != EP0_SETUP_PHASE && !dwc->delayed_status) {
		dep->flags |= DWC3_EP_DELAY_STOP;
		return;
	}

	/*
	 * NOTICE: We are violating what the Databook says about the
	 * EndTransfer command. Ideally we would _always_ wait for the
	 * EndTransfer Command Completion IRQ, but that's causing too
	 * much trouble synchronizing between us and gadget driver.
	 *
	 * We have discussed this with the IP Provider and it was
	 * suggested to giveback all requests here.
	 *
	 * Note also that a similar handling was tested by Synopsys
	 * (thanks a lot Paul) and nothing bad has come out of it.
	 * In short, what we're doing is issuing EndTransfer with
	 * CMDIOC bit set and delay kicking transfer until the
	 * EndTransfer command had completed.
	 *
	 * As of IP version 3.10a of the DWC_usb3 IP, the controller
	 * supports a mode to work around the above limitation. The
	 * software can poll the CMDACT bit in the DEPCMD register
	 * after issuing a EndTransfer command. This mode is enabled
	 * by writing GUCTL2[14]. This polling is already done in the
	 * dwc3_send_gadget_ep_cmd() function so if the mode is
	 * enabled, the EndTransfer command will have completed upon
	 * returning from this function.
	 *
	 * This mode is NOT available on the DWC_usb31 IP.  In this
	 * case, if the IOC bit is not set, then delay by 1ms
	 * after issuing the EndTransfer command.  This allows for the
	 * controller to handle the command completely before DWC3
	 * remove requests attempts to unmap USB request buffers.
	 */

	__dwc3_stop_active_transfer(dep, force, interrupt);
}

static void dwc3_clear_stall_all_ep(struct dwc3 *dwc)
{
	u32 epnum;

	for (epnum = 1; epnum < DWC3_ENDPOINTS_NUM; epnum++) {
		struct dwc3_ep *dep;
		int ret;

		dep = dwc->eps[epnum];
		if (!dep)
			continue;

		if (!(dep->flags & DWC3_EP_STALL))
			continue;

		dep->flags &= ~DWC3_EP_STALL;

		ret = dwc3_send_clear_stall_ep_cmd(dep);
		if (ret < 0)
			dev_warn(dwc->dev, "dwc3_send_clear_stall_ep_cmd failed --> %d\n", ret);
	}
}

static void dwc3_gadget_disconnect_interrupt(struct dwc3 *dwc)
{
	int			reg;

	dwc->suspended = false;

	dwc3_gadget_set_link_state(dwc, DWC3_LINK_STATE_RX_DET);

	reg = dwc3_readl(dwc->regs, DWC3_DCTL);
	reg &= ~DWC3_DCTL_INITU1ENA;
	reg &= ~DWC3_DCTL_INITU2ENA;
	dwc3_gadget_dctl_write_safe(dwc, reg);

	dwc->connected = false;

	dwc3_disconnect_gadget(dwc);

	dwc->gadget->speed = USB_SPEED_UNKNOWN;
	dwc->setup_packet_pending = false;
	usb_gadget_set_state(dwc->gadget, USB_STATE_NOTATTACHED);

	dwc3_ep0_reset_state(dwc);

	/*
	 * Request PM idle to address condition where usage count is
	 * already decremented to zero, but waiting for the disconnect
	 * interrupt to set dwc->connected to FALSE.
	 */
	pm_request_idle(dwc->dev);
}

static void dwc3_gadget_reset_interrupt(struct dwc3 *dwc)
{
	u32			reg;

	dwc->suspended = false;

	/*
	 * Ideally, dwc3_reset_gadget() would trigger the function
	 * drivers to stop any active transfers through ep disable.
	 * However, for functions which defer ep disable, such as mass
	 * storage, we will need to rely on the call to stop active
	 * transfers here, and avoid allowing of request queuing.
	 */
	dwc->connected = false;

	/*
	 * WORKAROUND: DWC3 revisions <1.88a have an issue which
	 * would cause a missing Disconnect Event if there's a
	 * pending Setup Packet in the FIFO.
	 *
	 * There's no suggested workaround on the official Bug
	 * report, which states that "unless the driver/application
	 * is doing any special handling of a disconnect event,
	 * there is no functional issue".
	 *
	 * Unfortunately, it turns out that we _do_ some special
	 * handling of a disconnect event, namely complete all
	 * pending transfers, notify gadget driver of the
	 * disconnection, and so on.
	 *
	 * Our suggested workaround is to follow the Disconnect
	 * Event steps here, instead, based on a setup_packet_pending
	 * flag. Such flag gets set whenever we have a SETUP_PENDING
	 * status for EP0 TRBs and gets cleared on XferComplete for the
	 * same endpoint.
	 *
	 * Refers to:
	 *
	 * STAR#9000466709: RTL: Device : Disconnect event not
	 * generated if setup packet pending in FIFO
	 */
	if (DWC3_VER_IS_PRIOR(DWC3, 188A)) {
		if (dwc->setup_packet_pending)
			dwc3_gadget_disconnect_interrupt(dwc);
	}

	dwc3_reset_gadget(dwc);

	/*
	 * From SNPS databook section 8.1.2, the EP0 should be in setup
	 * phase. So ensure that EP0 is in setup phase by issuing a stall
	 * and restart if EP0 is not in setup phase.
	 */
	dwc3_ep0_reset_state(dwc);

	/*
	 * In the Synopsis DesignWare Cores USB3 Databook Rev. 3.30a
	 * Section 4.1.2 Table 4-2, it states that during a USB reset, the SW
	 * needs to ensure that it sends "a DEPENDXFER command for any active
	 * transfers."
	 */
	dwc3_stop_active_transfers(dwc);
	dwc->connected = true;

	reg = dwc3_readl(dwc->regs, DWC3_DCTL);
	reg &= ~DWC3_DCTL_TSTCTRL_MASK;
	dwc3_gadget_dctl_write_safe(dwc, reg);
	dwc->test_mode = false;
	dwc3_clear_stall_all_ep(dwc);

	/* Reset device address to zero */
	reg = dwc3_readl(dwc->regs, DWC3_DCFG);
	reg &= ~(DWC3_DCFG_DEVADDR_MASK);
	dwc3_writel(dwc->regs, DWC3_DCFG, reg);
}

static void dwc3_gadget_conndone_interrupt(struct dwc3 *dwc)
{
	struct dwc3_ep		*dep;
	int			ret;
	u32			reg;
	u8			lanes = 1;
	u8			speed;

	if (!dwc->softconnect)
		return;

	reg = dwc3_readl(dwc->regs, DWC3_DSTS);
	speed = reg & DWC3_DSTS_CONNECTSPD;
	dwc->speed = speed;

	if (DWC3_IP_IS(DWC32))
		lanes = DWC3_DSTS_CONNLANES(reg) + 1;

	dwc->gadget->ssp_rate = USB_SSP_GEN_UNKNOWN;

	/*
	 * RAMClkSel is reset to 0 after USB reset, so it must be reprogrammed
	 * each time on Connect Done.
	 *
	 * Currently we always use the reset value. If any platform
	 * wants to set this to a different value, we need to add a
	 * setting and update GCTL.RAMCLKSEL here.
	 */

	switch (speed) {
	case DWC3_DSTS_SUPERSPEED_PLUS:
		dwc3_gadget_ep0_desc.wMaxPacketSize = cpu_to_le16(512);
		dwc->gadget->ep0->maxpacket = 512;
		dwc->gadget->speed = USB_SPEED_SUPER_PLUS;

		if (lanes > 1)
			dwc->gadget->ssp_rate = USB_SSP_GEN_2x2;
		else
			dwc->gadget->ssp_rate = USB_SSP_GEN_2x1;
		break;
	case DWC3_DSTS_SUPERSPEED:
		/*
		 * WORKAROUND: DWC3 revisions <1.90a have an issue which
		 * would cause a missing USB3 Reset event.
		 *
		 * In such situations, we should force a USB3 Reset
		 * event by calling our dwc3_gadget_reset_interrupt()
		 * routine.
		 *
		 * Refers to:
		 *
		 * STAR#9000483510: RTL: SS : USB3 reset event may
		 * not be generated always when the link enters poll
		 */
		if (DWC3_VER_IS_PRIOR(DWC3, 190A))
			dwc3_gadget_reset_interrupt(dwc);

		dwc3_gadget_ep0_desc.wMaxPacketSize = cpu_to_le16(512);
		dwc->gadget->ep0->maxpacket = 512;
		dwc->gadget->speed = USB_SPEED_SUPER;

		if (lanes > 1) {
			dwc->gadget->speed = USB_SPEED_SUPER_PLUS;
			dwc->gadget->ssp_rate = USB_SSP_GEN_1x2;
		}
		break;
	case DWC3_DSTS_HIGHSPEED:
		dwc3_gadget_ep0_desc.wMaxPacketSize = cpu_to_le16(64);
		dwc->gadget->ep0->maxpacket = 64;
		dwc->gadget->speed = USB_SPEED_HIGH;
		break;
	case DWC3_DSTS_FULLSPEED:
		dwc3_gadget_ep0_desc.wMaxPacketSize = cpu_to_le16(64);
		dwc->gadget->ep0->maxpacket = 64;
		dwc->gadget->speed = USB_SPEED_FULL;
		break;
	}

	dwc->eps[1]->endpoint.maxpacket = dwc->gadget->ep0->maxpacket;

	/* Enable USB2 LPM Capability */

	if (!DWC3_VER_IS_WITHIN(DWC3, ANY, 194A) &&
	    !dwc->usb2_gadget_lpm_disable &&
	    (speed != DWC3_DSTS_SUPERSPEED) &&
	    (speed != DWC3_DSTS_SUPERSPEED_PLUS)) {
		reg = dwc3_readl(dwc->regs, DWC3_DCFG);
		reg |= DWC3_DCFG_LPM_CAP;
		dwc3_writel(dwc->regs, DWC3_DCFG, reg);

		reg = dwc3_readl(dwc->regs, DWC3_DCTL);
		reg &= ~(DWC3_DCTL_HIRD_THRES_MASK | DWC3_DCTL_L1_HIBER_EN);

		reg |= DWC3_DCTL_HIRD_THRES(dwc->hird_threshold |
					    (dwc->is_utmi_l1_suspend << 4));

		/*
		 * When dwc3 revisions >= 2.40a, LPM Erratum is enabled and
		 * DCFG.LPMCap is set, core responses with an ACK and the
		 * BESL value in the LPM token is less than or equal to LPM
		 * NYET threshold.
		 */
		WARN_ONCE(DWC3_VER_IS_PRIOR(DWC3, 240A) && dwc->has_lpm_erratum,
				"LPM Erratum not available on dwc3 revisions < 2.40a\n");

		if (dwc->has_lpm_erratum && !DWC3_VER_IS_PRIOR(DWC3, 240A)) {
			reg &= ~DWC3_DCTL_NYET_THRES_MASK;
			reg |= DWC3_DCTL_NYET_THRES(dwc->lpm_nyet_threshold);
		}

		dwc3_gadget_dctl_write_safe(dwc, reg);
	} else {
		if (dwc->usb2_gadget_lpm_disable) {
			reg = dwc3_readl(dwc->regs, DWC3_DCFG);
			reg &= ~DWC3_DCFG_LPM_CAP;
			dwc3_writel(dwc->regs, DWC3_DCFG, reg);
		}

		reg = dwc3_readl(dwc->regs, DWC3_DCTL);
		reg &= ~DWC3_DCTL_HIRD_THRES_MASK;
		dwc3_gadget_dctl_write_safe(dwc, reg);
	}

	dep = dwc->eps[0];
	ret = __dwc3_gadget_ep_enable(dep, DWC3_DEPCFG_ACTION_MODIFY);
	if (ret) {
		dev_err(dwc->dev, "failed to enable %s\n", dep->name);
		return;
	}

	dep = dwc->eps[1];
	ret = __dwc3_gadget_ep_enable(dep, DWC3_DEPCFG_ACTION_MODIFY);
	if (ret) {
		dev_err(dwc->dev, "failed to enable %s\n", dep->name);
		return;
	}

	/*
	 * Configure PHY via GUSB3PIPECTLn if required.
	 *
	 * Update GTXFIFOSIZn
	 *
	 * In both cases reset values should be sufficient.
	 */
}

static void dwc3_gadget_wakeup_interrupt(struct dwc3 *dwc)
{

	dwc->suspended = false;

	/*
	 * TODO take core out of low power mode when that's
	 * implemented.
	 */

	dwc->link_state = DWC3_LINK_STATE_RESUME;
	if (dwc->async_callbacks && dwc->gadget_driver->resume) {
		spin_unlock(&dwc->lock);
		dwc->gadget_driver->resume(dwc->gadget);
		spin_lock(&dwc->lock);
	}
}

static void dwc3_gadget_linksts_change_interrupt(struct dwc3 *dwc,
		unsigned int evtinfo)
{
	enum dwc3_link_state	next = evtinfo & DWC3_LINK_STATE_MASK;
	unsigned int		pwropt;

	/*
	 * WORKAROUND: DWC3 < 2.50a have an issue when configured without
	 * Hibernation mode enabled which would show up when device detects
	 * host-initiated U3 exit.
	 *
	 * In that case, device will generate a Link State Change Interrupt
	 * from U3 to RESUME which is only necessary if Hibernation is
	 * configured in.
	 *
	 * There are no functional changes due to such spurious event and we
	 * just need to ignore it.
	 *
	 * Refers to:
	 *
	 * STAR#9000570034 RTL: SS Resume event generated in non-Hibernation
	 * operational mode
	 */
	pwropt = DWC3_GHWPARAMS1_EN_PWROPT(dwc->hwparams.hwparams1);
	if (DWC3_VER_IS_PRIOR(DWC3, 250A) &&
			(pwropt != DWC3_GHWPARAMS1_EN_PWROPT_HIB)) {
		if ((dwc->link_state == DWC3_LINK_STATE_U3) &&
				(next == DWC3_LINK_STATE_RESUME)) {
			return;
		}
	}

	/*
	 * WORKAROUND: DWC3 Revisions <1.83a have an issue which, depending
	 * on the link partner, the USB session might do multiple entry/exit
	 * of low power states before a transfer takes place.
	 *
	 * Due to this problem, we might experience lower throughput. The
	 * suggested workaround is to disable DCTL[12:9] bits if we're
	 * transitioning from U1/U2 to U0 and enable those bits again
	 * after a transfer completes and there are no pending transfers
	 * on any of the enabled endpoints.
	 *
	 * This is the first half of that workaround.
	 *
	 * Refers to:
	 *
	 * STAR#9000446952: RTL: Device SS : if U1/U2 ->U0 takes >128us
	 * core send LGO_Ux entering U0
	 */
	if (DWC3_VER_IS_PRIOR(DWC3, 183A)) {
		if (next == DWC3_LINK_STATE_U0) {
			u32	u1u2;
			u32	reg;

			switch (dwc->link_state) {
			case DWC3_LINK_STATE_U1:
			case DWC3_LINK_STATE_U2:
				reg = dwc3_readl(dwc->regs, DWC3_DCTL);
				u1u2 = reg & (DWC3_DCTL_INITU2ENA
						| DWC3_DCTL_ACCEPTU2ENA
						| DWC3_DCTL_INITU1ENA
						| DWC3_DCTL_ACCEPTU1ENA);

				if (!dwc->u1u2)
					dwc->u1u2 = reg & u1u2;

				reg &= ~u1u2;

				dwc3_gadget_dctl_write_safe(dwc, reg);
				break;
			default:
				/* do nothing */
				break;
			}
		}
	}

	switch (next) {
	case DWC3_LINK_STATE_U1:
		if (dwc->speed == USB_SPEED_SUPER)
			dwc3_suspend_gadget(dwc);
		break;
	case DWC3_LINK_STATE_U2:
	case DWC3_LINK_STATE_U3:
		dwc3_suspend_gadget(dwc);
		break;
	case DWC3_LINK_STATE_RESUME:
		dwc3_resume_gadget(dwc);
		break;
	default:
		/* do nothing */
		break;
	}

	dwc->link_state = next;
}

static void dwc3_gadget_suspend_interrupt(struct dwc3 *dwc,
					  unsigned int evtinfo)
{
	enum dwc3_link_state next = evtinfo & DWC3_LINK_STATE_MASK;

	if (!dwc->suspended && next == DWC3_LINK_STATE_U3) {
		dwc->suspended = true;
		dwc3_suspend_gadget(dwc);
	}

	dwc->link_state = next;
}

static void dwc3_gadget_interrupt(struct dwc3 *dwc,
		const struct dwc3_event_devt *event)
{
	switch (event->type) {
	case DWC3_DEVICE_EVENT_DISCONNECT:
		dwc3_gadget_disconnect_interrupt(dwc);
		break;
	case DWC3_DEVICE_EVENT_RESET:
		dwc3_gadget_reset_interrupt(dwc);
		break;
	case DWC3_DEVICE_EVENT_CONNECT_DONE:
		dwc3_gadget_conndone_interrupt(dwc);
		break;
	case DWC3_DEVICE_EVENT_WAKEUP:
		dwc3_gadget_wakeup_interrupt(dwc);
		break;
	case DWC3_DEVICE_EVENT_HIBER_REQ:
		dev_WARN_ONCE(dwc->dev, true, "unexpected hibernation event\n");
		break;
	case DWC3_DEVICE_EVENT_LINK_STATUS_CHANGE:
		dwc3_gadget_linksts_change_interrupt(dwc, event->event_info);
		break;
	case DWC3_DEVICE_EVENT_SUSPEND:
		/* It changed to be suspend event for version 2.30a and above */
		if (!DWC3_VER_IS_PRIOR(DWC3, 230A))
			dwc3_gadget_suspend_interrupt(dwc, event->event_info);
		break;
	case DWC3_DEVICE_EVENT_SOF:
	case DWC3_DEVICE_EVENT_ERRATIC_ERROR:
	case DWC3_DEVICE_EVENT_CMD_CMPL:
	case DWC3_DEVICE_EVENT_OVERFLOW:
		break;
	default:
		dev_WARN(dwc->dev, "UNKNOWN IRQ %d\n", event->type);
	}
}

static void dwc3_process_event_entry(struct dwc3 *dwc,
		const union dwc3_event *event)
{
	trace_dwc3_event(event->raw, dwc);

	if (!event->type.is_devspec)
		dwc3_endpoint_interrupt(dwc, &event->depevt);
	else if (event->type.type == DWC3_EVENT_TYPE_DEV)
		dwc3_gadget_interrupt(dwc, &event->devt);
	else
		dev_err(dwc->dev, "UNKNOWN IRQ type %d\n", event->raw);
}

static irqreturn_t dwc3_process_event_buf(struct dwc3_event_buffer *evt)
{
	struct dwc3 *dwc = evt->dwc;
	irqreturn_t ret = IRQ_NONE;
	int left;

	left = evt->count;

	if (!(evt->flags & DWC3_EVENT_PENDING))
		return IRQ_NONE;

	while (left > 0) {
		union dwc3_event event;

		event.raw = *(u32 *) (evt->cache + evt->lpos);

		dwc3_process_event_entry(dwc, &event);

		/*
		 * FIXME we wrap around correctly to the next entry as
		 * almost all entries are 4 bytes in size. There is one
		 * entry which has 12 bytes which is a regular entry
		 * followed by 8 bytes data. ATM I don't know how
		 * things are organized if we get next to the a
		 * boundary so I worry about that once we try to handle
		 * that.
		 */
		evt->lpos = (evt->lpos + 4) % evt->length;
		left -= 4;
	}

	evt->count = 0;
	ret = IRQ_HANDLED;

	/* Unmask interrupt */
	dwc3_writel(dwc->regs, DWC3_GEVNTSIZ(0),
		    DWC3_GEVNTSIZ_SIZE(evt->length));

	evt->flags &= ~DWC3_EVENT_PENDING;
	/*
	 * Add an explicit write memory barrier to make sure that the update of
	 * clearing DWC3_EVENT_PENDING is observed in dwc3_check_event_buf()
	 */
	wmb();

	if (dwc->imod_interval) {
		dwc3_writel(dwc->regs, DWC3_GEVNTCOUNT(0), DWC3_GEVNTCOUNT_EHB);
		dwc3_writel(dwc->regs, DWC3_DEV_IMOD(0), dwc->imod_interval);
	}

	return ret;
}

static irqreturn_t dwc3_thread_interrupt(int irq, void *_evt)
{
	struct dwc3_event_buffer *evt = _evt;
	struct dwc3 *dwc = evt->dwc;
	unsigned long flags;
	irqreturn_t ret = IRQ_NONE;

	local_bh_disable();
	spin_lock_irqsave(&dwc->lock, flags);
	ret = dwc3_process_event_buf(evt);
	spin_unlock_irqrestore(&dwc->lock, flags);
	local_bh_enable();

	return ret;
}

static irqreturn_t dwc3_check_event_buf(struct dwc3_event_buffer *evt)
{
	struct dwc3 *dwc = evt->dwc;
	u32 amount;
	u32 count;

	if (pm_runtime_suspended(dwc->dev)) {
		pr_info("%s %d\n", __func__, __LINE__);
		dwc->pending_events = true;
		/*
		 * Trigger runtime resume. The get() function will be balanced
		 * after processing the pending events in dwc3_process_pending
		 * events().
		 */
		pm_runtime_get(dwc->dev);
		disable_irq_nosync(dwc->irq_gadget);
		return IRQ_HANDLED;
	}

	/*
	 * With PCIe legacy interrupt, test shows that top-half irq handler can
	 * be called again after HW interrupt deassertion. Check if bottom-half
	 * irq event handler completes before caching new event to prevent
	 * losing events.
	 */
	if (evt->flags & DWC3_EVENT_PENDING) {
		if (!evt->count)
			evt->flags &= ~DWC3_EVENT_PENDING;
		return IRQ_HANDLED;
	}

	count = dwc3_readl(dwc->regs, DWC3_GEVNTCOUNT(0));
	count &= DWC3_GEVNTCOUNT_MASK;
	if (!count)
		return IRQ_NONE;

	if (count > evt->length) {
		dev_err_ratelimited(dwc->dev, "invalid count(%u) > evt->length(%u)\n",
			count, evt->length);
		return IRQ_NONE;
	}

	evt->count = count;
	evt->flags |= DWC3_EVENT_PENDING;

	/* Mask interrupt */
	dwc3_writel(dwc->regs, DWC3_GEVNTSIZ(0),
		    DWC3_GEVNTSIZ_INTMASK | DWC3_GEVNTSIZ_SIZE(evt->length));

	amount = min(count, evt->length - evt->lpos);
	memcpy(evt->cache + evt->lpos, evt->buf + evt->lpos, amount);

	if (amount < count)
		memcpy(evt->cache, evt->buf, count - amount);

	dwc3_writel(dwc->regs, DWC3_GEVNTCOUNT(0), count);

	return IRQ_WAKE_THREAD;
}

static irqreturn_t dwc3_interrupt(int irq, void *_evt)
{
	struct dwc3_event_buffer	*evt = _evt;

	return dwc3_check_event_buf(evt);
}

static int dwc3_gadget_get_irq(struct dwc3 *dwc)
{
	struct platform_device *dwc3_pdev = to_platform_device(dwc->dev);
	int irq;

	irq = platform_get_irq_byname_optional(dwc3_pdev, "peripheral");
	if (irq > 0)
		goto out;

	if (irq == -EPROBE_DEFER)
		goto out;

	irq = platform_get_irq_byname_optional(dwc3_pdev, "dwc_usb3");
	if (irq > 0)
		goto out;

	if (irq == -EPROBE_DEFER)
		goto out;

	irq = platform_get_irq(dwc3_pdev, 0);
	if (irq > 0)
		goto out;

	if (!irq)
		irq = -EINVAL;

out:
	return irq;
}

static void dwc_gadget_release(struct device *dev)
{
	struct usb_gadget *gadget = container_of(dev, struct usb_gadget, dev);

	kfree(gadget);
}

/**
 * dwc3_gadget_init - initializes gadget related registers
 * @dwc: pointer to our controller context structure
 *
 * Returns 0 on success otherwise negative errno.
 */
int dwc3_gadget_init(struct dwc3 *dwc)
{
	int ret;
	int irq;
	struct device *dev;

	pr_info("%s called\n", __func__);

	irq = dwc3_gadget_get_irq(dwc);
	if (irq < 0) {
		ret = irq;
		goto err0;
	}

	dwc->irq_gadget = irq;

	dwc->ep0_trb = dma_alloc_coherent(dwc->sysdev,
					  sizeof(*dwc->ep0_trb) * 2,
					  &dwc->ep0_trb_addr, GFP_KERNEL);
	if (!dwc->ep0_trb) {
		dev_err(dwc->dev, "failed to allocate ep0 trb\n");
		ret = -ENOMEM;
		goto err0;
	}

	dwc->setup_buf = kzalloc(DWC3_EP0_SETUP_SIZE, GFP_KERNEL);
	if (!dwc->setup_buf) {
		ret = -ENOMEM;
		goto err1;
	}

	dwc->bounce = dma_alloc_coherent(dwc->sysdev, DWC3_BOUNCE_SIZE,
			&dwc->bounce_addr, GFP_KERNEL);
	if (!dwc->bounce) {
		ret = -ENOMEM;
		goto err2;
	}

	init_completion(&dwc->ep0_in_setup);
	dwc->gadget = kzalloc(sizeof(struct usb_gadget), GFP_KERNEL);
	if (!dwc->gadget) {
		ret = -ENOMEM;
		goto err3;
	}


	usb_initialize_gadget(dwc->dev, dwc->gadget, dwc_gadget_release);
	dev				= &dwc->gadget->dev;
	dev->platform_data		= dwc;
	dwc->gadget->ops		= &dwc3_gadget_ops;
	dwc->gadget->speed		= USB_SPEED_UNKNOWN;
	dwc->gadget->ssp_rate		= USB_SSP_GEN_UNKNOWN;
	dwc->gadget->sg_supported	= true;
	dwc->gadget->name		= "dwc3-gadget";
	dwc->gadget->lpm_capable	= !dwc->usb2_gadget_lpm_disable;

	/*
	 * FIXME We might be setting max_speed to <SUPER, however versions
	 * <2.20a of dwc3 have an issue with metastability (documented
	 * elsewhere in this driver) which tells us we can't set max speed to
	 * anything lower than SUPER.
	 *
	 * Because gadget.max_speed is only used by composite.c and function
	 * drivers (i.e. it won't go into dwc3's registers) we are allowing this
	 * to happen so we avoid sending SuperSpeed Capability descriptor
	 * together with our BOS descriptor as that could confuse host into
	 * thinking we can handle super speed.
	 *
	 * Note that, in fact, we won't even support GetBOS requests when speed
	 * is less than super speed because we don't have means, yet, to tell
	 * composite.c that we are USB 2.0 + LPM ECN.
	 */
	if (DWC3_VER_IS_PRIOR(DWC3, 220A) &&
	    !dwc->dis_metastability_quirk)
		dev_info(dwc->dev, "changing max_speed on rev %08x\n",
				dwc->revision);

	dwc->gadget->max_speed		= dwc->maximum_speed;
	dwc->gadget->max_ssp_rate	= dwc->max_ssp_rate;

	/*
	 * REVISIT: Here we should clear all pending IRQs to be
	 * sure we're starting from a well known location.
	 */

	ret = dwc3_gadget_init_endpoints(dwc, dwc->num_eps);
	if (ret)
		goto err4;

	ret = usb_add_gadget(dwc->gadget);
	if (ret) {
		dev_err(dwc->dev, "failed to add gadget\n");
		goto err5;
	}

	if (DWC3_IP_IS(DWC32) && dwc->maximum_speed == USB_SPEED_SUPER_PLUS)
		dwc3_gadget_set_ssp_rate(dwc->gadget, dwc->max_ssp_rate);
	else
		dwc3_gadget_set_speed(dwc->gadget, dwc->maximum_speed);

	return 0;

err5:
	dwc3_gadget_free_endpoints(dwc);
err4:
	usb_put_gadget(dwc->gadget);
	dwc->gadget = NULL;
err3:
	dma_free_coherent(dwc->sysdev, DWC3_BOUNCE_SIZE, dwc->bounce,
			dwc->bounce_addr);

err2:
	kfree(dwc->setup_buf);

err1:
	dma_free_coherent(dwc->sysdev, sizeof(*dwc->ep0_trb) * 2,
			dwc->ep0_trb, dwc->ep0_trb_addr);

err0:
	return ret;
}

/* -------------------------------------------------------------------------- */

void dwc3_gadget_exit(struct dwc3 *dwc)
{
	pr_info("%s called\n", __func__);

	if (!dwc->gadget)
		return;

	dwc3_enable_susphy(dwc, false);
	usb_del_gadget(dwc->gadget);
	dwc3_gadget_free_endpoints(dwc);
	usb_put_gadget(dwc->gadget);
	dma_free_coherent(dwc->sysdev, DWC3_BOUNCE_SIZE, dwc->bounce,
			  dwc->bounce_addr);
	kfree(dwc->setup_buf);
	dma_free_coherent(dwc->sysdev, sizeof(*dwc->ep0_trb) * 2,
			  dwc->ep0_trb, dwc->ep0_trb_addr);
}

int dwc3_gadget_suspend(struct dwc3 *dwc)
{
	unsigned long flags;
	int ret;

	ret = dwc3_gadget_soft_disconnect(dwc);
	if (ret)
		goto err;

	spin_lock_irqsave(&dwc->lock, flags);
	if (dwc->gadget_driver)
		dwc3_disconnect_gadget(dwc);
	spin_unlock_irqrestore(&dwc->lock, flags);

	return 0;

err:
	/*
	 * Attempt to reset the controller's state. Likely no
	 * communication can be established until the host
	 * performs a port reset.
	 */
	if (dwc->softconnect)
		dwc3_gadget_soft_connect(dwc);

	return ret;
}

int dwc3_gadget_resume(struct dwc3 *dwc)
{
	if (!dwc->gadget_driver || !dwc->softconnect)
		return 0;

	return dwc3_gadget_soft_connect(dwc);
}<|MERGE_RESOLUTION|>--- conflicted
+++ resolved
@@ -2495,12 +2495,8 @@
 static int dwc3_gadget_run_stop(struct dwc3 *dwc, int is_on)
 {
 	u32			reg;
-<<<<<<< HEAD
 	u32			timeout = 500;
-=======
-	u32			timeout = 2000;
 	u32			saved_config = 0;
->>>>>>> 18282059
 
 	if (pm_runtime_suspended(dwc->dev))
 		return 0;
@@ -2558,20 +2554,17 @@
 		reg &= DWC3_DSTS_DEVCTRLHLT;
 	} while (--timeout && !(!is_on ^ !reg));
 
-<<<<<<< HEAD
-	dev_info(dwc->dev, "%s %d, timeout = %d\n", __func__, is_on, timeout);
-
-	if (!timeout) {
-		dev_err(dwc->dev, "%s, timeout occurred\n", __func__);
-=======
+
 	if (saved_config) {
 		reg = dwc3_readl(dwc->regs, DWC3_GUSB2PHYCFG(0));
 		reg |= saved_config;
 		dwc3_writel(dwc->regs, DWC3_GUSB2PHYCFG(0), reg);
 	}
 
-	if (!timeout)
->>>>>>> 18282059
+	dev_info(dwc->dev, "%s %d, timeout = %d\n", __func__, is_on, timeout);
+
+	if (!timeout) {
+		dev_err(dwc->dev, "%s, timeout occurred\n", __func__);
 		return -ETIMEDOUT;
 	}
 
