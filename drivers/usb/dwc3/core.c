--- conflicted
+++ resolved
@@ -1583,12 +1583,8 @@
 
 	switch (dwc->dr_mode) {
 	case USB_DR_MODE_PERIPHERAL:
-<<<<<<< HEAD
 		pr_info("%s dr_mode PERI\n", __func__);
-		dwc3_set_prtcap(dwc, DWC3_GCTL_PRTCAP_DEVICE);
-=======
 		dwc3_set_prtcap(dwc, DWC3_GCTL_PRTCAP_DEVICE, false);
->>>>>>> 18282059
 
 		if (dwc->usb2_phy)
 			otg_set_vbus(dwc->usb2_phy->otg, false);
@@ -1600,12 +1596,8 @@
 			return dev_err_probe(dev, ret, "failed to initialize gadget\n");
 		break;
 	case USB_DR_MODE_HOST:
-<<<<<<< HEAD
 		pr_info("%s dr_mode HOST\n", __func__);
-		dwc3_set_prtcap(dwc, DWC3_GCTL_PRTCAP_HOST);
-=======
 		dwc3_set_prtcap(dwc, DWC3_GCTL_PRTCAP_HOST, false);
->>>>>>> 18282059
 
 		if (dwc->usb2_phy)
 			otg_set_vbus(dwc->usb2_phy->otg, true);
