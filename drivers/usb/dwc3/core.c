// SPDX-License-Identifier: GPL-2.0
/*
 * core.c - DesignWare USB3 DRD Controller Core file
 *
 * Copyright (C) 2010-2011 Texas Instruments Incorporated - https://www.ti.com
 *
 * Authors: Felipe Balbi <balbi@ti.com>,
 *	    Sebastian Andrzej Siewior <bigeasy@linutronix.de>
 */

#include <linux/clk.h>
#include <linux/version.h>
#include <linux/module.h>
#include <linux/kernel.h>
#include <linux/slab.h>
#include <linux/spinlock.h>
#include <linux/platform_device.h>
#include <linux/pm_runtime.h>
#include <linux/interrupt.h>
#include <linux/ioport.h>
#include <linux/io.h>
#include <linux/list.h>
#include <linux/delay.h>
#include <linux/dma-mapping.h>
#include <linux/of.h>
#include <linux/of_graph.h>
#include <linux/acpi.h>
#include <linux/pinctrl/consumer.h>
#include <linux/reset.h>
#include <linux/bitfield.h>

#include <linux/usb/ch9.h>
#include <linux/usb/gadget.h>
#include <linux/usb/of.h>
#include <linux/usb/otg.h>

#include "core.h"
#include "gadget.h"
#include "io.h"

#include "debug.h"

/*
 * For type visibility (http://b/236036821)
 */
const struct dwc3 *const ANDROID_GKI_struct_dwc3;
EXPORT_SYMBOL_GPL(ANDROID_GKI_struct_dwc3);

#ifndef __GENKSYMS__
#include "../host/xhci.h"
#endif

#define DWC3_DEFAULT_AUTOSUSPEND_DELAY	5000 /* ms */

/**
 * dwc3_get_dr_mode - Validates and sets dr_mode
 * @dwc: pointer to our context structure
 */
static int dwc3_get_dr_mode(struct dwc3 *dwc)
{
	enum usb_dr_mode mode;
	struct device *dev = dwc->dev;
	unsigned int hw_mode;

	if (dwc->dr_mode == USB_DR_MODE_UNKNOWN)
		dwc->dr_mode = USB_DR_MODE_OTG;

	mode = dwc->dr_mode;
	hw_mode = DWC3_GHWPARAMS0_MODE(dwc->hwparams.hwparams0);

	switch (hw_mode) {
	case DWC3_GHWPARAMS0_MODE_GADGET:
		if (IS_ENABLED(CONFIG_USB_DWC3_HOST)) {
			dev_err(dev,
				"Controller does not support host mode.\n");
			return -EINVAL;
		}
		mode = USB_DR_MODE_PERIPHERAL;
		break;
	case DWC3_GHWPARAMS0_MODE_HOST:
		if (IS_ENABLED(CONFIG_USB_DWC3_GADGET)) {
			dev_err(dev,
				"Controller does not support device mode.\n");
			return -EINVAL;
		}
		mode = USB_DR_MODE_HOST;
		break;
	default:
		if (IS_ENABLED(CONFIG_USB_DWC3_HOST))
			mode = USB_DR_MODE_HOST;
		else if (IS_ENABLED(CONFIG_USB_DWC3_GADGET))
			mode = USB_DR_MODE_PERIPHERAL;

		/*
		 * DWC_usb31 and DWC_usb3 v3.30a and higher do not support OTG
		 * mode. If the controller supports DRD but the dr_mode is not
		 * specified or set to OTG, then set the mode to peripheral.
		 */
		if (mode == USB_DR_MODE_OTG && !dwc->edev &&
		    (!IS_ENABLED(CONFIG_USB_ROLE_SWITCH) ||
		     !device_property_read_bool(dwc->dev, "usb-role-switch")) &&
		    !DWC3_VER_IS_PRIOR(DWC3, 330A))
			mode = USB_DR_MODE_PERIPHERAL;
	}

	if (mode != dwc->dr_mode) {
		dev_warn(dev,
			 "Configuration mismatch. dr_mode forced to %s\n",
			 mode == USB_DR_MODE_HOST ? "host" : "gadget");

		dwc->dr_mode = mode;
	}

	return 0;
}

void dwc3_enable_susphy(struct dwc3 *dwc, bool enable)
{
	struct dwc3_vendor *vdwc = container_of(dwc, struct dwc3_vendor, dwc);
	u32 reg;
	int i;

	for (i = 0; i < vdwc->num_usb3_ports; i++) {
		reg = dwc3_readl(dwc->regs, DWC3_GUSB3PIPECTL(i));
		if (enable && !dwc->dis_u3_susphy_quirk)
			reg |= DWC3_GUSB3PIPECTL_SUSPHY;
		else
			reg &= ~DWC3_GUSB3PIPECTL_SUSPHY;

		dwc3_writel(dwc->regs, DWC3_GUSB3PIPECTL(i), reg);
	}

	for (i = 0; i < vdwc->num_usb2_ports; i++) {
		reg = dwc3_readl(dwc->regs, DWC3_GUSB2PHYCFG(i));
		if (enable && !dwc->dis_u2_susphy_quirk)
			reg |= DWC3_GUSB2PHYCFG_SUSPHY;
		else
			reg &= ~DWC3_GUSB2PHYCFG_SUSPHY;

		dwc3_writel(dwc->regs, DWC3_GUSB2PHYCFG(i), reg);
	}
}

void dwc3_set_prtcap(struct dwc3 *dwc, u32 mode)
{
	u32 reg;

	reg = dwc3_readl(dwc->regs, DWC3_GCTL);
	reg &= ~(DWC3_GCTL_PRTCAPDIR(DWC3_GCTL_PRTCAP_OTG));
	reg |= DWC3_GCTL_PRTCAPDIR(mode);
	dwc3_writel(dwc->regs, DWC3_GCTL, reg);

	dwc->current_dr_role = mode;
}

static void __dwc3_set_mode(struct work_struct *work)
{
	struct dwc3 *dwc = work_to_dwc(work);
	struct dwc3_vendor *vdwc = container_of(dwc, struct dwc3_vendor, dwc);
	unsigned long flags;
	int ret;
	u32 reg;
	int i;
	u32 desired_dr_role;

	mutex_lock(&dwc->mutex);
	spin_lock_irqsave(&dwc->lock, flags);
	desired_dr_role = dwc->desired_dr_role;
	spin_unlock_irqrestore(&dwc->lock, flags);

	pm_runtime_get_sync(dwc->dev);

	if (dwc->current_dr_role == DWC3_GCTL_PRTCAP_OTG)
		dwc3_otg_update(dwc, 0);

	if (!desired_dr_role)
		goto out;

	if (desired_dr_role == dwc->current_dr_role)
		goto out;

	if (desired_dr_role == DWC3_GCTL_PRTCAP_OTG && dwc->edev)
		goto out;

	switch (dwc->current_dr_role) {
	case DWC3_GCTL_PRTCAP_HOST:
		dwc3_host_exit(dwc);
		break;
	case DWC3_GCTL_PRTCAP_DEVICE:
		dwc3_gadget_exit(dwc);
		dwc3_event_buffers_cleanup(dwc);
		break;
	case DWC3_GCTL_PRTCAP_OTG:
		dwc3_otg_exit(dwc);
		spin_lock_irqsave(&dwc->lock, flags);
		dwc->desired_otg_role = DWC3_OTG_ROLE_IDLE;
		spin_unlock_irqrestore(&dwc->lock, flags);
		dwc3_otg_update(dwc, 1);
		break;
	default:
		break;
	}

	/*
	 * When current_dr_role is not set, there's no role switching.
	 * Only perform GCTL.CoreSoftReset when there's DRD role switching.
	 */
	if (dwc->current_dr_role && ((DWC3_IP_IS(DWC3) ||
			DWC3_VER_IS_PRIOR(DWC31, 190A)) &&
			desired_dr_role != DWC3_GCTL_PRTCAP_OTG)) {
		reg = dwc3_readl(dwc->regs, DWC3_GCTL);
		reg |= DWC3_GCTL_CORESOFTRESET;
		dwc3_writel(dwc->regs, DWC3_GCTL, reg);

		/*
		 * Wait for internal clocks to synchronized. DWC_usb31 and
		 * DWC_usb32 may need at least 50ms (less for DWC_usb3). To
		 * keep it consistent across different IPs, let's wait up to
		 * 100ms before clearing GCTL.CORESOFTRESET.
		 */
		msleep(100);

		reg = dwc3_readl(dwc->regs, DWC3_GCTL);
		reg &= ~DWC3_GCTL_CORESOFTRESET;
		dwc3_writel(dwc->regs, DWC3_GCTL, reg);
	}

	spin_lock_irqsave(&dwc->lock, flags);

	dwc3_set_prtcap(dwc, desired_dr_role);

	spin_unlock_irqrestore(&dwc->lock, flags);

	switch (desired_dr_role) {
	case DWC3_GCTL_PRTCAP_HOST:
		ret = dwc3_host_init(dwc);
		if (ret) {
			dev_err(dwc->dev, "failed to initialize host\n");
		} else {
			if (dwc->usb2_phy)
				otg_set_vbus(dwc->usb2_phy->otg, true);

			phy_set_mode(dwc->usb2_generic_phy, PHY_MODE_USB_HOST);
			for (i = 1; i < vdwc->num_usb2_ports; i++)
				phy_set_mode(vdwc->usb2_generic_phy[i], PHY_MODE_USB_HOST);
			phy_set_mode(dwc->usb3_generic_phy, PHY_MODE_USB_HOST);
			for (i = 1; i < vdwc->num_usb3_ports; i++)
				phy_set_mode(vdwc->usb3_generic_phy[i], PHY_MODE_USB_HOST);

			if (dwc->dis_split_quirk) {
				reg = dwc3_readl(dwc->regs, DWC3_GUCTL3);
				reg |= DWC3_GUCTL3_SPLITDISABLE;
				dwc3_writel(dwc->regs, DWC3_GUCTL3, reg);
			}
		}
		break;
	case DWC3_GCTL_PRTCAP_DEVICE:
		dwc3_core_soft_reset(dwc);

		dwc3_event_buffers_setup(dwc);

		if (dwc->usb2_phy)
			otg_set_vbus(dwc->usb2_phy->otg, false);
		phy_set_mode(dwc->usb2_generic_phy, PHY_MODE_USB_DEVICE);
		phy_set_mode(dwc->usb3_generic_phy, PHY_MODE_USB_DEVICE);

		ret = dwc3_gadget_init(dwc);
		if (ret)
			dev_err(dwc->dev, "failed to initialize peripheral\n");
		break;
	case DWC3_GCTL_PRTCAP_OTG:
		dwc3_otg_init(dwc);
		dwc3_otg_update(dwc, 0);
		break;
	default:
		break;
	}

out:
	pm_runtime_mark_last_busy(dwc->dev);
	pm_runtime_put_autosuspend(dwc->dev);
	mutex_unlock(&dwc->mutex);
}

void dwc3_set_mode(struct dwc3 *dwc, u32 mode)
{
	unsigned long flags;

	if (dwc->dr_mode != USB_DR_MODE_OTG)
		return;

	spin_lock_irqsave(&dwc->lock, flags);
	dwc->desired_dr_role = mode;
	spin_unlock_irqrestore(&dwc->lock, flags);

	queue_work(system_freezable_wq, &dwc->drd_work);
}

u32 dwc3_core_fifo_space(struct dwc3_ep *dep, u8 type)
{
	struct dwc3		*dwc = dep->dwc;
	u32			reg;

	dwc3_writel(dwc->regs, DWC3_GDBGFIFOSPACE,
			DWC3_GDBGFIFOSPACE_NUM(dep->number) |
			DWC3_GDBGFIFOSPACE_TYPE(type));

	reg = dwc3_readl(dwc->regs, DWC3_GDBGFIFOSPACE);

	return DWC3_GDBGFIFOSPACE_SPACE_AVAILABLE(reg);
}

/**
 * dwc3_core_soft_reset - Issues core soft reset and PHY reset
 * @dwc: pointer to our context structure
 */
int dwc3_core_soft_reset(struct dwc3 *dwc)
{
	u32		reg;
	int		retries = 1000;

	/*
	 * We're resetting only the device side because, if we're in host mode,
	 * XHCI driver will reset the host block. If dwc3 was configured for
	 * host-only mode, then we can return early.
	 */
	if (dwc->current_dr_role == DWC3_GCTL_PRTCAP_HOST)
		return 0;

	reg = dwc3_readl(dwc->regs, DWC3_DCTL);
	reg |= DWC3_DCTL_CSFTRST;
	reg &= ~DWC3_DCTL_RUN_STOP;
	dwc3_gadget_dctl_write_safe(dwc, reg);

	/*
	 * For DWC_usb31 controller 1.90a and later, the DCTL.CSFRST bit
	 * is cleared only after all the clocks are synchronized. This can
	 * take a little more than 50ms. Set the polling rate at 20ms
	 * for 10 times instead.
	 */
	if (DWC3_VER_IS_WITHIN(DWC31, 190A, ANY) || DWC3_IP_IS(DWC32))
		retries = 10;

	do {
		reg = dwc3_readl(dwc->regs, DWC3_DCTL);
		if (!(reg & DWC3_DCTL_CSFTRST))
			goto done;

		if (DWC3_VER_IS_WITHIN(DWC31, 190A, ANY) || DWC3_IP_IS(DWC32))
			msleep(20);
		else
			udelay(1);
	} while (--retries);

	dev_warn(dwc->dev, "DWC3 controller soft reset failed.\n");
	return -ETIMEDOUT;

done:
	/*
	 * For DWC_usb31 controller 1.80a and prior, once DCTL.CSFRST bit
	 * is cleared, we must wait at least 50ms before accessing the PHY
	 * domain (synchronization delay).
	 */
	if (DWC3_VER_IS_WITHIN(DWC31, ANY, 180A))
		msleep(50);

	return 0;
}

/*
 * dwc3_frame_length_adjustment - Adjusts frame length if required
 * @dwc3: Pointer to our controller context structure
 */
static void dwc3_frame_length_adjustment(struct dwc3 *dwc)
{
	u32 reg;
	u32 dft;

	if (DWC3_VER_IS_PRIOR(DWC3, 250A))
		return;

	if (dwc->fladj == 0)
		return;

	reg = dwc3_readl(dwc->regs, DWC3_GFLADJ);
	dft = reg & DWC3_GFLADJ_30MHZ_MASK;
	if (dft != dwc->fladj) {
		reg &= ~DWC3_GFLADJ_30MHZ_MASK;
		reg |= DWC3_GFLADJ_30MHZ_SDBND_SEL | dwc->fladj;
		dwc3_writel(dwc->regs, DWC3_GFLADJ, reg);
	}
}

/**
 * dwc3_ref_clk_period - Reference clock period configuration
 *		Default reference clock period depends on hardware
 *		configuration. For systems with reference clock that differs
 *		from the default, this will set clock period in DWC3_GUCTL
 *		register.
 * @dwc: Pointer to our controller context structure
 */
static void dwc3_ref_clk_period(struct dwc3 *dwc)
{
	unsigned long period;
	unsigned long fladj;
	unsigned long decr;
	unsigned long rate;
	u32 reg;

	if (dwc->ref_clk) {
		rate = clk_get_rate(dwc->ref_clk);
		if (!rate)
			return;
		period = NSEC_PER_SEC / rate;
	} else if (dwc->ref_clk_per) {
		period = dwc->ref_clk_per;
		rate = NSEC_PER_SEC / period;
	} else {
		return;
	}

	reg = dwc3_readl(dwc->regs, DWC3_GUCTL);
	reg &= ~DWC3_GUCTL_REFCLKPER_MASK;
	reg |=  FIELD_PREP(DWC3_GUCTL_REFCLKPER_MASK, period);
	dwc3_writel(dwc->regs, DWC3_GUCTL, reg);

	if (DWC3_VER_IS_PRIOR(DWC3, 250A))
		return;

	/*
	 * The calculation below is
	 *
	 * 125000 * (NSEC_PER_SEC / (rate * period) - 1)
	 *
	 * but rearranged for fixed-point arithmetic. The division must be
	 * 64-bit because 125000 * NSEC_PER_SEC doesn't fit in 32 bits (and
	 * neither does rate * period).
	 *
	 * Note that rate * period ~= NSEC_PER_SECOND, minus the number of
	 * nanoseconds of error caused by the truncation which happened during
	 * the division when calculating rate or period (whichever one was
	 * derived from the other). We first calculate the relative error, then
	 * scale it to units of 8 ppm.
	 */
	fladj = div64_u64(125000ULL * NSEC_PER_SEC, (u64)rate * period);
	fladj -= 125000;

	/*
	 * The documented 240MHz constant is scaled by 2 to get PLS1 as well.
	 */
	decr = 480000000 / rate;

	reg = dwc3_readl(dwc->regs, DWC3_GFLADJ);
	reg &= ~DWC3_GFLADJ_REFCLK_FLADJ_MASK
	    &  ~DWC3_GFLADJ_240MHZDECR
	    &  ~DWC3_GFLADJ_240MHZDECR_PLS1;
	reg |= FIELD_PREP(DWC3_GFLADJ_REFCLK_FLADJ_MASK, fladj)
	    |  FIELD_PREP(DWC3_GFLADJ_240MHZDECR, decr >> 1)
	    |  FIELD_PREP(DWC3_GFLADJ_240MHZDECR_PLS1, decr & 1);

	if (dwc->gfladj_refclk_lpm_sel)
		reg |=  DWC3_GFLADJ_REFCLK_LPM_SEL;

	dwc3_writel(dwc->regs, DWC3_GFLADJ, reg);
}

/**
 * dwc3_free_one_event_buffer - Frees one event buffer
 * @dwc: Pointer to our controller context structure
 * @evt: Pointer to event buffer to be freed
 */
static void dwc3_free_one_event_buffer(struct dwc3 *dwc,
		struct dwc3_event_buffer *evt)
{
	dma_free_coherent(dwc->sysdev, evt->length, evt->buf, evt->dma);
}

/**
 * dwc3_alloc_one_event_buffer - Allocates one event buffer structure
 * @dwc: Pointer to our controller context structure
 * @length: size of the event buffer
 *
 * Returns a pointer to the allocated event buffer structure on success
 * otherwise ERR_PTR(errno).
 */
static struct dwc3_event_buffer *dwc3_alloc_one_event_buffer(struct dwc3 *dwc,
		unsigned int length)
{
	struct dwc3_event_buffer	*evt;

	evt = devm_kzalloc(dwc->dev, sizeof(*evt), GFP_KERNEL);
	if (!evt)
		return ERR_PTR(-ENOMEM);

	evt->dwc	= dwc;
	evt->length	= length;
	evt->cache	= devm_kzalloc(dwc->dev, length, GFP_KERNEL);
	if (!evt->cache)
		return ERR_PTR(-ENOMEM);

	evt->buf	= dma_alloc_coherent(dwc->sysdev, length,
			&evt->dma, GFP_KERNEL);
	if (!evt->buf)
		return ERR_PTR(-ENOMEM);

	return evt;
}

/**
 * dwc3_free_event_buffers - frees all allocated event buffers
 * @dwc: Pointer to our controller context structure
 */
static void dwc3_free_event_buffers(struct dwc3 *dwc)
{
	struct dwc3_event_buffer	*evt;

	evt = dwc->ev_buf;
	if (evt)
		dwc3_free_one_event_buffer(dwc, evt);
}

/**
 * dwc3_alloc_event_buffers - Allocates @num event buffers of size @length
 * @dwc: pointer to our controller context structure
 * @length: size of event buffer
 *
 * Returns 0 on success otherwise negative errno. In the error case, dwc
 * may contain some buffers allocated but not all which were requested.
 */
static int dwc3_alloc_event_buffers(struct dwc3 *dwc, unsigned int length)
{
	struct dwc3_event_buffer *evt;
	unsigned int hw_mode;

	hw_mode = DWC3_GHWPARAMS0_MODE(dwc->hwparams.hwparams0);
	if (hw_mode == DWC3_GHWPARAMS0_MODE_HOST) {
		dwc->ev_buf = NULL;
		return 0;
	}

	evt = dwc3_alloc_one_event_buffer(dwc, length);
	if (IS_ERR(evt)) {
		dev_err(dwc->dev, "can't allocate event buffer\n");
		return PTR_ERR(evt);
	}
	dwc->ev_buf = evt;

	return 0;
}

/**
 * dwc3_event_buffers_setup - setup our allocated event buffers
 * @dwc: pointer to our controller context structure
 *
 * Returns 0 on success otherwise negative errno.
 */
int dwc3_event_buffers_setup(struct dwc3 *dwc)
{
	struct dwc3_event_buffer	*evt;
	u32				reg;

	if (!dwc->ev_buf)
		return 0;

	evt = dwc->ev_buf;
	evt->lpos = 0;
	dwc3_writel(dwc->regs, DWC3_GEVNTADRLO(0),
			lower_32_bits(evt->dma));
	dwc3_writel(dwc->regs, DWC3_GEVNTADRHI(0),
			upper_32_bits(evt->dma));
	dwc3_writel(dwc->regs, DWC3_GEVNTSIZ(0),
			DWC3_GEVNTSIZ_SIZE(evt->length));

	/* Clear any stale event */
	reg = dwc3_readl(dwc->regs, DWC3_GEVNTCOUNT(0));
	dwc3_writel(dwc->regs, DWC3_GEVNTCOUNT(0), reg);
	return 0;
}

void dwc3_event_buffers_cleanup(struct dwc3 *dwc)
{
	struct dwc3_event_buffer	*evt;
	u32				reg;

	if (!dwc->ev_buf)
		return;
	/*
	 * Exynos platforms may not be able to access event buffer if the
	 * controller failed to halt on dwc3_core_exit().
	 */
	reg = dwc3_readl(dwc->regs, DWC3_DSTS);
	if (!(reg & DWC3_DSTS_DEVCTRLHLT))
		return;

	evt = dwc->ev_buf;

	evt->lpos = 0;

	dwc3_writel(dwc->regs, DWC3_GEVNTADRLO(0), 0);
	dwc3_writel(dwc->regs, DWC3_GEVNTADRHI(0), 0);
	dwc3_writel(dwc->regs, DWC3_GEVNTSIZ(0), DWC3_GEVNTSIZ_INTMASK
			| DWC3_GEVNTSIZ_SIZE(0));

	/* Clear any stale event */
	reg = dwc3_readl(dwc->regs, DWC3_GEVNTCOUNT(0));
	dwc3_writel(dwc->regs, DWC3_GEVNTCOUNT(0), reg);
}

static int dwc3_alloc_scratch_buffers(struct dwc3 *dwc)
{
	if (!dwc->has_hibernation)
		return 0;

	if (!dwc->nr_scratch)
		return 0;

	dwc->scratchbuf = kmalloc_array(dwc->nr_scratch,
			DWC3_SCRATCHBUF_SIZE, GFP_KERNEL);
	if (!dwc->scratchbuf)
		return -ENOMEM;

	return 0;
}

static int dwc3_setup_scratch_buffers(struct dwc3 *dwc)
{
	dma_addr_t scratch_addr;
	u32 param;
	int ret;

	if (!dwc->has_hibernation)
		return 0;

	if (!dwc->nr_scratch)
		return 0;

	 /* should never fall here */
	if (!WARN_ON(dwc->scratchbuf))
		return 0;

	scratch_addr = dma_map_single(dwc->sysdev, dwc->scratchbuf,
			dwc->nr_scratch * DWC3_SCRATCHBUF_SIZE,
			DMA_BIDIRECTIONAL);
	if (dma_mapping_error(dwc->sysdev, scratch_addr)) {
		dev_err(dwc->sysdev, "failed to map scratch buffer\n");
		ret = -EFAULT;
		goto err0;
	}

	dwc->scratch_addr = scratch_addr;

	param = lower_32_bits(scratch_addr);

	ret = dwc3_send_gadget_generic_command(dwc,
			DWC3_DGCMD_SET_SCRATCHPAD_ADDR_LO, param);
	if (ret < 0)
		goto err1;

	param = upper_32_bits(scratch_addr);

	ret = dwc3_send_gadget_generic_command(dwc,
			DWC3_DGCMD_SET_SCRATCHPAD_ADDR_HI, param);
	if (ret < 0)
		goto err1;

	return 0;

err1:
	dma_unmap_single(dwc->sysdev, dwc->scratch_addr, dwc->nr_scratch *
			DWC3_SCRATCHBUF_SIZE, DMA_BIDIRECTIONAL);

err0:
	return ret;
}

static void dwc3_free_scratch_buffers(struct dwc3 *dwc)
{
	if (!dwc->has_hibernation)
		return;

	if (!dwc->nr_scratch)
		return;

	 /* should never fall here */
	if (!WARN_ON(dwc->scratchbuf))
		return;

	dma_unmap_single(dwc->sysdev, dwc->scratch_addr, dwc->nr_scratch *
			DWC3_SCRATCHBUF_SIZE, DMA_BIDIRECTIONAL);
	kfree(dwc->scratchbuf);
}

static void dwc3_core_num_eps(struct dwc3 *dwc)
{
	struct dwc3_hwparams	*parms = &dwc->hwparams;

	dwc->num_eps = DWC3_NUM_EPS(parms);
}

static void dwc3_cache_hwparams(struct dwc3 *dwc)
{
	struct dwc3_hwparams	*parms = &dwc->hwparams;

	parms->hwparams0 = dwc3_readl(dwc->regs, DWC3_GHWPARAMS0);
	parms->hwparams1 = dwc3_readl(dwc->regs, DWC3_GHWPARAMS1);
	parms->hwparams2 = dwc3_readl(dwc->regs, DWC3_GHWPARAMS2);
	parms->hwparams3 = dwc3_readl(dwc->regs, DWC3_GHWPARAMS3);
	parms->hwparams4 = dwc3_readl(dwc->regs, DWC3_GHWPARAMS4);
	parms->hwparams5 = dwc3_readl(dwc->regs, DWC3_GHWPARAMS5);
	parms->hwparams6 = dwc3_readl(dwc->regs, DWC3_GHWPARAMS6);
	parms->hwparams7 = dwc3_readl(dwc->regs, DWC3_GHWPARAMS7);
	parms->hwparams8 = dwc3_readl(dwc->regs, DWC3_GHWPARAMS8);

	if (DWC3_IP_IS(DWC32))
		parms->hwparams9 = dwc3_readl(dwc->regs, DWC3_GHWPARAMS9);
}

static int dwc3_core_ulpi_init(struct dwc3 *dwc)
{
	int intf;
	int ret = 0;

	intf = DWC3_GHWPARAMS3_HSPHY_IFC(dwc->hwparams.hwparams3);

	if (intf == DWC3_GHWPARAMS3_HSPHY_IFC_ULPI ||
	    (intf == DWC3_GHWPARAMS3_HSPHY_IFC_UTMI_ULPI &&
	     dwc->hsphy_interface &&
	     !strncmp(dwc->hsphy_interface, "ulpi", 4)))
		ret = dwc3_ulpi_init(dwc);

	return ret;
}

static int dwc3_ss_phy_setup(struct dwc3 *dwc, int index)
{
	u32 reg;

	reg = dwc3_readl(dwc->regs, DWC3_GUSB3PIPECTL(index));

	/*
	 * Make sure UX_EXIT_PX is cleared as that causes issues with some
	 * PHYs. Also, this bit is not supposed to be used in normal operation.
	 */
	reg &= ~DWC3_GUSB3PIPECTL_UX_EXIT_PX;

	/*
	 * Above DWC_usb3.0 1.94a, it is recommended to set
	 * DWC3_GUSB3PIPECTL_SUSPHY to '0' during coreConsultant configuration.
	 * So default value will be '0' when the core is reset. Application
	 * needs to set it to '1' after the core initialization is completed.
	 *
	 * Similarly for DRD controllers, GUSB3PIPECTL.SUSPENDENABLE must be
	 * cleared after power-on reset, and it can be set after core
	 * initialization.
	 */
	reg &= ~DWC3_GUSB3PIPECTL_SUSPHY;

	if (dwc->u2ss_inp3_quirk)
		reg |= DWC3_GUSB3PIPECTL_U2SSINP3OK;

	if (dwc->dis_rxdet_inp3_quirk)
		reg |= DWC3_GUSB3PIPECTL_DISRXDETINP3;

	if (dwc->req_p1p2p3_quirk)
		reg |= DWC3_GUSB3PIPECTL_REQP1P2P3;

	if (dwc->del_p1p2p3_quirk)
		reg |= DWC3_GUSB3PIPECTL_DEP1P2P3_EN;

	if (dwc->del_phy_power_chg_quirk)
		reg |= DWC3_GUSB3PIPECTL_DEPOCHANGE;

	if (dwc->lfps_filter_quirk)
		reg |= DWC3_GUSB3PIPECTL_LFPSFILT;

	if (dwc->rx_detect_poll_quirk)
		reg |= DWC3_GUSB3PIPECTL_RX_DETOPOLL;

	if (dwc->tx_de_emphasis_quirk)
		reg |= DWC3_GUSB3PIPECTL_TX_DEEPH(dwc->tx_de_emphasis);

	if (dwc->dis_del_phy_power_chg_quirk)
		reg &= ~DWC3_GUSB3PIPECTL_DEPOCHANGE;

	dwc3_writel(dwc->regs, DWC3_GUSB3PIPECTL(index), reg);

	return 0;
}

static int dwc3_hs_phy_setup(struct dwc3 *dwc, int index)
{
	unsigned int hw_mode;
	u32 reg;

	hw_mode = DWC3_GHWPARAMS0_MODE(dwc->hwparams.hwparams0);
	reg = dwc3_readl(dwc->regs, DWC3_GUSB2PHYCFG(index));

	/* Select the HS PHY interface */
	switch (DWC3_GHWPARAMS3_HSPHY_IFC(dwc->hwparams.hwparams3)) {
	case DWC3_GHWPARAMS3_HSPHY_IFC_UTMI_ULPI:
		if (dwc->hsphy_interface &&
				!strncmp(dwc->hsphy_interface, "utmi", 4)) {
			reg &= ~DWC3_GUSB2PHYCFG_ULPI_UTMI;
			break;
		} else if (dwc->hsphy_interface &&
				!strncmp(dwc->hsphy_interface, "ulpi", 4)) {
			reg |= DWC3_GUSB2PHYCFG_ULPI_UTMI;
			dwc3_writel(dwc->regs, DWC3_GUSB2PHYCFG(index), reg);
		} else {
			/* Relying on default value. */
			if (!(reg & DWC3_GUSB2PHYCFG_ULPI_UTMI))
				break;
		}
		fallthrough;
	case DWC3_GHWPARAMS3_HSPHY_IFC_ULPI:
	default:
		break;
	}

	switch (dwc->hsphy_mode) {
	case USBPHY_INTERFACE_MODE_UTMI:
		reg &= ~(DWC3_GUSB2PHYCFG_PHYIF_MASK |
		       DWC3_GUSB2PHYCFG_USBTRDTIM_MASK);
		reg |= DWC3_GUSB2PHYCFG_PHYIF(UTMI_PHYIF_8_BIT) |
		       DWC3_GUSB2PHYCFG_USBTRDTIM(USBTRDTIM_UTMI_8_BIT);
		break;
	case USBPHY_INTERFACE_MODE_UTMIW:
		reg &= ~(DWC3_GUSB2PHYCFG_PHYIF_MASK |
		       DWC3_GUSB2PHYCFG_USBTRDTIM_MASK);
		reg |= DWC3_GUSB2PHYCFG_PHYIF(UTMI_PHYIF_16_BIT) |
		       DWC3_GUSB2PHYCFG_USBTRDTIM(USBTRDTIM_UTMI_16_BIT);
		break;
	default:
		break;
	}

	/*
	 * Above DWC_usb3.0 1.94a, it is recommended to set
	 * DWC3_GUSB2PHYCFG_SUSPHY to '0' during coreConsultant configuration.
	 * So default value will be '0' when the core is reset. Application
	 * needs to set it to '1' after the core initialization is completed.
	 *
	 * Similarly for DRD controllers, GUSB2PHYCFG.SUSPHY must be cleared
	 * after power-on reset, and it can be set after core initialization.
	 */
	reg &= ~DWC3_GUSB2PHYCFG_SUSPHY;

	if (dwc->dis_enblslpm_quirk)
		reg &= ~DWC3_GUSB2PHYCFG_ENBLSLPM;
	else
		reg |= DWC3_GUSB2PHYCFG_ENBLSLPM;

	if (dwc->dis_u2_freeclk_exists_quirk || dwc->gfladj_refclk_lpm_sel)
		reg &= ~DWC3_GUSB2PHYCFG_U2_FREECLK_EXISTS;

	dwc3_writel(dwc->regs, DWC3_GUSB2PHYCFG(index), reg);

	return 0;
}

/**
 * dwc3_phy_setup - Configure USB PHY Interface of DWC3 Core
 * @dwc: Pointer to our controller context structure
 *
 * Returns 0 on success. The USB PHY interfaces are configured but not
 * initialized. The PHY interfaces and the PHYs get initialized together with
 * the core in dwc3_core_init.
 */
static int dwc3_phy_setup(struct dwc3 *dwc)
{
	struct dwc3_vendor *vdwc = container_of(dwc, struct dwc3_vendor, dwc);
	int i;
	int ret;

	for (i = 0; i < vdwc->num_usb3_ports; i++) {
		ret = dwc3_ss_phy_setup(dwc, i);
		if (ret)
			return ret;
	}

	for (i = 0; i < vdwc->num_usb2_ports; i++) {
		ret = dwc3_hs_phy_setup(dwc, i);
		if (ret)
			return ret;
	}

	return 0;
}

static int dwc3_clk_enable(struct dwc3 *dwc)
{
	int ret;

	ret = clk_prepare_enable(dwc->bus_clk);
	if (ret)
		return ret;

	ret = clk_prepare_enable(dwc->ref_clk);
	if (ret)
		goto disable_bus_clk;

	ret = clk_prepare_enable(dwc->susp_clk);
	if (ret)
		goto disable_ref_clk;

	return 0;

disable_ref_clk:
	clk_disable_unprepare(dwc->ref_clk);
disable_bus_clk:
	clk_disable_unprepare(dwc->bus_clk);
	return ret;
}

static void dwc3_clk_disable(struct dwc3 *dwc)
{
	clk_disable_unprepare(dwc->susp_clk);
	clk_disable_unprepare(dwc->ref_clk);
	clk_disable_unprepare(dwc->bus_clk);
}

static void dwc3_core_exit(struct dwc3 *dwc)
{
	struct dwc3_vendor *vdwc = container_of(dwc, struct dwc3_vendor, dwc);
	int i;

	dwc3_event_buffers_cleanup(dwc);

	usb_phy_set_suspend(dwc->usb2_phy, 1);
	usb_phy_set_suspend(dwc->usb3_phy, 1);

	phy_power_off(dwc->usb2_generic_phy);
	for (i = 1; i < vdwc->num_usb2_ports; i++)
		phy_power_off(vdwc->usb2_generic_phy[i]);
	phy_power_off(dwc->usb3_generic_phy);
	for (i = 1; i < vdwc->num_usb3_ports; i++)
		phy_power_off(vdwc->usb3_generic_phy[i]);

	usb_phy_shutdown(dwc->usb2_phy);
	usb_phy_shutdown(dwc->usb3_phy);

	phy_exit(dwc->usb2_generic_phy);
	for (i = 1; i < vdwc->num_usb2_ports; i++)
		phy_exit(vdwc->usb2_generic_phy[i]);
	phy_exit(dwc->usb3_generic_phy);
	for (i = 1; i < vdwc->num_usb3_ports; i++)
		phy_exit(vdwc->usb3_generic_phy[i]);

	dwc3_clk_disable(dwc);
	reset_control_assert(dwc->reset);
}

static bool dwc3_core_is_valid(struct dwc3 *dwc)
{
	u32 reg;

	reg = dwc3_readl(dwc->regs, DWC3_GSNPSID);
	dwc->ip = DWC3_GSNPS_ID(reg);

	/* This should read as U3 followed by revision number */
	if (DWC3_IP_IS(DWC3)) {
		dwc->revision = reg;
	} else if (DWC3_IP_IS(DWC31) || DWC3_IP_IS(DWC32)) {
		dwc->revision = dwc3_readl(dwc->regs, DWC3_VER_NUMBER);
		dwc->version_type = dwc3_readl(dwc->regs, DWC3_VER_TYPE);
	} else {
		return false;
	}

	return true;
}

static void dwc3_core_setup_global_control(struct dwc3 *dwc)
{
	u32 hwparams4 = dwc->hwparams.hwparams4;
	u32 reg;

	reg = dwc3_readl(dwc->regs, DWC3_GCTL);
	reg &= ~DWC3_GCTL_SCALEDOWN_MASK;

	switch (DWC3_GHWPARAMS1_EN_PWROPT(dwc->hwparams.hwparams1)) {
	case DWC3_GHWPARAMS1_EN_PWROPT_CLK:
		/**
		 * WORKAROUND: DWC3 revisions between 2.10a and 2.50a have an
		 * issue which would cause xHCI compliance tests to fail.
		 *
		 * Because of that we cannot enable clock gating on such
		 * configurations.
		 *
		 * Refers to:
		 *
		 * STAR#9000588375: Clock Gating, SOF Issues when ref_clk-Based
		 * SOF/ITP Mode Used
		 */
		if ((dwc->dr_mode == USB_DR_MODE_HOST ||
				dwc->dr_mode == USB_DR_MODE_OTG) &&
				DWC3_VER_IS_WITHIN(DWC3, 210A, 250A))
			reg |= DWC3_GCTL_DSBLCLKGTNG | DWC3_GCTL_SOFITPSYNC;
		else
			reg &= ~DWC3_GCTL_DSBLCLKGTNG;
		break;
	case DWC3_GHWPARAMS1_EN_PWROPT_HIB:
		/* enable hibernation here */
		dwc->nr_scratch = DWC3_GHWPARAMS4_HIBER_SCRATCHBUFS(hwparams4);

		/*
		 * REVISIT Enabling this bit so that host-mode hibernation
		 * will work. Device-mode hibernation is not yet implemented.
		 */
		reg |= DWC3_GCTL_GBLHIBERNATIONEN;
		break;
	default:
		/* nothing */
		break;
	}

	/* check if current dwc3 is on simulation board */
	if (dwc->hwparams.hwparams6 & DWC3_GHWPARAMS6_EN_FPGA) {
		dev_info(dwc->dev, "Running with FPGA optimizations\n");
		dwc->is_fpga = true;
	}

	WARN_ONCE(dwc->disable_scramble_quirk && !dwc->is_fpga,
			"disable_scramble cannot be used on non-FPGA builds\n");

	if (dwc->disable_scramble_quirk && dwc->is_fpga)
		reg |= DWC3_GCTL_DISSCRAMBLE;
	else
		reg &= ~DWC3_GCTL_DISSCRAMBLE;

	if (dwc->u2exit_lfps_quirk)
		reg |= DWC3_GCTL_U2EXIT_LFPS;

	/*
	 * WORKAROUND: DWC3 revisions <1.90a have a bug
	 * where the device can fail to connect at SuperSpeed
	 * and falls back to high-speed mode which causes
	 * the device to enter a Connect/Disconnect loop
	 */
	if (DWC3_VER_IS_PRIOR(DWC3, 190A))
		reg |= DWC3_GCTL_U2RSTECN;

	dwc3_writel(dwc->regs, DWC3_GCTL, reg);
}

static int dwc3_core_get_phy(struct dwc3 *dwc);
static int dwc3_core_ulpi_init(struct dwc3 *dwc);

/* set global incr burst type configuration registers */
static void dwc3_set_incr_burst_type(struct dwc3 *dwc)
{
	struct device *dev = dwc->dev;
	/* incrx_mode : for INCR burst type. */
	bool incrx_mode;
	/* incrx_size : for size of INCRX burst. */
	u32 incrx_size;
	u32 *vals;
	u32 cfg;
	int ntype;
	int ret;
	int i;

	cfg = dwc3_readl(dwc->regs, DWC3_GSBUSCFG0);

	/*
	 * Handle property "snps,incr-burst-type-adjustment".
	 * Get the number of value from this property:
	 * result <= 0, means this property is not supported.
	 * result = 1, means INCRx burst mode supported.
	 * result > 1, means undefined length burst mode supported.
	 */
	ntype = device_property_count_u32(dev, "snps,incr-burst-type-adjustment");
	if (ntype <= 0)
		return;

	vals = kcalloc(ntype, sizeof(u32), GFP_KERNEL);
	if (!vals)
		return;

	/* Get INCR burst type, and parse it */
	ret = device_property_read_u32_array(dev,
			"snps,incr-burst-type-adjustment", vals, ntype);
	if (ret) {
		kfree(vals);
		dev_err(dev, "Error to get property\n");
		return;
	}

	incrx_size = *vals;

	if (ntype > 1) {
		/* INCRX (undefined length) burst mode */
		incrx_mode = INCRX_UNDEF_LENGTH_BURST_MODE;
		for (i = 1; i < ntype; i++) {
			if (vals[i] > incrx_size)
				incrx_size = vals[i];
		}
	} else {
		/* INCRX burst mode */
		incrx_mode = INCRX_BURST_MODE;
	}

	kfree(vals);

	/* Enable Undefined Length INCR Burst and Enable INCRx Burst */
	cfg &= ~DWC3_GSBUSCFG0_INCRBRST_MASK;
	if (incrx_mode)
		cfg |= DWC3_GSBUSCFG0_INCRBRSTENA;
	switch (incrx_size) {
	case 256:
		cfg |= DWC3_GSBUSCFG0_INCR256BRSTENA;
		break;
	case 128:
		cfg |= DWC3_GSBUSCFG0_INCR128BRSTENA;
		break;
	case 64:
		cfg |= DWC3_GSBUSCFG0_INCR64BRSTENA;
		break;
	case 32:
		cfg |= DWC3_GSBUSCFG0_INCR32BRSTENA;
		break;
	case 16:
		cfg |= DWC3_GSBUSCFG0_INCR16BRSTENA;
		break;
	case 8:
		cfg |= DWC3_GSBUSCFG0_INCR8BRSTENA;
		break;
	case 4:
		cfg |= DWC3_GSBUSCFG0_INCR4BRSTENA;
		break;
	case 1:
		break;
	default:
		dev_err(dev, "Invalid property\n");
		break;
	}

	dwc3_writel(dwc->regs, DWC3_GSBUSCFG0, cfg);
}

static void dwc3_set_power_down_clk_scale(struct dwc3 *dwc)
{
	u32 scale;
	u32 reg;

	if (!dwc->susp_clk)
		return;

	/*
	 * The power down scale field specifies how many suspend_clk
	 * periods fit into a 16KHz clock period. When performing
	 * the division, round up the remainder.
	 *
	 * The power down scale value is calculated using the fastest
	 * frequency of the suspend_clk. If it isn't fixed (but within
	 * the accuracy requirement), the driver may not know the max
	 * rate of the suspend_clk, so only update the power down scale
	 * if the default is less than the calculated value from
	 * clk_get_rate() or if the default is questionably high
	 * (3x or more) to be within the requirement.
	 */
	scale = DIV_ROUND_UP(clk_get_rate(dwc->susp_clk), 16000);
	reg = dwc3_readl(dwc->regs, DWC3_GCTL);
	if ((reg & DWC3_GCTL_PWRDNSCALE_MASK) < DWC3_GCTL_PWRDNSCALE(scale) ||
	    (reg & DWC3_GCTL_PWRDNSCALE_MASK) > DWC3_GCTL_PWRDNSCALE(scale*3)) {
		reg &= ~(DWC3_GCTL_PWRDNSCALE_MASK);
		reg |= DWC3_GCTL_PWRDNSCALE(scale);
		dwc3_writel(dwc->regs, DWC3_GCTL, reg);
	}
}

/**
 * dwc3_core_init - Low-level initialization of DWC3 Core
 * @dwc: Pointer to our controller context structure
 *
 * Returns 0 on success otherwise negative errno.
 */
static int dwc3_core_init(struct dwc3 *dwc)
{
	struct dwc3_vendor *vdwc = container_of(dwc, struct dwc3_vendor, dwc);
	unsigned int		hw_mode;
	u32			reg;
	int			ret;
	int			i, j;

	hw_mode = DWC3_GHWPARAMS0_MODE(dwc->hwparams.hwparams0);

	/*
	 * Write Linux Version Code to our GUID register so it's easy to figure
	 * out which kernel version a bug was found.
	 */
	dwc3_writel(dwc->regs, DWC3_GUID, LINUX_VERSION_CODE);

	ret = dwc3_phy_setup(dwc);
	if (ret)
		goto err0;

	if (!dwc->ulpi_ready) {
		ret = dwc3_core_ulpi_init(dwc);
		if (ret) {
			if (ret == -ETIMEDOUT) {
				dwc3_core_soft_reset(dwc);
				ret = -EPROBE_DEFER;
			}
			goto err0;
		}
		dwc->ulpi_ready = true;
	}

	if (!dwc->phys_ready) {
		ret = dwc3_core_get_phy(dwc);
		if (ret)
			goto err0a;
		dwc->phys_ready = true;
	}

	usb_phy_init(dwc->usb2_phy);
	usb_phy_init(dwc->usb3_phy);

	ret = phy_init(dwc->usb2_generic_phy);
	if (ret < 0)
		goto err0a;

	for (i = 1; i < vdwc->num_usb2_ports; i++) {
		ret = phy_init(vdwc->usb2_generic_phy[i]);
		if (ret < 0)
			goto exit_usb2_phy;
	}

	ret = phy_init(dwc->usb3_generic_phy);
	if (ret < 0)
		goto exit_usb2_phy;

	for (i = 1; i < vdwc->num_usb3_ports; i++) {
		ret = phy_init(vdwc->usb3_generic_phy[i]);
		if (ret < 0)
			goto exit_usb3_phy;
	}

	ret = dwc3_core_soft_reset(dwc);
	if (ret)
		goto exit_usb3_phy;

	dwc3_core_setup_global_control(dwc);
	dwc3_core_num_eps(dwc);

	ret = dwc3_setup_scratch_buffers(dwc);
	if (ret)
		goto exit_usb3_phy;

	/* Set power down scale of suspend_clk */
	dwc3_set_power_down_clk_scale(dwc);

	/* Adjust Frame Length */
	dwc3_frame_length_adjustment(dwc);

	/* Adjust Reference Clock Period */
	dwc3_ref_clk_period(dwc);

	dwc3_set_incr_burst_type(dwc);

	usb_phy_set_suspend(dwc->usb2_phy, 0);
	usb_phy_set_suspend(dwc->usb3_phy, 0);

	ret = phy_power_on(dwc->usb2_generic_phy);
	if (ret < 0)
		goto set_suspend_phy;

	for (i = 1; i < vdwc->num_usb2_ports; i++) {
		ret = phy_power_on(vdwc->usb2_generic_phy[i]);
		if (ret < 0)
			goto power_off_usb2_phy;
	}

	ret = phy_power_on(dwc->usb3_generic_phy);
	if (ret < 0)
		goto power_off_usb2_phy;

	for (i = 1; i < vdwc->num_usb3_ports; i++) {
		ret = phy_power_on(vdwc->usb3_generic_phy[i]);
		if (ret < 0)
			goto power_off_usb3_phy;
	}

	ret = dwc3_event_buffers_setup(dwc);
	if (ret) {
		dev_err(dwc->dev, "failed to setup event buffers\n");
		goto power_off_usb3_phy;
	}

	/*
	 * ENDXFER polling is available on version 3.10a and later of
	 * the DWC_usb3 controller. It is NOT available in the
	 * DWC_usb31 controller.
	 */
	if (DWC3_VER_IS_WITHIN(DWC3, 310A, ANY)) {
		reg = dwc3_readl(dwc->regs, DWC3_GUCTL2);
		reg |= DWC3_GUCTL2_RST_ACTBITLATER;
		dwc3_writel(dwc->regs, DWC3_GUCTL2, reg);
	}

	/*
	 * STAR 9001285599: This issue affects DWC_usb3 version 3.20a
	 * only. If the PM TIMER ECM is enabled through GUCTL2[19], the
	 * link compliance test (TD7.21) may fail. If the ECN is not
	 * enabled (GUCTL2[19] = 0), the controller will use the old timer
	 * value (5us), which is still acceptable for the link compliance
	 * test. Therefore, do not enable PM TIMER ECM in 3.20a by
	 * setting GUCTL2[19] by default; instead, use GUCTL2[19] = 0.
	 */
	if (DWC3_VER_IS(DWC3, 320A)) {
		reg = dwc3_readl(dwc->regs, DWC3_GUCTL2);
		reg &= ~DWC3_GUCTL2_LC_TIMER;
		dwc3_writel(dwc->regs, DWC3_GUCTL2, reg);
	}

	/*
	 * When configured in HOST mode, after issuing U3/L2 exit controller
	 * fails to send proper CRC checksum in CRC5 feild. Because of this
	 * behaviour Transaction Error is generated, resulting in reset and
	 * re-enumeration of usb device attached. All the termsel, xcvrsel,
	 * opmode becomes 0 during end of resume. Enabling bit 10 of GUCTL1
	 * will correct this problem. This option is to support certain
	 * legacy ULPI PHYs.
	 */
	if (dwc->resume_hs_terminations) {
		reg = dwc3_readl(dwc->regs, DWC3_GUCTL1);
		reg |= DWC3_GUCTL1_RESUME_OPMODE_HS_HOST;
		dwc3_writel(dwc->regs, DWC3_GUCTL1, reg);
	}

	if (!DWC3_VER_IS_PRIOR(DWC3, 250A)) {
		reg = dwc3_readl(dwc->regs, DWC3_GUCTL1);

		/*
		 * Enable hardware control of sending remote wakeup
		 * in HS when the device is in the L1 state.
		 */
		if (!DWC3_VER_IS_PRIOR(DWC3, 290A))
			reg |= DWC3_GUCTL1_DEV_L1_EXIT_BY_HW;

		/*
		 * Decouple USB 2.0 L1 & L2 events which will allow for
		 * gadget driver to only receive U3/L2 suspend & wakeup
		 * events and prevent the more frequent L1 LPM transitions
		 * from interrupting the driver.
		 */
		if (!DWC3_VER_IS_PRIOR(DWC3, 300A))
			reg |= DWC3_GUCTL1_DEV_DECOUPLE_L1L2_EVT;

		if (dwc->dis_tx_ipgap_linecheck_quirk)
			reg |= DWC3_GUCTL1_TX_IPGAP_LINECHECK_DIS;

		if (dwc->parkmode_disable_ss_quirk)
			reg |= DWC3_GUCTL1_PARKMODE_DISABLE_SS;

		if (dwc->parkmode_disable_hs_quirk)
			reg |= DWC3_GUCTL1_PARKMODE_DISABLE_HS;

		if (DWC3_VER_IS_WITHIN(DWC3, 290A, ANY) &&
		    (dwc->maximum_speed == USB_SPEED_HIGH ||
		     dwc->maximum_speed == USB_SPEED_FULL))
			reg |= DWC3_GUCTL1_DEV_FORCE_20_CLK_FOR_30_CLK;

		dwc3_writel(dwc->regs, DWC3_GUCTL1, reg);
	}

	/*
	 * Must config both number of packets and max burst settings to enable
	 * RX and/or TX threshold.
	 */
	if (!DWC3_IP_IS(DWC3) && dwc->dr_mode == USB_DR_MODE_HOST) {
		u8 rx_thr_num = dwc->rx_thr_num_pkt_prd;
		u8 rx_maxburst = dwc->rx_max_burst_prd;
		u8 tx_thr_num = dwc->tx_thr_num_pkt_prd;
		u8 tx_maxburst = dwc->tx_max_burst_prd;

		if (rx_thr_num && rx_maxburst) {
			reg = dwc3_readl(dwc->regs, DWC3_GRXTHRCFG);
			reg |= DWC31_RXTHRNUMPKTSEL_PRD;

			reg &= ~DWC31_RXTHRNUMPKT_PRD(~0);
			reg |= DWC31_RXTHRNUMPKT_PRD(rx_thr_num);

			reg &= ~DWC31_MAXRXBURSTSIZE_PRD(~0);
			reg |= DWC31_MAXRXBURSTSIZE_PRD(rx_maxburst);

			dwc3_writel(dwc->regs, DWC3_GRXTHRCFG, reg);
		}

		if (tx_thr_num && tx_maxburst) {
			reg = dwc3_readl(dwc->regs, DWC3_GTXTHRCFG);
			reg |= DWC31_TXTHRNUMPKTSEL_PRD;

			reg &= ~DWC31_TXTHRNUMPKT_PRD(~0);
			reg |= DWC31_TXTHRNUMPKT_PRD(tx_thr_num);

			reg &= ~DWC31_MAXTXBURSTSIZE_PRD(~0);
			reg |= DWC31_MAXTXBURSTSIZE_PRD(tx_maxburst);

			dwc3_writel(dwc->regs, DWC3_GTXTHRCFG, reg);
		}
	}

	/*
	 * Modify this for all supported Super Speed ports when
	 * multiport support is added.
	 */
	if (hw_mode != DWC3_GHWPARAMS0_MODE_GADGET &&
	    (DWC3_IP_IS(DWC31)) &&
	    dwc->maximum_speed == USB_SPEED_SUPER) {
		reg = dwc3_readl(dwc->regs, DWC3_LLUCTL);
		reg |= DWC3_LLUCTL_FORCE_GEN1;
		dwc3_writel(dwc->regs, DWC3_LLUCTL, reg);
	}

	return 0;

/*
 * Modified error handling for multiport phys:
 * (http://b/233985973)
 */
power_off_usb3_phy:
	for (j = i - 1; j > 0; j--)
		phy_power_off(vdwc->usb3_generic_phy[j]);
	phy_power_off(dwc->usb3_generic_phy);
	i = vdwc->num_usb2_ports;

power_off_usb2_phy:
	for (j = i - 1; j > 0; j--)
		phy_power_off(vdwc->usb2_generic_phy[j]);
	phy_power_off(dwc->usb2_generic_phy);
	i = vdwc->num_usb3_ports;

set_suspend_phy:
	usb_phy_set_suspend(dwc->usb2_phy, 1);
	usb_phy_set_suspend(dwc->usb3_phy, 1);

exit_usb3_phy:
	for (j = i - 1; j > 0; j--)
		phy_exit(vdwc->usb3_generic_phy[j]);
	phy_exit(dwc->usb3_generic_phy);
	i = vdwc->num_usb2_ports;

exit_usb2_phy:
	for (j = i - 1; j > 0; j--)
		phy_exit(vdwc->usb2_generic_phy[j]);
	phy_exit(dwc->usb2_generic_phy);

	usb_phy_shutdown(dwc->usb2_phy);
	usb_phy_shutdown(dwc->usb3_phy);

err0a:
	dwc3_ulpi_exit(dwc);

err0:
	return ret;
}

static int dwc3_core_get_phy(struct dwc3 *dwc)
{
	struct dwc3_vendor *vdwc = container_of(dwc, struct dwc3_vendor, dwc);
	struct device		*dev = dwc->dev;
	struct device_node	*node = dev->of_node;
	struct phy		*temp_phy = NULL;
	char phy_name[9];
	int ret;
	int i;

	if (node) {
		dwc->usb2_phy = devm_usb_get_phy_by_phandle(dev, "usb-phy", 0);
		dwc->usb3_phy = devm_usb_get_phy_by_phandle(dev, "usb-phy", 1);
	} else {
		dwc->usb2_phy = devm_usb_get_phy(dev, USB_PHY_TYPE_USB2);
		dwc->usb3_phy = devm_usb_get_phy(dev, USB_PHY_TYPE_USB3);
	}

	if (IS_ERR(dwc->usb2_phy)) {
		ret = PTR_ERR(dwc->usb2_phy);
		if (ret == -ENXIO || ret == -ENODEV)
			dwc->usb2_phy = NULL;
		else
			return dev_err_probe(dev, ret, "no usb2 phy configured\n");
	}

	if (IS_ERR(dwc->usb3_phy)) {
		ret = PTR_ERR(dwc->usb3_phy);
		if (ret == -ENXIO || ret == -ENODEV)
			dwc->usb3_phy = NULL;
		else
			return dev_err_probe(dev, ret, "no usb3 phy configured\n");
	}

	for (i = 0; i < vdwc->num_usb2_ports; i++) {
		if (vdwc->num_usb2_ports == 1)
			snprintf(phy_name, sizeof(phy_name), "usb2-phy");
		else
			snprintf(phy_name, sizeof(phy_name),  "usb2-%d", i);

		temp_phy = devm_phy_get(dev, phy_name);
		if (IS_ERR(temp_phy)) {
			ret = PTR_ERR(temp_phy);
			if (ret == -ENOSYS || ret == -ENODEV)
				temp_phy = NULL;
			else
				return dev_err_probe(dev, ret, "failed to lookup phy %s\n",
							phy_name);
		}

		if (i == 0)
			dwc->usb2_generic_phy = temp_phy;
		else
			vdwc->usb2_generic_phy[i] = temp_phy;
	}

	for (i = 0; i < vdwc->num_usb3_ports; i++) {
		if (vdwc->num_usb3_ports == 1)
			snprintf(phy_name, sizeof(phy_name), "usb3-phy");
		else
			snprintf(phy_name, sizeof(phy_name), "usb3-%d", i);

		temp_phy = devm_phy_get(dev, phy_name);
		if (IS_ERR(temp_phy)) {
			ret = PTR_ERR(temp_phy);
			if (ret == -ENOSYS || ret == -ENODEV)
				temp_phy = NULL;
			else
				return dev_err_probe(dev, ret, "failed to lookup phy %s\n",
							phy_name);
		}

		if (i == 0)
			dwc->usb3_generic_phy = temp_phy;
		else
			vdwc->usb3_generic_phy[i] = temp_phy;
	}

	return 0;
}

static int dwc3_core_init_mode(struct dwc3 *dwc)
{
	struct dwc3_vendor *vdwc = container_of(dwc, struct dwc3_vendor, dwc);
	struct device *dev = dwc->dev;
	int ret;
	int i;

	switch (dwc->dr_mode) {
	case USB_DR_MODE_PERIPHERAL:
		dwc3_set_prtcap(dwc, DWC3_GCTL_PRTCAP_DEVICE);

		if (dwc->usb2_phy)
			otg_set_vbus(dwc->usb2_phy->otg, false);
		phy_set_mode(dwc->usb2_generic_phy, PHY_MODE_USB_DEVICE);
		phy_set_mode(dwc->usb3_generic_phy, PHY_MODE_USB_DEVICE);

		ret = dwc3_gadget_init(dwc);
		if (ret)
			return dev_err_probe(dev, ret, "failed to initialize gadget\n");
		break;
	case USB_DR_MODE_HOST:
		dwc3_set_prtcap(dwc, DWC3_GCTL_PRTCAP_HOST);

		if (dwc->usb2_phy)
			otg_set_vbus(dwc->usb2_phy->otg, true);

		phy_set_mode(dwc->usb2_generic_phy, PHY_MODE_USB_HOST);
		for (i = 1; i < vdwc->num_usb2_ports; i++)
			phy_set_mode(vdwc->usb2_generic_phy[i], PHY_MODE_USB_HOST);
		phy_set_mode(dwc->usb3_generic_phy, PHY_MODE_USB_HOST);
		for (i = 1; i < vdwc->num_usb3_ports; i++)
			phy_set_mode(vdwc->usb3_generic_phy[i], PHY_MODE_USB_HOST);

		ret = dwc3_host_init(dwc);
		if (ret)
			return dev_err_probe(dev, ret, "failed to initialize host\n");
		break;
	case USB_DR_MODE_OTG:
		INIT_WORK(&dwc->drd_work, __dwc3_set_mode);
		ret = dwc3_drd_init(dwc);
		if (ret)
			return dev_err_probe(dev, ret, "failed to initialize dual-role\n");
		break;
	default:
		dev_err(dev, "Unsupported mode of operation %d\n", dwc->dr_mode);
		return -EINVAL;
	}

	return 0;
}

static void dwc3_core_exit_mode(struct dwc3 *dwc)
{
	switch (dwc->dr_mode) {
	case USB_DR_MODE_PERIPHERAL:
		dwc3_gadget_exit(dwc);
		break;
	case USB_DR_MODE_HOST:
		dwc3_host_exit(dwc);
		break;
	case USB_DR_MODE_OTG:
		dwc3_drd_exit(dwc);
		break;
	default:
		/* do nothing */
		break;
	}

	/* de-assert DRVVBUS for HOST and OTG mode */
	dwc3_set_prtcap(dwc, DWC3_GCTL_PRTCAP_DEVICE);
}

static void dwc3_get_properties(struct dwc3 *dwc)
{
	struct device		*dev = dwc->dev;
	u8			lpm_nyet_threshold;
	u8			tx_de_emphasis;
	u8			hird_threshold;
	u8			rx_thr_num_pkt_prd = 0;
	u8			rx_max_burst_prd = 0;
	u8			tx_thr_num_pkt_prd = 0;
	u8			tx_max_burst_prd = 0;
	u8			tx_fifo_resize_max_num;

	/* default to highest possible threshold */
	lpm_nyet_threshold = 0xf;

	/* default to -3.5dB de-emphasis */
	tx_de_emphasis = 1;

	/*
	 * default to assert utmi_sleep_n and use maximum allowed HIRD
	 * threshold value of 0b1100
	 */
	hird_threshold = 12;

	/*
	 * default to a TXFIFO size large enough to fit 6 max packets.  This
	 * allows for systems with larger bus latencies to have some headroom
	 * for endpoints that have a large bMaxBurst value.
	 */
	tx_fifo_resize_max_num = 6;

	dwc->maximum_speed = usb_get_maximum_speed(dev);
	dwc->max_ssp_rate = usb_get_maximum_ssp_rate(dev);
	dwc->dr_mode = usb_get_dr_mode(dev);
	dwc->hsphy_mode = of_usb_get_phy_mode(dev->of_node);

	dwc->sysdev_is_parent = device_property_read_bool(dev,
				"linux,sysdev_is_parent");
	if (dwc->sysdev_is_parent)
		dwc->sysdev = dwc->dev->parent;
	else
		dwc->sysdev = dwc->dev;

	dwc->has_lpm_erratum = device_property_read_bool(dev,
				"snps,has-lpm-erratum");
	device_property_read_u8(dev, "snps,lpm-nyet-threshold",
				&lpm_nyet_threshold);
	dwc->is_utmi_l1_suspend = device_property_read_bool(dev,
				"snps,is-utmi-l1-suspend");
	device_property_read_u8(dev, "snps,hird-threshold",
				&hird_threshold);
	dwc->dis_start_transfer_quirk = device_property_read_bool(dev,
				"snps,dis-start-transfer-quirk");
	dwc->usb3_lpm_capable = device_property_read_bool(dev,
				"snps,usb3_lpm_capable");
	dwc->usb2_lpm_disable = device_property_read_bool(dev,
				"snps,usb2-lpm-disable");
	dwc->usb2_gadget_lpm_disable = device_property_read_bool(dev,
				"snps,usb2-gadget-lpm-disable");
	device_property_read_u8(dev, "snps,rx-thr-num-pkt-prd",
				&rx_thr_num_pkt_prd);
	device_property_read_u8(dev, "snps,rx-max-burst-prd",
				&rx_max_burst_prd);
	device_property_read_u8(dev, "snps,tx-thr-num-pkt-prd",
				&tx_thr_num_pkt_prd);
	device_property_read_u8(dev, "snps,tx-max-burst-prd",
				&tx_max_burst_prd);
	dwc->do_fifo_resize = device_property_read_bool(dev,
							"tx-fifo-resize");
	if (dwc->do_fifo_resize)
		device_property_read_u8(dev, "tx-fifo-max-num",
					&tx_fifo_resize_max_num);

	dwc->disable_scramble_quirk = device_property_read_bool(dev,
				"snps,disable_scramble_quirk");
	dwc->u2exit_lfps_quirk = device_property_read_bool(dev,
				"snps,u2exit_lfps_quirk");
	dwc->u2ss_inp3_quirk = device_property_read_bool(dev,
				"snps,u2ss_inp3_quirk");
	dwc->req_p1p2p3_quirk = device_property_read_bool(dev,
				"snps,req_p1p2p3_quirk");
	dwc->del_p1p2p3_quirk = device_property_read_bool(dev,
				"snps,del_p1p2p3_quirk");
	dwc->del_phy_power_chg_quirk = device_property_read_bool(dev,
				"snps,del_phy_power_chg_quirk");
	dwc->lfps_filter_quirk = device_property_read_bool(dev,
				"snps,lfps_filter_quirk");
	dwc->rx_detect_poll_quirk = device_property_read_bool(dev,
				"snps,rx_detect_poll_quirk");
	dwc->dis_u3_susphy_quirk = device_property_read_bool(dev,
				"snps,dis_u3_susphy_quirk");
	dwc->dis_u2_susphy_quirk = device_property_read_bool(dev,
				"snps,dis_u2_susphy_quirk");
	dwc->dis_enblslpm_quirk = device_property_read_bool(dev,
				"snps,dis_enblslpm_quirk");
	dwc->dis_u1_entry_quirk = device_property_read_bool(dev,
				"snps,dis-u1-entry-quirk");
	dwc->dis_u2_entry_quirk = device_property_read_bool(dev,
				"snps,dis-u2-entry-quirk");
	dwc->dis_rxdet_inp3_quirk = device_property_read_bool(dev,
				"snps,dis_rxdet_inp3_quirk");
	dwc->dis_u2_freeclk_exists_quirk = device_property_read_bool(dev,
				"snps,dis-u2-freeclk-exists-quirk");
	dwc->dis_del_phy_power_chg_quirk = device_property_read_bool(dev,
				"snps,dis-del-phy-power-chg-quirk");
	dwc->dis_tx_ipgap_linecheck_quirk = device_property_read_bool(dev,
				"snps,dis-tx-ipgap-linecheck-quirk");
	dwc->resume_hs_terminations = device_property_read_bool(dev,
				"snps,resume-hs-terminations");
	dwc->parkmode_disable_ss_quirk = device_property_read_bool(dev,
				"snps,parkmode-disable-ss-quirk");
	dwc->parkmode_disable_hs_quirk = device_property_read_bool(dev,
				"snps,parkmode-disable-hs-quirk");
	dwc->gfladj_refclk_lpm_sel = device_property_read_bool(dev,
				"snps,gfladj-refclk-lpm-sel-quirk");

	dwc->tx_de_emphasis_quirk = device_property_read_bool(dev,
				"snps,tx_de_emphasis_quirk");
	device_property_read_u8(dev, "snps,tx_de_emphasis",
				&tx_de_emphasis);
	device_property_read_string(dev, "snps,hsphy_interface",
				    &dwc->hsphy_interface);
	device_property_read_u32(dev, "snps,quirk-frame-length-adjustment",
				 &dwc->fladj);
	device_property_read_u32(dev, "snps,ref-clock-period-ns",
				 &dwc->ref_clk_per);

	dwc->dis_metastability_quirk = device_property_read_bool(dev,
				"snps,dis_metastability_quirk");

	dwc->dis_split_quirk = device_property_read_bool(dev,
				"snps,dis-split-quirk");

	dwc->lpm_nyet_threshold = lpm_nyet_threshold;
	dwc->tx_de_emphasis = tx_de_emphasis;

	dwc->hird_threshold = hird_threshold;

	dwc->rx_thr_num_pkt_prd = rx_thr_num_pkt_prd;
	dwc->rx_max_burst_prd = rx_max_burst_prd;

	dwc->tx_thr_num_pkt_prd = tx_thr_num_pkt_prd;
	dwc->tx_max_burst_prd = tx_max_burst_prd;

	dwc->imod_interval = 0;

	dwc->tx_fifo_resize_max_num = tx_fifo_resize_max_num;
}

/* check whether the core supports IMOD */
bool dwc3_has_imod(struct dwc3 *dwc)
{
	return DWC3_VER_IS_WITHIN(DWC3, 300A, ANY) ||
		DWC3_VER_IS_WITHIN(DWC31, 120A, ANY) ||
		DWC3_IP_IS(DWC32);
}

static void dwc3_check_params(struct dwc3 *dwc)
{
	struct device *dev = dwc->dev;
	unsigned int hwparam_gen =
		DWC3_GHWPARAMS3_SSPHY_IFC(dwc->hwparams.hwparams3);

	/* Check for proper value of imod_interval */
	if (dwc->imod_interval && !dwc3_has_imod(dwc)) {
		dev_warn(dwc->dev, "Interrupt moderation not supported\n");
		dwc->imod_interval = 0;
	}

	/*
	 * Workaround for STAR 9000961433 which affects only version
	 * 3.00a of the DWC_usb3 core. This prevents the controller
	 * interrupt from being masked while handling events. IMOD
	 * allows us to work around this issue. Enable it for the
	 * affected version.
	 */
	if (!dwc->imod_interval &&
	    DWC3_VER_IS(DWC3, 300A))
		dwc->imod_interval = 1;

	/* Check the maximum_speed parameter */
	switch (dwc->maximum_speed) {
	case USB_SPEED_FULL:
	case USB_SPEED_HIGH:
		break;
	case USB_SPEED_SUPER:
		if (hwparam_gen == DWC3_GHWPARAMS3_SSPHY_IFC_DIS)
			dev_warn(dev, "UDC doesn't support Gen 1\n");
		break;
	case USB_SPEED_SUPER_PLUS:
		if ((DWC3_IP_IS(DWC32) &&
		     hwparam_gen == DWC3_GHWPARAMS3_SSPHY_IFC_DIS) ||
		    (!DWC3_IP_IS(DWC32) &&
		     hwparam_gen != DWC3_GHWPARAMS3_SSPHY_IFC_GEN2))
			dev_warn(dev, "UDC doesn't support SSP\n");
		break;
	default:
		dev_err(dev, "invalid maximum_speed parameter %d\n",
			dwc->maximum_speed);
		fallthrough;
	case USB_SPEED_UNKNOWN:
		switch (hwparam_gen) {
		case DWC3_GHWPARAMS3_SSPHY_IFC_GEN2:
			dwc->maximum_speed = USB_SPEED_SUPER_PLUS;
			break;
		case DWC3_GHWPARAMS3_SSPHY_IFC_GEN1:
			if (DWC3_IP_IS(DWC32))
				dwc->maximum_speed = USB_SPEED_SUPER_PLUS;
			else
				dwc->maximum_speed = USB_SPEED_SUPER;
			break;
		case DWC3_GHWPARAMS3_SSPHY_IFC_DIS:
			dwc->maximum_speed = USB_SPEED_HIGH;
			break;
		default:
			dwc->maximum_speed = USB_SPEED_SUPER;
			break;
		}
		break;
	}

	/*
	 * Currently the controller does not have visibility into the HW
	 * parameter to determine the maximum number of lanes the HW supports.
	 * If the number of lanes is not specified in the device property, then
	 * set the default to support dual-lane for DWC_usb32 and single-lane
	 * for DWC_usb31 for super-speed-plus.
	 */
	if (dwc->maximum_speed == USB_SPEED_SUPER_PLUS) {
		switch (dwc->max_ssp_rate) {
		case USB_SSP_GEN_2x1:
			if (hwparam_gen == DWC3_GHWPARAMS3_SSPHY_IFC_GEN1)
				dev_warn(dev, "UDC only supports Gen 1\n");
			break;
		case USB_SSP_GEN_1x2:
		case USB_SSP_GEN_2x2:
			if (DWC3_IP_IS(DWC31))
				dev_warn(dev, "UDC only supports single lane\n");
			break;
		case USB_SSP_GEN_UNKNOWN:
		default:
			switch (hwparam_gen) {
			case DWC3_GHWPARAMS3_SSPHY_IFC_GEN2:
				if (DWC3_IP_IS(DWC32))
					dwc->max_ssp_rate = USB_SSP_GEN_2x2;
				else
					dwc->max_ssp_rate = USB_SSP_GEN_2x1;
				break;
			case DWC3_GHWPARAMS3_SSPHY_IFC_GEN1:
				if (DWC3_IP_IS(DWC32))
					dwc->max_ssp_rate = USB_SSP_GEN_1x2;
				break;
			}
			break;
		}
	}
}

static struct extcon_dev *dwc3_get_extcon(struct dwc3 *dwc)
{
	struct device *dev = dwc->dev;
	struct device_node *np_phy;
	struct extcon_dev *edev = NULL;
	const char *name;

	if (device_property_read_bool(dev, "extcon"))
		return extcon_get_edev_by_phandle(dev, 0);

	/*
	 * Device tree platforms should get extcon via phandle.
	 * On ACPI platforms, we get the name from a device property.
	 * This device property is for kernel internal use only and
	 * is expected to be set by the glue code.
	 */
	if (device_property_read_string(dev, "linux,extcon-name", &name) == 0)
		return extcon_get_extcon_dev(name);

	/*
	 * Check explicitly if "usb-role-switch" is used since
	 * extcon_find_edev_by_node() can not be used to check the absence of
	 * an extcon device. In the absence of an device it will always return
	 * EPROBE_DEFER.
	 */
	if (IS_ENABLED(CONFIG_USB_ROLE_SWITCH) &&
	    device_property_read_bool(dev, "usb-role-switch"))
		return NULL;

	/*
	 * Try to get an extcon device from the USB PHY controller's "port"
	 * node. Check if it has the "port" node first, to avoid printing the
	 * error message from underlying code, as it's a valid case: extcon
	 * device (and "port" node) may be missing in case of "usb-role-switch"
	 * or OTG mode.
	 */
	np_phy = of_parse_phandle(dev->of_node, "phys", 0);
	if (of_graph_is_present(np_phy)) {
		struct device_node *np_conn;

		np_conn = of_graph_get_remote_node(np_phy, -1, -1);
		if (np_conn)
			edev = extcon_find_edev_by_node(np_conn);
		of_node_put(np_conn);
	}
	of_node_put(np_phy);

	return edev;
}

<<<<<<< HEAD
static int dwc3_get_num_ports(struct dwc3 *dwc)
{
	struct dwc3_vendor *vdwc = container_of(dwc, struct dwc3_vendor, dwc);
	void __iomem *base;
	u8 major_revision;
	u32 offset;
	u32 val;

	/*
	 * Remap xHCI address space to access XHCI ext cap regs since it is
	 * needed to get information on number of ports present.
	 */
	base = ioremap(dwc->xhci_resources[0].start,
		       resource_size(&dwc->xhci_resources[0]));
	if (!base)
		return -ENOMEM;

	offset = 0;
	do {
		offset = xhci_find_next_ext_cap(base, offset,
						XHCI_EXT_CAPS_PROTOCOL);
		if (!offset)
			break;

		val = readl(base + offset);
		major_revision = XHCI_EXT_PORT_MAJOR(val);

		val = readl(base + offset + 0x08);
		if (major_revision == 0x03) {
			vdwc->num_usb3_ports += XHCI_EXT_PORT_COUNT(val);
		} else if (major_revision <= 0x02) {
			vdwc->num_usb2_ports += XHCI_EXT_PORT_COUNT(val);
		} else {
			dev_warn(dwc->dev, "unrecognized port major revision %d\n",
				 major_revision);
		}
	} while (1);

	dev_dbg(dwc->dev, "hs-ports: %u ss-ports: %u\n",
		vdwc->num_usb2_ports, vdwc->num_usb3_ports);

	iounmap(base);
	if (vdwc->num_usb2_ports > DWC3_USB2_MAX_PORTS ||
	    vdwc->num_usb3_ports > DWC3_USB3_MAX_PORTS)
		return -EINVAL;

	return 0;
=======
static struct power_supply *dwc3_get_usb_power_supply(struct dwc3 *dwc)
{
	struct power_supply *usb_psy;
	const char *usb_psy_name;
	int ret;

	ret = device_property_read_string(dwc->dev, "usb-psy-name", &usb_psy_name);
	if (ret < 0)
		return NULL;

	usb_psy = power_supply_get_by_name(usb_psy_name);
	if (!usb_psy)
		return ERR_PTR(-EPROBE_DEFER);

	return usb_psy;
>>>>>>> 17d42662
}

static int dwc3_probe(struct platform_device *pdev)
{
	struct device		*dev = &pdev->dev;
	struct resource		*res, dwc_res;
	unsigned int		hw_mode;
	struct dwc3		*dwc;
	struct dwc3_vendor	*vdwc;

	int			ret;
	int			i;

	void __iomem		*regs;

	vdwc = devm_kzalloc(dev, sizeof(*vdwc), GFP_KERNEL);
	if (!vdwc)
		return -ENOMEM;

	dwc = &vdwc->dwc;
	dwc->dev = dev;

	res = platform_get_resource(pdev, IORESOURCE_MEM, 0);
	if (!res) {
		dev_err(dev, "missing memory resource\n");
		return -ENODEV;
	}

	dwc->xhci_resources[0].start = res->start;
	dwc->xhci_resources[0].end = dwc->xhci_resources[0].start +
					DWC3_XHCI_REGS_END;
	dwc->xhci_resources[0].flags = res->flags;
	dwc->xhci_resources[0].name = res->name;

	/*
	 * Request memory region but exclude xHCI regs,
	 * since it will be requested by the xhci-plat driver.
	 */
	dwc_res = *res;
	dwc_res.start += DWC3_GLOBALS_REGS_START;

	regs = devm_ioremap_resource(dev, &dwc_res);
	if (IS_ERR(regs))
		return PTR_ERR(regs);

	dwc->regs	= regs;
	dwc->regs_size	= resource_size(&dwc_res);

	dwc3_get_properties(dwc);

	dwc->usb_psy = dwc3_get_usb_power_supply(dwc);
	if (IS_ERR(dwc->usb_psy))
		return dev_err_probe(dev, PTR_ERR(dwc->usb_psy), "couldn't get usb power supply\n");

	dwc->reset = devm_reset_control_array_get_optional_shared(dev);
	if (IS_ERR(dwc->reset)) {
		ret = PTR_ERR(dwc->reset);
		goto put_usb_psy;
	}

	if (dev->of_node) {
		/*
		 * Clocks are optional, but new DT platforms should support all
		 * clocks as required by the DT-binding.
		 * Some devices have different clock names in legacy device trees,
		 * check for them to retain backwards compatibility.
		 */
		dwc->bus_clk = devm_clk_get_optional(dev, "bus_early");
		if (IS_ERR(dwc->bus_clk)) {
			ret = dev_err_probe(dev, PTR_ERR(dwc->bus_clk),
					    "could not get bus clock\n");
			goto put_usb_psy;
		}

		if (dwc->bus_clk == NULL) {
			dwc->bus_clk = devm_clk_get_optional(dev, "bus_clk");
			if (IS_ERR(dwc->bus_clk)) {
				ret = dev_err_probe(dev, PTR_ERR(dwc->bus_clk),
						    "could not get bus clock\n");
				goto put_usb_psy;
			}
		}

		dwc->ref_clk = devm_clk_get_optional(dev, "ref");
		if (IS_ERR(dwc->ref_clk)) {
			ret = dev_err_probe(dev, PTR_ERR(dwc->ref_clk),
					    "could not get ref clock\n");
			goto put_usb_psy;
		}

		if (dwc->ref_clk == NULL) {
			dwc->ref_clk = devm_clk_get_optional(dev, "ref_clk");
			if (IS_ERR(dwc->ref_clk)) {
				ret = dev_err_probe(dev, PTR_ERR(dwc->ref_clk),
						    "could not get ref clock\n");
				goto put_usb_psy;
			}
		}

		dwc->susp_clk = devm_clk_get_optional(dev, "suspend");
		if (IS_ERR(dwc->susp_clk)) {
			ret = dev_err_probe(dev, PTR_ERR(dwc->susp_clk),
					    "could not get suspend clock\n");
			goto put_usb_psy;
		}

		if (dwc->susp_clk == NULL) {
			dwc->susp_clk = devm_clk_get_optional(dev, "suspend_clk");
			if (IS_ERR(dwc->susp_clk)) {
				ret = dev_err_probe(dev, PTR_ERR(dwc->susp_clk),
						    "could not get suspend clock\n");
				goto put_usb_psy;
			}
		}
	}

	ret = reset_control_deassert(dwc->reset);
	if (ret)
		goto put_usb_psy;

	ret = dwc3_clk_enable(dwc);
	if (ret)
		goto assert_reset;

	if (!dwc3_core_is_valid(dwc)) {
		dev_err(dwc->dev, "this is not a DesignWare USB3 DRD Core\n");
		ret = -ENODEV;
		goto disable_clks;
	}

	platform_set_drvdata(pdev, dwc);
	dwc3_cache_hwparams(dwc);

	if (!dwc->sysdev_is_parent &&
	    DWC3_GHWPARAMS0_AWIDTH(dwc->hwparams.hwparams0) == 64) {
		ret = dma_set_mask_and_coherent(dwc->sysdev, DMA_BIT_MASK(64));
		if (ret)
			goto disable_clks;
	}

	/*
	 * Currently only DWC3 controllers that are host-only capable
	 * can have more than one port.
	 */
	hw_mode = DWC3_GHWPARAMS0_MODE(dwc->hwparams.hwparams0);
	if (hw_mode == DWC3_GHWPARAMS0_MODE_HOST) {
		ret = dwc3_get_num_ports(dwc);
		if (ret)
			goto disable_clks;
	} else {
		vdwc->num_usb2_ports = 1;
		vdwc->num_usb3_ports = 1;
	}

	spin_lock_init(&dwc->lock);
	mutex_init(&dwc->mutex);

	pm_runtime_get_noresume(dev);
	pm_runtime_set_active(dev);
	pm_runtime_use_autosuspend(dev);
	pm_runtime_set_autosuspend_delay(dev, DWC3_DEFAULT_AUTOSUSPEND_DELAY);
	pm_runtime_enable(dev);

	pm_runtime_forbid(dev);

	ret = dwc3_alloc_event_buffers(dwc, DWC3_EVENT_BUFFERS_SIZE);
	if (ret) {
		dev_err(dwc->dev, "failed to allocate event buffers\n");
		ret = -ENOMEM;
		goto err2;
	}

	dwc->edev = dwc3_get_extcon(dwc);
	if (IS_ERR(dwc->edev)) {
		ret = dev_err_probe(dwc->dev, PTR_ERR(dwc->edev), "failed to get extcon\n");
		goto err3;
	}

	ret = dwc3_get_dr_mode(dwc);
	if (ret)
		goto err3;

	ret = dwc3_alloc_scratch_buffers(dwc);
	if (ret)
		goto err3;

	ret = dwc3_core_init(dwc);
	if (ret) {
		dev_err_probe(dev, ret, "failed to initialize core\n");
		goto err4;
	}

	dwc3_check_params(dwc);
	dwc3_debugfs_init(dwc);

	ret = dwc3_core_init_mode(dwc);
	if (ret)
		goto err5;

	pm_runtime_put(dev);

	dma_set_max_seg_size(dev, UINT_MAX);

	return 0;

err5:
	dwc3_debugfs_exit(dwc);
	dwc3_event_buffers_cleanup(dwc);

	usb_phy_set_suspend(dwc->usb2_phy, 1);
	usb_phy_set_suspend(dwc->usb3_phy, 1);

	phy_power_off(dwc->usb3_generic_phy);
	for (i = 1; i < vdwc->num_usb3_ports; i++)
		phy_power_off(vdwc->usb3_generic_phy[i]);

	phy_power_off(dwc->usb2_generic_phy);
	for (i = 1; i < vdwc->num_usb2_ports; i++)
		phy_power_off(vdwc->usb2_generic_phy[i]);

	usb_phy_shutdown(dwc->usb2_phy);
	usb_phy_shutdown(dwc->usb3_phy);

	phy_exit(dwc->usb3_generic_phy);
	for (i = 1; i < vdwc->num_usb3_ports; i++)
		phy_exit(vdwc->usb3_generic_phy[i]);

	phy_exit(dwc->usb2_generic_phy);
	for (i = 1; i < vdwc->num_usb2_ports; i++)
		phy_exit(vdwc->usb2_generic_phy[i]);

	dwc3_ulpi_exit(dwc);

err4:
	dwc3_free_scratch_buffers(dwc);

err3:
	dwc3_free_event_buffers(dwc);

err2:
	pm_runtime_allow(dev);
	pm_runtime_disable(dev);
	pm_runtime_set_suspended(dev);
	pm_runtime_put_noidle(dev);
disable_clks:
	dwc3_clk_disable(dwc);
assert_reset:
	reset_control_assert(dwc->reset);
put_usb_psy:
	if (dwc->usb_psy)
		power_supply_put(dwc->usb_psy);

	return ret;
}

static int dwc3_remove(struct platform_device *pdev)
{
	struct dwc3	*dwc = platform_get_drvdata(pdev);

	pm_runtime_get_sync(&pdev->dev);

	dwc3_core_exit_mode(dwc);
	dwc3_debugfs_exit(dwc);

	dwc3_core_exit(dwc);
	dwc3_ulpi_exit(dwc);

	pm_runtime_allow(&pdev->dev);
	pm_runtime_disable(&pdev->dev);
	pm_runtime_put_noidle(&pdev->dev);
	/*
	 * HACK: Clear the driver data, which is currently accessed by parent
	 * glue drivers, before allowing the parent to suspend.
	 */
	platform_set_drvdata(pdev, NULL);
	pm_runtime_set_suspended(&pdev->dev);

	dwc3_free_event_buffers(dwc);
	dwc3_free_scratch_buffers(dwc);

	if (dwc->usb_psy)
		power_supply_put(dwc->usb_psy);

	return 0;
}

#ifdef CONFIG_PM
static int dwc3_core_init_for_resume(struct dwc3 *dwc)
{
	int ret;

	ret = reset_control_deassert(dwc->reset);
	if (ret)
		return ret;

	ret = dwc3_clk_enable(dwc);
	if (ret)
		goto assert_reset;

	ret = dwc3_core_init(dwc);
	if (ret)
		goto disable_clks;

	return 0;

disable_clks:
	dwc3_clk_disable(dwc);
assert_reset:
	reset_control_assert(dwc->reset);

	return ret;
}

static int dwc3_suspend_common(struct dwc3 *dwc, pm_message_t msg)
{
	struct dwc3_vendor *vdwc = container_of(dwc, struct dwc3_vendor, dwc);
	u32 reg;
	int i;

	switch (dwc->current_dr_role) {
	case DWC3_GCTL_PRTCAP_DEVICE:
		if (pm_runtime_suspended(dwc->dev))
			break;
		dwc3_gadget_suspend(dwc);
		synchronize_irq(dwc->irq_gadget);
		dwc3_core_exit(dwc);
		break;
	case DWC3_GCTL_PRTCAP_HOST:
		if (!PMSG_IS_AUTO(msg) && !device_may_wakeup(dwc->dev)) {
			dwc3_core_exit(dwc);
			break;
		}

		/* Let controller to suspend HSPHY before PHY driver suspends */
		if (dwc->dis_u2_susphy_quirk ||
		    dwc->dis_enblslpm_quirk) {
			for (i = 0; i < vdwc->num_usb2_ports; i++) {
				reg = dwc3_readl(dwc->regs, DWC3_GUSB2PHYCFG(i));
				reg |=  DWC3_GUSB2PHYCFG_ENBLSLPM |
					DWC3_GUSB2PHYCFG_SUSPHY;
				dwc3_writel(dwc->regs, DWC3_GUSB2PHYCFG(i), reg);
			}
			/* Give some time for USB2 PHY to suspend */
			usleep_range(5000, 6000);
		}

		phy_pm_runtime_put_sync(dwc->usb2_generic_phy);
		for (i = 1; i < vdwc->num_usb2_ports; i++)
			phy_pm_runtime_put_sync(vdwc->usb2_generic_phy[i]);
		phy_pm_runtime_put_sync(dwc->usb3_generic_phy);
		for (i = 1; i < vdwc->num_usb3_ports; i++)
			phy_pm_runtime_put_sync(vdwc->usb3_generic_phy[i]);
		break;
	case DWC3_GCTL_PRTCAP_OTG:
		/* do nothing during runtime_suspend */
		if (PMSG_IS_AUTO(msg))
			break;

		if (dwc->current_otg_role == DWC3_OTG_ROLE_DEVICE) {
			dwc3_gadget_suspend(dwc);
			synchronize_irq(dwc->irq_gadget);
		}

		dwc3_otg_exit(dwc);
		dwc3_core_exit(dwc);
		break;
	default:
		/* do nothing */
		break;
	}

	return 0;
}

static int dwc3_resume_common(struct dwc3 *dwc, pm_message_t msg)
{
	struct dwc3_vendor *vdwc = container_of(dwc, struct dwc3_vendor, dwc);
	int		ret;
	u32		reg;
	int		i;

	switch (dwc->current_dr_role) {
	case DWC3_GCTL_PRTCAP_DEVICE:
		ret = dwc3_core_init_for_resume(dwc);
		if (ret)
			return ret;

		dwc3_set_prtcap(dwc, DWC3_GCTL_PRTCAP_DEVICE);
		dwc3_gadget_resume(dwc);
		break;
	case DWC3_GCTL_PRTCAP_HOST:
		if (!PMSG_IS_AUTO(msg) && !device_may_wakeup(dwc->dev)) {
			ret = dwc3_core_init_for_resume(dwc);
			if (ret)
				return ret;
			dwc3_set_prtcap(dwc, DWC3_GCTL_PRTCAP_HOST);
			break;
		}
		/* Restore GUSB2PHYCFG bits that were modified in suspend */
		for (i = 0; i < vdwc->num_usb2_ports; i++) {
			reg = dwc3_readl(dwc->regs, DWC3_GUSB2PHYCFG(i));
			if (dwc->dis_u2_susphy_quirk)
				reg &= ~DWC3_GUSB2PHYCFG_SUSPHY;

			if (dwc->dis_enblslpm_quirk)
				reg &= ~DWC3_GUSB2PHYCFG_ENBLSLPM;

			dwc3_writel(dwc->regs, DWC3_GUSB2PHYCFG(i), reg);
		}

		phy_pm_runtime_get_sync(dwc->usb2_generic_phy);
		for (i = 1; i < vdwc->num_usb2_ports; i++)
			phy_pm_runtime_get_sync(vdwc->usb2_generic_phy[i]);
		phy_pm_runtime_get_sync(dwc->usb3_generic_phy);
		for (i = 1; i < vdwc->num_usb3_ports; i++)
			phy_pm_runtime_get_sync(vdwc->usb3_generic_phy[i]);
		break;
	case DWC3_GCTL_PRTCAP_OTG:
		/* nothing to do on runtime_resume */
		if (PMSG_IS_AUTO(msg))
			break;

		ret = dwc3_core_init_for_resume(dwc);
		if (ret)
			return ret;

		dwc3_set_prtcap(dwc, dwc->current_dr_role);

		dwc3_otg_init(dwc);
		if (dwc->current_otg_role == DWC3_OTG_ROLE_HOST) {
			dwc3_otg_host_init(dwc);
		} else if (dwc->current_otg_role == DWC3_OTG_ROLE_DEVICE) {
			dwc3_gadget_resume(dwc);
		}

		break;
	default:
		/* do nothing */
		break;
	}

	return 0;
}

static int dwc3_runtime_checks(struct dwc3 *dwc)
{
	switch (dwc->current_dr_role) {
	case DWC3_GCTL_PRTCAP_DEVICE:
		if (dwc->connected)
			return -EBUSY;
		break;
	case DWC3_GCTL_PRTCAP_HOST:
	default:
		/* do nothing */
		break;
	}

	return 0;
}

static int dwc3_runtime_suspend(struct device *dev)
{
	struct dwc3     *dwc = dev_get_drvdata(dev);
	int		ret;

	if (dwc3_runtime_checks(dwc))
		return -EBUSY;

	ret = dwc3_suspend_common(dwc, PMSG_AUTO_SUSPEND);
	if (ret)
		return ret;

	return 0;
}

static int dwc3_runtime_resume(struct device *dev)
{
	struct dwc3     *dwc = dev_get_drvdata(dev);
	int		ret;

	ret = dwc3_resume_common(dwc, PMSG_AUTO_RESUME);
	if (ret)
		return ret;

	switch (dwc->current_dr_role) {
	case DWC3_GCTL_PRTCAP_DEVICE:
		if (dwc->pending_events) {
			pm_runtime_put(dwc->dev);
			dwc->pending_events = false;
			enable_irq(dwc->irq_gadget);
		}
		break;
	case DWC3_GCTL_PRTCAP_HOST:
	default:
		/* do nothing */
		break;
	}

	pm_runtime_mark_last_busy(dev);

	return 0;
}

static int dwc3_runtime_idle(struct device *dev)
{
	struct dwc3     *dwc = dev_get_drvdata(dev);

	switch (dwc->current_dr_role) {
	case DWC3_GCTL_PRTCAP_DEVICE:
		if (dwc3_runtime_checks(dwc))
			return -EBUSY;
		break;
	case DWC3_GCTL_PRTCAP_HOST:
	default:
		/* do nothing */
		break;
	}

	pm_runtime_mark_last_busy(dev);
	pm_runtime_autosuspend(dev);

	return 0;
}
#endif /* CONFIG_PM */

#ifdef CONFIG_PM_SLEEP
static int dwc3_suspend(struct device *dev)
{
	struct dwc3	*dwc = dev_get_drvdata(dev);
	int		ret;

	ret = dwc3_suspend_common(dwc, PMSG_SUSPEND);
	if (ret)
		return ret;

	pinctrl_pm_select_sleep_state(dev);

	return 0;
}

static int dwc3_resume(struct device *dev)
{
	struct dwc3	*dwc = dev_get_drvdata(dev);
	int		ret;

	pinctrl_pm_select_default_state(dev);

	pm_runtime_disable(dev);
	pm_runtime_set_active(dev);

	ret = dwc3_resume_common(dwc, PMSG_RESUME);
	if (ret) {
		pm_runtime_set_suspended(dev);
		return ret;
	}

	pm_runtime_enable(dev);

	return 0;
}

static void dwc3_complete(struct device *dev)
{
	struct dwc3	*dwc = dev_get_drvdata(dev);
	u32		reg;

	if (dwc->current_dr_role == DWC3_GCTL_PRTCAP_HOST &&
			dwc->dis_split_quirk) {
		reg = dwc3_readl(dwc->regs, DWC3_GUCTL3);
		reg |= DWC3_GUCTL3_SPLITDISABLE;
		dwc3_writel(dwc->regs, DWC3_GUCTL3, reg);
	}
}
#else
#define dwc3_complete NULL
#endif /* CONFIG_PM_SLEEP */

static const struct dev_pm_ops dwc3_dev_pm_ops = {
	SET_SYSTEM_SLEEP_PM_OPS(dwc3_suspend, dwc3_resume)
	.complete = dwc3_complete,

	/*
	 * Runtime suspend halts the controller on disconnection. It relies on
	 * platforms with custom connection notification to start the controller
	 * again.
	 */
	SET_RUNTIME_PM_OPS(dwc3_runtime_suspend, dwc3_runtime_resume,
			dwc3_runtime_idle)
};

#ifdef CONFIG_OF
static const struct of_device_id of_dwc3_match[] = {
	{
		.compatible = "snps,dwc3"
	},
	{
		.compatible = "synopsys,dwc3"
	},
	{ },
};
MODULE_DEVICE_TABLE(of, of_dwc3_match);
#endif

#ifdef CONFIG_ACPI

#define ACPI_ID_INTEL_BSW	"808622B7"

static const struct acpi_device_id dwc3_acpi_match[] = {
	{ ACPI_ID_INTEL_BSW, 0 },
	{ },
};
MODULE_DEVICE_TABLE(acpi, dwc3_acpi_match);
#endif

static struct platform_driver dwc3_driver = {
	.probe		= dwc3_probe,
	.remove		= dwc3_remove,
	.driver		= {
		.name	= "dwc3",
		.of_match_table	= of_match_ptr(of_dwc3_match),
		.acpi_match_table = ACPI_PTR(dwc3_acpi_match),
		.pm	= &dwc3_dev_pm_ops,
	},
};

module_platform_driver(dwc3_driver);

MODULE_ALIAS("platform:dwc3");
MODULE_AUTHOR("Felipe Balbi <balbi@ti.com>");
MODULE_LICENSE("GPL v2");
MODULE_DESCRIPTION("DesignWare USB3 DRD Controller Driver");<|MERGE_RESOLUTION|>--- conflicted
+++ resolved
@@ -1918,7 +1918,6 @@
 	return edev;
 }
 
-<<<<<<< HEAD
 static int dwc3_get_num_ports(struct dwc3 *dwc)
 {
 	struct dwc3_vendor *vdwc = container_of(dwc, struct dwc3_vendor, dwc);
@@ -1966,7 +1965,8 @@
 		return -EINVAL;
 
 	return 0;
-=======
+}
+
 static struct power_supply *dwc3_get_usb_power_supply(struct dwc3 *dwc)
 {
 	struct power_supply *usb_psy;
@@ -1982,7 +1982,6 @@
 		return ERR_PTR(-EPROBE_DEFER);
 
 	return usb_psy;
->>>>>>> 17d42662
 }
 
 static int dwc3_probe(struct platform_device *pdev)
