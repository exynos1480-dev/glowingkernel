/* SPDX-License-Identifier: (GPL-2.0+ OR MIT) */
/*
 * Rockchip ISP1 Driver - Common definitions
 *
 * Copyright (C) 2019 Collabora, Ltd.
 *
 * Based on Rockchip ISP1 driver by Rockchip Electronics Co., Ltd.
 * Copyright (C) 2017 Rockchip Electronics Co., Ltd.
 */

#ifndef _RKISP1_COMMON_H
#define _RKISP1_COMMON_H

#include <linux/clk.h>
#include <linux/interrupt.h>
#include <linux/mutex.h>
#include <linux/rkisp1-config.h>
#include <media/media-device.h>
#include <media/media-entity.h>
#include <media/v4l2-ctrls.h>
#include <media/v4l2-device.h>
#include <media/videobuf2-v4l2.h>

#include "rkisp1-regs.h"

struct dentry;

/*
 * flags on the 'direction' field in struct rkisp1_mbus_info' that indicate
 * on which pad the media bus format is supported
 */
#define RKISP1_ISP_SD_SRC			BIT(0)
#define RKISP1_ISP_SD_SINK			BIT(1)

/* min and max values for the widths and heights of the entities */
#define RKISP1_ISP_MAX_WIDTH			4032
#define RKISP1_ISP_MAX_HEIGHT			3024
#define RKISP1_ISP_MIN_WIDTH			32
#define RKISP1_ISP_MIN_HEIGHT			32

#define RKISP1_RSZ_MP_SRC_MAX_WIDTH		4416
#define RKISP1_RSZ_MP_SRC_MAX_HEIGHT		3312
#define RKISP1_RSZ_SP_SRC_MAX_WIDTH		1920
#define RKISP1_RSZ_SP_SRC_MAX_HEIGHT		1920
#define RKISP1_RSZ_SRC_MIN_WIDTH		32
#define RKISP1_RSZ_SRC_MIN_HEIGHT		16

/* the default width and height of all the entities */
#define RKISP1_DEFAULT_WIDTH			800
#define RKISP1_DEFAULT_HEIGHT			600

#define RKISP1_DRIVER_NAME			"rkisp1"
#define RKISP1_BUS_INFO				"platform:" RKISP1_DRIVER_NAME

/* maximum number of clocks */
#define RKISP1_MAX_BUS_CLK			8

/* a bitmask of the ready stats */
#define RKISP1_STATS_MEAS_MASK			(RKISP1_CIF_ISP_AWB_DONE |	\
						 RKISP1_CIF_ISP_AFM_FIN |	\
						 RKISP1_CIF_ISP_EXP_END |	\
						 RKISP1_CIF_ISP_HIST_MEASURE_RDY)

/* IRQ lines */
enum rkisp1_irq_line {
	RKISP1_IRQ_ISP = 0,
	RKISP1_IRQ_MI,
	RKISP1_IRQ_MIPI,
	RKISP1_NUM_IRQS,
};

/* enum for the resizer pads */
enum rkisp1_rsz_pad {
	RKISP1_RSZ_PAD_SINK,
	RKISP1_RSZ_PAD_SRC,
	RKISP1_RSZ_PAD_MAX
};

/* enum for the csi receiver pads */
enum rkisp1_csi_pad {
	RKISP1_CSI_PAD_SINK,
	RKISP1_CSI_PAD_SRC,
	RKISP1_CSI_PAD_NUM
};

/* enum for the capture id */
enum rkisp1_stream_id {
	RKISP1_MAINPATH,
	RKISP1_SELFPATH,
};

/* bayer patterns */
enum rkisp1_fmt_raw_pat_type {
	RKISP1_RAW_RGGB = 0,
	RKISP1_RAW_GRBG,
	RKISP1_RAW_GBRG,
	RKISP1_RAW_BGGR,
};

/* enum for the isp pads */
enum rkisp1_isp_pad {
	RKISP1_ISP_PAD_SINK_VIDEO,
	RKISP1_ISP_PAD_SINK_PARAMS,
	RKISP1_ISP_PAD_SOURCE_VIDEO,
	RKISP1_ISP_PAD_SOURCE_STATS,
	RKISP1_ISP_PAD_MAX
};

/*
 * enum rkisp1_feature - ISP features
 *
 * @RKISP1_FEATURE_MIPI_CSI2: The ISP has an internal MIPI CSI-2 receiver
 *
 * The ISP features are stored in a bitmask in &rkisp1_info.features and allow
 * the driver to implement support for features present in some ISP versions
 * only.
 */
enum rkisp1_feature {
	RKISP1_FEATURE_MIPI_CSI2 = BIT(0),
};

/*
 * struct rkisp1_info - Model-specific ISP Information
 *
 * @clks: array of ISP clock names
 * @clk_size: number of entries in the @clks array
 * @isrs: array of ISP interrupt descriptors
 * @isr_size: number of entries in the @isrs array
 * @isp_ver: ISP version
 * @features: bitmask of rkisp1_feature features implemented by the ISP
 *
 * This structure contains information about the ISP specific to a particular
 * ISP model, version, or integration in a particular SoC.
 */
struct rkisp1_info {
	const char * const *clks;
	unsigned int clk_size;
	const struct rkisp1_isr_data *isrs;
	unsigned int isr_size;
	enum rkisp1_cif_isp_version isp_ver;
	unsigned int features;
};

/*
 * struct rkisp1_sensor_async - A container for the v4l2_async_subdev to add to the notifier
 *				of the v4l2-async API
 *
 * @asd:		async_subdev variable for the sensor
 * @index:		index of the sensor (counting sensor found in DT)
 * @source_ep:		fwnode for the sensor source endpoint
 * @lanes:		number of lanes
 * @mbus_type:		type of bus (currently only CSI2 is supported)
 * @mbus_flags:		media bus (V4L2_MBUS_*) flags
 * @sd:			a pointer to v4l2_subdev struct of the sensor
 * @pixel_rate_ctrl:	pixel rate of the sensor, used to initialize the phy
 * @port:		port number (0: MIPI, 1: Parallel)
 */
struct rkisp1_sensor_async {
	struct v4l2_async_subdev asd;
	unsigned int index;
	struct fwnode_handle *source_ep;
	unsigned int lanes;
	enum v4l2_mbus_type mbus_type;
	unsigned int mbus_flags;
	struct v4l2_subdev *sd;
	struct v4l2_ctrl *pixel_rate_ctrl;
	unsigned int port;
};

/*
 * struct rkisp1_csi - CSI receiver subdev
 *
 * @rkisp1: pointer to the rkisp1 device
 * @dphy: a pointer to the phy
 * @is_dphy_errctrl_disabled: if dphy errctrl is disabled (avoid endless interrupt)
 * @sd: v4l2_subdev variable
 * @pads: media pads
 * @pad_cfg: configurations for the pads
 * @sink_fmt: input format
 * @lock: protects pad_cfg and sink_fmt
 * @source: source in-use, set when starting streaming
 */
struct rkisp1_csi {
	struct rkisp1_device *rkisp1;
	struct phy *dphy;
	bool is_dphy_errctrl_disabled;
	struct v4l2_subdev sd;
	struct media_pad pads[RKISP1_CSI_PAD_NUM];
	struct v4l2_subdev_pad_config pad_cfg[RKISP1_CSI_PAD_NUM];
	const struct rkisp1_mbus_info *sink_fmt;
	struct mutex lock;
	struct v4l2_subdev *source;
};

/*
 * struct rkisp1_isp - ISP subdev entity
 *
 * @sd:				v4l2_subdev variable
 * @rkisp1:			pointer to rkisp1_device
 * @pads:			media pads
 * @pad_cfg:			pads configurations
 * @sink_fmt:			input format
 * @src_fmt:			output format
 * @ops_lock:			ops serialization
 * @frame_sequence:		used to synchronize frame_id between video devices.
 */
struct rkisp1_isp {
	struct v4l2_subdev sd;
	struct rkisp1_device *rkisp1;
	struct media_pad pads[RKISP1_ISP_PAD_MAX];
	struct v4l2_subdev_pad_config pad_cfg[RKISP1_ISP_PAD_MAX];
	const struct rkisp1_mbus_info *sink_fmt;
	const struct rkisp1_mbus_info *src_fmt;
	struct mutex ops_lock; /* serialize the subdevice ops */
	__u32 frame_sequence;
};

/*
 * struct rkisp1_vdev_node - Container for the video nodes: params, stats, mainpath, selfpath
 *
 * @buf_queue:	queue of buffers
 * @vlock:	lock of the video node
 * @vdev:	video node
 * @pad:	media pad
 */
struct rkisp1_vdev_node {
	struct vb2_queue buf_queue;
	struct mutex vlock; /* ioctl serialization mutex */
	struct video_device vdev;
	struct media_pad pad;
};

/*
 * struct rkisp1_buffer - A container for the vb2 buffers used by the video devices:
 *			  params, stats, mainpath, selfpath
 *
 * @vb:		vb2 buffer
 * @queue:	entry of the buffer in the queue
 * @buff_addr:	dma addresses of each plane, used only by the capture devices: selfpath, mainpath
 */
struct rkisp1_buffer {
	struct vb2_v4l2_buffer vb;
	struct list_head queue;
	u32 buff_addr[VIDEO_MAX_PLANES];
};

/*
 * struct rkisp1_dummy_buffer - A buffer to write the next frame to in case
 *				there are no vb2 buffers available.
 *
 * @vaddr:	return value of call to dma_alloc_attrs.
 * @dma_addr:	dma address of the buffer.
 * @size:	size of the buffer.
 */
struct rkisp1_dummy_buffer {
	void *vaddr;
	dma_addr_t dma_addr;
	u32 size;
};

struct rkisp1_device;

/*
 * struct rkisp1_capture - ISP capture video device
 *
 * @vnode:	  video node
 * @rkisp1:	  pointer to rkisp1_device
 * @id:		  id of the capture, one of RKISP1_SELFPATH, RKISP1_MAINPATH
 * @ops:	  list of callbacks to configure the capture device.
 * @config:	  a pointer to the list of registers to configure the capture format.
 * @is_streaming: device is streaming
 * @is_stopping:  stop_streaming callback was called and the device is in the process of
 *		  stopping the streaming.
 * @done:	  when stop_streaming callback is called, the device waits for the next irq
 *		  handler to stop the streaming by waiting on the 'done' wait queue.
 *		  If the irq handler is not called, the stream is stopped by the callback
 *		  after timeout.
 * @sp_y_stride:  the selfpath allows to configure a y stride that is longer than the image width.
 * @buf.lock:	  lock to protect buf.queue
 * @buf.queue:	  queued buffer list
 * @buf.dummy:	  dummy space to store dropped data
 *
 * rkisp1 uses shadow registers, so it needs two buffers at a time
 * @buf.curr:	  the buffer used for current frame
 * @buf.next:	  the buffer used for next frame
 * @pix.cfg:	  pixel configuration
 * @pix.info:	  a pointer to the v4l2_format_info of the pixel format
 * @pix.fmt:	  buffer format
 */
struct rkisp1_capture {
	struct rkisp1_vdev_node vnode;
	struct rkisp1_device *rkisp1;
	enum rkisp1_stream_id id;
	const struct rkisp1_capture_ops *ops;
	const struct rkisp1_capture_config *config;
	bool is_streaming;
	bool is_stopping;
	wait_queue_head_t done;
	unsigned int sp_y_stride;
	struct {
		/* protects queue, curr and next */
		spinlock_t lock;
		struct list_head queue;
		struct rkisp1_dummy_buffer dummy;
		struct rkisp1_buffer *curr;
		struct rkisp1_buffer *next;
	} buf;
	struct {
		const struct rkisp1_capture_fmt_cfg *cfg;
		const struct v4l2_format_info *info;
		struct v4l2_pix_format_mplane fmt;
	} pix;
};

struct rkisp1_stats;
struct rkisp1_stats_ops {
	void (*get_awb_meas)(struct rkisp1_stats *stats,
			     struct rkisp1_stat_buffer *pbuf);
	void (*get_aec_meas)(struct rkisp1_stats *stats,
			     struct rkisp1_stat_buffer *pbuf);
	void (*get_hst_meas)(struct rkisp1_stats *stats,
			     struct rkisp1_stat_buffer *pbuf);
};

/*
 * struct rkisp1_stats - ISP Statistics device
 *
 * @vnode:	  video node
 * @rkisp1:	  pointer to the rkisp1 device
 * @lock:	  locks the buffer list 'stat'
 * @stat:	  queue of rkisp1_buffer
 * @vdev_fmt:	  v4l2_format of the metadata format
 */
struct rkisp1_stats {
	struct rkisp1_vdev_node vnode;
	struct rkisp1_device *rkisp1;
	const struct rkisp1_stats_ops *ops;

	spinlock_t lock; /* locks the buffers list 'stats' */
	struct list_head stat;
	struct v4l2_format vdev_fmt;
};

struct rkisp1_params;
struct rkisp1_params_ops {
	void (*lsc_matrix_config)(struct rkisp1_params *params,
				  const struct rkisp1_cif_isp_lsc_config *pconfig);
	void (*goc_config)(struct rkisp1_params *params,
			   const struct rkisp1_cif_isp_goc_config *arg);
	void (*awb_meas_config)(struct rkisp1_params *params,
				const struct rkisp1_cif_isp_awb_meas_config *arg);
	void (*awb_meas_enable)(struct rkisp1_params *params,
				const struct rkisp1_cif_isp_awb_meas_config *arg,
				bool en);
	void (*awb_gain_config)(struct rkisp1_params *params,
				const struct rkisp1_cif_isp_awb_gain_config *arg);
	void (*aec_config)(struct rkisp1_params *params,
			   const struct rkisp1_cif_isp_aec_config *arg);
	void (*hst_config)(struct rkisp1_params *params,
			   const struct rkisp1_cif_isp_hst_config *arg);
	void (*hst_enable)(struct rkisp1_params *params,
			   const struct rkisp1_cif_isp_hst_config *arg, bool en);
	void (*afm_config)(struct rkisp1_params *params,
			   const struct rkisp1_cif_isp_afc_config *arg);
};

/*
 * struct rkisp1_params - ISP input parameters device
 *
 * @vnode:		video node
 * @rkisp1:		pointer to the rkisp1 device
 * @ops:		pointer to the variant-specific operations
 * @config_lock:	locks the buffer list 'params'
 * @params:		queue of rkisp1_buffer
 * @vdev_fmt:		v4l2_format of the metadata format
 * @quantization:	the quantization configured on the isp's src pad
 * @raw_type:		the bayer pattern on the isp video sink pad
 */
struct rkisp1_params {
	struct rkisp1_vdev_node vnode;
	struct rkisp1_device *rkisp1;
	const struct rkisp1_params_ops *ops;

	spinlock_t config_lock; /* locks the buffers list 'params' */
	struct list_head params;
	struct v4l2_format vdev_fmt;

	enum v4l2_quantization quantization;
	enum v4l2_ycbcr_encoding ycbcr_encoding;
	enum rkisp1_fmt_raw_pat_type raw_type;
};

/*
 * struct rkisp1_resizer - Resizer subdev
 *
 * @sd:	       v4l2_subdev variable
 * @regs_base: base register address offset
 * @id:	       id of the resizer, one of RKISP1_SELFPATH, RKISP1_MAINPATH
 * @rkisp1:    pointer to the rkisp1 device
 * @pads:      media pads
 * @pad_cfg:   configurations for the pads
 * @config:    the set of registers to configure the resizer
 * @pixel_enc: pixel encoding of the resizer
 * @ops_lock:  a lock for the subdev ops
 */
struct rkisp1_resizer {
	struct v4l2_subdev sd;
	u32 regs_base;
	enum rkisp1_stream_id id;
	struct rkisp1_device *rkisp1;
	struct media_pad pads[RKISP1_RSZ_PAD_MAX];
	struct v4l2_subdev_pad_config pad_cfg[RKISP1_RSZ_PAD_MAX];
	const struct rkisp1_rsz_config *config;
	enum v4l2_pixel_encoding pixel_enc;
	struct mutex ops_lock; /* serialize the subdevice ops */
};

/*
 * struct rkisp1_debug - Values to be exposed on debugfs.
 *			 The parameters are counters of the number of times the
 *			 event occurred since the driver was loaded.
 *
 * @data_loss:			  loss of data occurred within a line, processing failure
 * @outform_size_error:		  size error is generated in outmux submodule
 * @img_stabilization_size_error: size error is generated in image stabilization submodule
 * @inform_size_err:		  size error is generated in inform submodule
 * @mipi_error:			  mipi error occurred
 * @stats_error:		  writing to the 'Interrupt clear register' did not clear
 *				  it in the register 'Masked interrupt status'
 * @stop_timeout:		  upon stream stop, the capture waits 1 second for the isr to stop
 *				  the stream. This param is incremented in case of timeout.
 * @frame_drop:			  a frame was ready but the buffer queue was empty so the frame
 *				  was not sent to userspace
 */
struct rkisp1_debug {
	struct dentry *debugfs_dir;
	unsigned long data_loss;
	unsigned long outform_size_error;
	unsigned long img_stabilization_size_error;
	unsigned long inform_size_error;
	unsigned long irq_delay;
	unsigned long mipi_error;
	unsigned long stats_error;
	unsigned long stop_timeout[2];
	unsigned long frame_drop[2];
};

/*
 * struct rkisp1_device - ISP platform device
 *
 * @base_addr:	   base register address
 * @dev:	   a pointer to the struct device
 * @clk_size:	   number of clocks
 * @clks:	   array of clocks
 * @v4l2_dev:	   v4l2_device variable
 * @media_dev:	   media_device variable
 * @notifier:	   a notifier to register on the v4l2-async API to be notified on the sensor
 * @source:        source subdev in-use, set when starting streaming
 * @csi:	   internal CSI-2 receiver
 * @isp:	   ISP sub-device
 * @resizer_devs:  resizer sub-devices
 * @capture_devs:  capture devices
 * @stats:	   ISP statistics metadata capture device
 * @params:	   ISP parameters metadata output device
 * @pipe:	   media pipeline
 * @stream_lock:   serializes {start/stop}_streaming callbacks between the capture devices.
 * @debug:	   debug params to be exposed on debugfs
 * @info:	   version-specific ISP information
 * @irqs:          IRQ line numbers
<<<<<<< HEAD
=======
 * @irqs_enabled:  the hardware is enabled and can cause interrupts
>>>>>>> 1dca1fea
 */
struct rkisp1_device {
	void __iomem *base_addr;
	struct device *dev;
	unsigned int clk_size;
	struct clk_bulk_data clks[RKISP1_MAX_BUS_CLK];
	struct v4l2_device v4l2_dev;
	struct media_device media_dev;
	struct v4l2_async_notifier notifier;
	struct v4l2_subdev *source;
	struct rkisp1_csi csi;
	struct rkisp1_isp isp;
	struct rkisp1_resizer resizer_devs[2];
	struct rkisp1_capture capture_devs[2];
	struct rkisp1_stats stats;
	struct rkisp1_params params;
	struct media_pipeline pipe;
	struct mutex stream_lock; /* serialize {start/stop}_streaming cb between capture devices */
	struct rkisp1_debug debug;
	const struct rkisp1_info *info;
	int irqs[RKISP1_NUM_IRQS];
<<<<<<< HEAD
=======
	bool irqs_enabled;
>>>>>>> 1dca1fea
};

/*
 * struct rkisp1_mbus_info - ISP media bus info, Translates media bus code to hardware
 *			     format values
 *
 * @mbus_code: media bus code
 * @pixel_enc: pixel encoding
 * @mipi_dt:   mipi data type
 * @yuv_seq:   the order of the Y, Cb, Cr values
 * @bus_width: bus width
 * @bayer_pat: bayer pattern
 * @direction: a bitmask of the flags indicating on which pad the format is supported on
 */
struct rkisp1_mbus_info {
	u32 mbus_code;
	enum v4l2_pixel_encoding pixel_enc;
	u32 mipi_dt;
	u32 yuv_seq;
	u8 bus_width;
	enum rkisp1_fmt_raw_pat_type bayer_pat;
	unsigned int direction;
};

static inline void
rkisp1_write(struct rkisp1_device *rkisp1, unsigned int addr, u32 val)
{
	writel(val, rkisp1->base_addr + addr);
}

static inline u32 rkisp1_read(struct rkisp1_device *rkisp1, unsigned int addr)
{
	return readl(rkisp1->base_addr + addr);
}

/*
 * rkisp1_cap_enum_mbus_codes - A helper function that return the i'th supported mbus code
 *				of the capture entity. This is used to enumerate the supported
 *				mbus codes on the source pad of the resizer.
 *
 * @cap:  the capture entity
 * @code: the mbus code, the function reads the code->index and fills the code->code
 */
int rkisp1_cap_enum_mbus_codes(struct rkisp1_capture *cap,
			       struct v4l2_subdev_mbus_code_enum *code);

/*
 * rkisp1_mbus_info_get_by_index - Retrieve the ith supported mbus info
 *
 * @index: index of the mbus info to fetch
 */
const struct rkisp1_mbus_info *rkisp1_mbus_info_get_by_index(unsigned int index);

/*
 * rkisp1_sd_adjust_crop_rect - adjust a rectangle to fit into another rectangle.
 *
 * @crop:   rectangle to adjust.
 * @bounds: rectangle used as bounds.
 */
void rkisp1_sd_adjust_crop_rect(struct v4l2_rect *crop,
				const struct v4l2_rect *bounds);

/*
 * rkisp1_sd_adjust_crop - adjust a rectangle to fit into media bus format
 *
 * @crop:   rectangle to adjust.
 * @bounds: media bus format used as bounds.
 */
void rkisp1_sd_adjust_crop(struct v4l2_rect *crop,
			   const struct v4l2_mbus_framefmt *bounds);

/*
 * rkisp1_mbus_info_get_by_code - get the isp info of the media bus code
 *
 * @mbus_code: the media bus code
 */
const struct rkisp1_mbus_info *rkisp1_mbus_info_get_by_code(u32 mbus_code);

/*
 * rkisp1_params_pre_configure - Configure the params before stream start
 *
 * @params:	  pointer to rkisp1_params
 * @bayer_pat:	  the bayer pattern on the isp video sink pad
 * @quantization: the quantization configured on the isp's src pad
 * @ycbcr_encoding: the ycbcr_encoding configured on the isp's src pad
 *
 * This function is called by the ISP entity just before the ISP gets started.
 * It applies the initial ISP parameters from the first params buffer, but
 * skips LSC as it needs to be configured after the ISP is started.
 */
void rkisp1_params_pre_configure(struct rkisp1_params *params,
				 enum rkisp1_fmt_raw_pat_type bayer_pat,
				 enum v4l2_quantization quantization,
				 enum v4l2_ycbcr_encoding ycbcr_encoding);

/*
 * rkisp1_params_post_configure - Configure the params after stream start
 *
 * @params:	  pointer to rkisp1_params
 *
 * This function is called by the ISP entity just after the ISP gets started.
 * It applies the initial ISP LSC parameters from the first params buffer.
 */
void rkisp1_params_post_configure(struct rkisp1_params *params);

/* rkisp1_params_disable - disable all parameters.
 *			   This function is called by the isp entity upon stream start
 *			   when capturing bayer format.
 *
 * @params: pointer to rkisp1_params.
 */
void rkisp1_params_disable(struct rkisp1_params *params);

/* irq handlers */
irqreturn_t rkisp1_isp_isr(int irq, void *ctx);
irqreturn_t rkisp1_csi_isr(int irq, void *ctx);
irqreturn_t rkisp1_capture_isr(int irq, void *ctx);
void rkisp1_stats_isr(struct rkisp1_stats *stats, u32 isp_ris);
void rkisp1_params_isr(struct rkisp1_device *rkisp1);

/* register/unregisters functions of the entities */
int rkisp1_capture_devs_register(struct rkisp1_device *rkisp1);
void rkisp1_capture_devs_unregister(struct rkisp1_device *rkisp1);

int rkisp1_isp_register(struct rkisp1_device *rkisp1);
void rkisp1_isp_unregister(struct rkisp1_device *rkisp1);

int rkisp1_resizer_devs_register(struct rkisp1_device *rkisp1);
void rkisp1_resizer_devs_unregister(struct rkisp1_device *rkisp1);

int rkisp1_stats_register(struct rkisp1_device *rkisp1);
void rkisp1_stats_unregister(struct rkisp1_device *rkisp1);

int rkisp1_params_register(struct rkisp1_device *rkisp1);
void rkisp1_params_unregister(struct rkisp1_device *rkisp1);

#if IS_ENABLED(CONFIG_DEBUG_FS)
void rkisp1_debug_init(struct rkisp1_device *rkisp1);
void rkisp1_debug_cleanup(struct rkisp1_device *rkisp1);
#else
static inline void rkisp1_debug_init(struct rkisp1_device *rkisp1)
{
}
static inline void rkisp1_debug_cleanup(struct rkisp1_device *rkisp1)
{
}
#endif

#endif /* _RKISP1_COMMON_H */<|MERGE_RESOLUTION|>--- conflicted
+++ resolved
@@ -467,10 +467,7 @@
  * @debug:	   debug params to be exposed on debugfs
  * @info:	   version-specific ISP information
  * @irqs:          IRQ line numbers
-<<<<<<< HEAD
-=======
  * @irqs_enabled:  the hardware is enabled and can cause interrupts
->>>>>>> 1dca1fea
  */
 struct rkisp1_device {
 	void __iomem *base_addr;
@@ -492,10 +489,7 @@
 	struct rkisp1_debug debug;
 	const struct rkisp1_info *info;
 	int irqs[RKISP1_NUM_IRQS];
-<<<<<<< HEAD
-=======
 	bool irqs_enabled;
->>>>>>> 1dca1fea
 };
 
 /*
