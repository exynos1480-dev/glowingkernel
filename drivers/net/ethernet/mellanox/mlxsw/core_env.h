/* SPDX-License-Identifier: BSD-3-Clause OR GPL-2.0 */
/* Copyright (c) 2018 Mellanox Technologies. All rights reserved */

#ifndef _MLXSW_CORE_ENV_H
#define _MLXSW_CORE_ENV_H

#include <linux/ethtool.h>

struct ethtool_modinfo;
struct ethtool_eeprom;

int mlxsw_env_module_temp_thresholds_get(struct mlxsw_core *core, int module,
					 int off, int *temp);

int mlxsw_env_get_module_info(struct mlxsw_core *mlxsw_core, int module,
			      struct ethtool_modinfo *modinfo);

int mlxsw_env_get_module_eeprom(struct net_device *netdev,
				struct mlxsw_core *mlxsw_core, int module,
				struct ethtool_eeprom *ee, u8 *data);

int
mlxsw_env_get_module_eeprom_by_page(struct mlxsw_core *mlxsw_core, u8 module,
				    const struct ethtool_module_eeprom *page,
				    struct netlink_ext_ack *extack);

int mlxsw_env_reset_module(struct net_device *netdev,
			   struct mlxsw_core *mlxsw_core, u8 module,
			   u32 *flags);

<<<<<<< HEAD
=======
int
mlxsw_env_get_module_power_mode(struct mlxsw_core *mlxsw_core, u8 module,
				struct ethtool_module_power_mode_params *params,
				struct netlink_ext_ack *extack);

int
mlxsw_env_set_module_power_mode(struct mlxsw_core *mlxsw_core, u8 module,
				enum ethtool_module_power_mode_policy policy,
				struct netlink_ext_ack *extack);

>>>>>>> faeb8e7a
int
mlxsw_env_module_overheat_counter_get(struct mlxsw_core *mlxsw_core, u8 module,
				      u64 *p_counter);

void mlxsw_env_module_port_map(struct mlxsw_core *mlxsw_core, u8 module);

void mlxsw_env_module_port_unmap(struct mlxsw_core *mlxsw_core, u8 module);

int mlxsw_env_module_port_up(struct mlxsw_core *mlxsw_core, u8 module);

void mlxsw_env_module_port_down(struct mlxsw_core *mlxsw_core, u8 module);

int mlxsw_env_init(struct mlxsw_core *core, struct mlxsw_env **p_env);
void mlxsw_env_fini(struct mlxsw_env *env);

#endif<|MERGE_RESOLUTION|>--- conflicted
+++ resolved
@@ -28,8 +28,6 @@
 			   struct mlxsw_core *mlxsw_core, u8 module,
 			   u32 *flags);
 
-<<<<<<< HEAD
-=======
 int
 mlxsw_env_get_module_power_mode(struct mlxsw_core *mlxsw_core, u8 module,
 				struct ethtool_module_power_mode_params *params,
@@ -40,7 +38,6 @@
 				enum ethtool_module_power_mode_policy policy,
 				struct netlink_ext_ack *extack);
 
->>>>>>> faeb8e7a
 int
 mlxsw_env_module_overheat_counter_get(struct mlxsw_core *mlxsw_core, u8 module,
 				      u64 *p_counter);
