--- conflicted
+++ resolved
@@ -4524,10 +4524,7 @@
 	int pf = rvu_get_pf(pcifunc);
 	struct mac_ops *mac_ops;
 	u8 cgx_id, lmac_id;
-<<<<<<< HEAD
-=======
 	u64 sa_base;
->>>>>>> 24f7cf9b
 	void *cgxd;
 	int err;
 
