--- conflicted
+++ resolved
@@ -60,13 +60,8 @@
 {
 	struct ice_hw *hw = &pf->hw;
 
-<<<<<<< HEAD
 	snprintf(ctx->buf, sizeof(ctx->buf), "%u.%u.%u", hw->api_maj_ver,
 		 hw->api_min_ver, hw->api_patch);
-=======
-	snprintf(ctx->buf, sizeof(ctx->buf), "%u.%u",
-		 hw->api_maj_ver, hw->api_min_ver);
->>>>>>> faeb8e7a
 }
 
 static void ice_info_fw_build(struct ice_pf *pf, struct ice_info_ctx *ctx)
@@ -476,8 +471,6 @@
 void ice_devlink_register(struct ice_pf *pf)
 {
 	struct devlink *devlink = priv_to_devlink(pf);
-<<<<<<< HEAD
-=======
 
 	devlink_register(devlink);
 }
@@ -529,9 +522,8 @@
 			pf->hw.pf_id, err);
 		return err;
 	}
->>>>>>> faeb8e7a
-
-	devlink_register(devlink);
+
+	return 0;
 }
 
 /**
