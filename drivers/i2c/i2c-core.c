--- conflicted
+++ resolved
@@ -248,11 +248,7 @@
 	NULL
 };
 
-<<<<<<< HEAD
-const static struct dev_pm_ops i2c_device_pm_ops = {
-=======
 static const struct dev_pm_ops i2c_device_pm_ops = {
->>>>>>> 6be32571
 	.suspend = i2c_device_pm_suspend,
 	.resume = i2c_device_pm_resume,
 };
