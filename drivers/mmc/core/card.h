--- conflicted
+++ resolved
@@ -281,8 +281,6 @@
 	return c->quirks & MMC_QUIRK_BROKEN_SD_CACHE;
 }
 
-<<<<<<< HEAD
-=======
 static inline int mmc_card_broken_cache_flush(const struct mmc_card *c)
 {
 	return c->quirks & MMC_QUIRK_BROKEN_CACHE_FLUSH;
@@ -293,5 +291,4 @@
 	return c->quirks & MMC_QUIRK_BROKEN_SD_POWEROFF_NOTIFY;
 }
 
->>>>>>> 8379d0cb
 #endif