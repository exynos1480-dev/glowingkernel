--- conflicted
+++ resolved
@@ -346,8 +346,6 @@
 }
 
 /**
-<<<<<<< HEAD
-=======
  * lpfc_check_nlp_post_devloss - Check to restore ndlp refcnt after devloss
  * @vport: Pointer to vport object.
  * @ndlp: Pointer to remote node object.
@@ -379,7 +377,6 @@
 }
 
 /**
->>>>>>> df0cc57e
  * lpfc_dev_loss_tmo_handler - Remote node devloss timeout handler
  * @ndlp: Pointer to remote node object.
  *
@@ -4470,11 +4467,8 @@
 		goto out;
 	}
 
-<<<<<<< HEAD
-=======
 	lpfc_check_nlp_post_devloss(vport, ndlp);
 
->>>>>>> df0cc57e
 	if (phba->sli_rev < LPFC_SLI_REV4)
 		ndlp->nlp_rpi = mb->un.varWords[0];
 
@@ -4484,10 +4478,7 @@
 			 ndlp->nlp_state);
 
 	ndlp->nlp_flag |= NLP_RPI_REGISTERED;
-<<<<<<< HEAD
-=======
 	ndlp->nlp_flag &= ~NLP_REG_LOGIN_SEND;
->>>>>>> df0cc57e
 	ndlp->nlp_type |= NLP_FABRIC;
 	lpfc_nlp_set_state(vport, ndlp, NLP_STE_UNMAPPED_NODE);
 
@@ -4655,16 +4646,10 @@
 void
 lpfc_nlp_reg_node(struct lpfc_vport *vport, struct lpfc_nodelist *ndlp)
 {
-<<<<<<< HEAD
-
 	unsigned long iflags;
 
-=======
-	unsigned long iflags;
-
 	lpfc_check_nlp_post_devloss(vport, ndlp);
 
->>>>>>> df0cc57e
 	spin_lock_irqsave(&ndlp->lock, iflags);
 	if (ndlp->fc4_xpt_flags & NLP_XPT_REGD) {
 		/* Already registered with backend, trigger rescan */
@@ -4816,16 +4801,11 @@
 	/* Reg/Unreg for FCP and NVME Transport interface */
 	if ((old_state == NLP_STE_MAPPED_NODE ||
 	     old_state == NLP_STE_UNMAPPED_NODE)) {
-<<<<<<< HEAD
-		/* For nodes marked for ADISC, Handle unreg in ADISC cmpl */
-		if (!(ndlp->nlp_flag & NLP_NPR_ADISC))
-=======
 		/* For nodes marked for ADISC, Handle unreg in ADISC cmpl
 		 * if linkup. In linkdown do unreg_node
 		 */
 		if (!(ndlp->nlp_flag & NLP_NPR_ADISC) ||
 		    !lpfc_is_link_up(vport->phba))
->>>>>>> df0cc57e
 			lpfc_nlp_unreg_node(vport, ndlp);
 	}
 
