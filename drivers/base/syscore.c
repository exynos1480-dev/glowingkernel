--- conflicted
+++ resolved
@@ -75,13 +75,9 @@
 	return 0;
 
  err_out:
-<<<<<<< HEAD
-	log_suspend_abort_reason("System core suspend callback %pF failed",
+	log_suspend_abort_reason("System core suspend callback %pS failed",
 		ops->suspend);
 	pr_err("PM: System core suspend callback %pF failed.\n", ops->suspend);
-=======
-	pr_err("PM: System core suspend callback %pS failed.\n", ops->suspend);
->>>>>>> a188339c
 
 	list_for_each_entry_continue(ops, &syscore_ops_list, node)
 		if (ops->resume)
